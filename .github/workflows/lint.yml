name: "Lint"

on: [push, pull_request]

jobs:
  black:
    runs-on: ubuntu-latest
    steps:
    - uses: actions/checkout@v2
    - uses: actions/setup-python@v4
      with:
        python-version: '3.10'
<<<<<<< HEAD
    - run: pip install black
=======
    - run: pip install black~=22.0
>>>>>>> 9ba2b707
    - run: black --check .

  flake8:
    runs-on: ubuntu-latest
    steps:
    - uses: actions/checkout@v2
    - uses: actions/setup-python@v4
      with:
        python-version: '3.10'
    - run: pip install flake8
    - run: flake8

  mypy:
    runs-on: ubuntu-latest
    steps:
    - uses: actions/checkout@v2
    - uses: actions/setup-python@v4
      with:
        python-version: '3.10'
    - run: pip install -Ur mypy-requirements.txt
    - run: mypy .<|MERGE_RESOLUTION|>--- conflicted
+++ resolved
@@ -10,11 +10,7 @@
     - uses: actions/setup-python@v4
       with:
         python-version: '3.10'
-<<<<<<< HEAD
-    - run: pip install black
-=======
     - run: pip install black~=22.0
->>>>>>> 9ba2b707
     - run: black --check .
 
   flake8:
