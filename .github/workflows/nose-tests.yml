name: "CI"

<<<<<<< HEAD
on:
  push:
    branches: [develop, master, sams]
  pull_request:
    # The branches below must be a subset of the branches above
    branches: [develop, sams]
=======
on: [push, pull_request]
>>>>>>> 5de632c7

jobs:

  lint:

    runs-on: ubuntu-latest

    strategy:
      matrix:
        python-version: [3.6]

    steps:
    - uses: actions/checkout@v2

    - name: Set up Python ${{ matrix.python-version }}
      uses: actions/setup-python@v2
      with:
        python-version: ${{ matrix.python-version }}

    - name: Install packages
      run: ./scripts/tests_setup
      env:
        SKIP_SERVER_INSTALL: true

    - name: Cache pip
      uses: actions/cache@v2
      with:
        path: ~/.cache/pip
        key: ${{ runner.os }}-pip-${{ hashFiles('dev-requirements.txt') }}
        restore-keys: |
          ${{ runner.os }}-pip
          ${{ runner.os }}-

    - name: Install dependencies
      run: |
        python -m pip install --upgrade pip wheel setuptools
        pip install -r dev-requirements.txt

    - name: Flake8
      run: flake8

    - name: Mypy
      run: mypy .

  nose:

    runs-on: ubuntu-latest

    strategy:
      matrix:
        python-version: [3.6]

    steps:
    - uses: actions/checkout@v2

    - name: Set up Python ${{ matrix.python-version }}
      uses: actions/setup-python@v2
      with:
        python-version: ${{ matrix.python-version }}

    - name: Install packages
      run: ./scripts/tests_setup

    - name: Cache pip
      uses: actions/cache@v2
      with:
        path: ~/.cache/pip
        key: ${{ runner.os }}-pip-${{ hashFiles('dev-requirements.txt') }}
        restore-keys: |
          ${{ runner.os }}-pip
          ${{ runner.os }}-

    - name: Install dependencies
      run: |
        python -m pip install --upgrade pip wheel setuptools
        pip install -r dev-requirements.txt

    - name: Nosetests
      run: nosetests --logging-level=ERROR

  behave:

    runs-on: ubuntu-latest

    strategy:
      matrix:
        python-version: [3.6]

    steps:
    - uses: actions/checkout@v2

    - name: Set up Python ${{ matrix.python-version }}
      uses: actions/setup-python@v2
      with:
        python-version: ${{ matrix.python-version }}

    - name: Install packages
      run: ./scripts/tests_setup

    - name: Cache pip
      uses: actions/cache@v2
      with:
        path: ~/.cache/pip
        key: ${{ runner.os }}-pip-${{ hashFiles('dev-requirements.txt') }}
        restore-keys: |
          ${{ runner.os }}-pip
          ${{ runner.os }}-

    - name: Install dependencies
      run: |
        python -m pip install --upgrade pip wheel setuptools
        pip install -r dev-requirements.txt

    - name: Behave
      run: behave --tags=-sams --format progress2 --logging-level=ERROR

  behave-sams:

    runs-on: ubuntu-latest

    strategy:
      matrix:
        python-version: [3.6]

    steps:
      - uses: actions/checkout@v2

      - name: Set up Python ${{ matrix.python-version }}
        uses: actions/setup-python@v2
        with:
          python-version: ${{ matrix.python-version }}

      - name: Install packages
        run: ./scripts/tests_setup

      - name: Start SAMS
        run: ./scripts/install-start-sams

      - name: Cache pip
        uses: actions/cache@v2
        with:
          path: ~/.cache/pip
          key: ${{ runner.os }}-pip-${{ hashFiles('dev-requirements.txt') }}
          restore-keys: |
            ${{ runner.os }}-pip
            ${{ runner.os }}-

      - name: Install dependencies
        run: |
          python -m pip install --upgrade pip wheel setuptools
          pip install -r dev-requirements.txt

      - name: Behave
        run: behave --tags=sams --format progress2 --logging-level=ERROR

  prodapi:

    runs-on: ubuntu-latest

    strategy:
      matrix:
        python-version: [3.6]

    steps:
    - uses: actions/checkout@v2

    - name: Set up Python ${{ matrix.python-version }}
      uses: actions/setup-python@v2
      with:
        python-version: ${{ matrix.python-version }}

    - name: Install packages
      run: ./scripts/tests_setup

    - name: Cache pip
      uses: actions/cache@v2
      with:
        path: ~/.cache/pip
        key: ${{ runner.os }}-pip-${{ hashFiles('dev-requirements.txt') }}
        restore-keys: |
          ${{ runner.os }}-pip
          ${{ runner.os }}-

    - name: Install dependencies
      run: |
        python -m pip install --upgrade pip wheel setuptools
        pip install -r dev-requirements.txt

    - name: prodapi-pytest
      run: cd prod_api && time pytest<|MERGE_RESOLUTION|>--- conflicted
+++ resolved
@@ -1,15 +1,6 @@
 name: "CI"
 
-<<<<<<< HEAD
-on:
-  push:
-    branches: [develop, master, sams]
-  pull_request:
-    # The branches below must be a subset of the branches above
-    branches: [develop, sams]
-=======
 on: [push, pull_request]
->>>>>>> 5de632c7
 
 jobs:
 
