--- conflicted
+++ resolved
@@ -7,9 +7,6 @@
     strategy:
       fail-fast: false
       matrix:
-<<<<<<< HEAD
-        python-version: ['3.10', '3.12']
-=======
         include:
           - os: ubuntu-22.04
             python-version: '3.10'
@@ -17,7 +14,6 @@
             python-version: '3.12'
 
     runs-on: ${{ matrix.os }}
->>>>>>> d8815260
 
     steps:
     - uses: actions/checkout@v4
@@ -28,26 +24,16 @@
 
     - run: ./scripts/tests_setup
     - run: pip install -U pip wheel setuptools
-<<<<<<< HEAD
-    - run: pip install -r dev-requirements.txt
+    - run: pip install -Ur dev-requirements.txt
     - run: pytest -p no:asyncio --log-level=ERROR --disable-warnings tests/core
     - run: pytest -p no:asyncio --log-level=ERROR --disable-warnings --ignore=tests/core
-=======
-    - run: pip install -Ur dev-requirements.txt
-
-    - run: pytest --log-level=ERROR --disable-warnings
->>>>>>> d8815260
 
   pip-compile:
     runs-on: ubuntu-22.04
 
     strategy:
       matrix:
-<<<<<<< HEAD
-        python-version: ['3.10', '3.12']
-=======
         python-version: ['3.10']
->>>>>>> d8815260
 
     steps:
     - uses: actions/checkout@v4
@@ -63,9 +49,6 @@
     strategy:
       fail-fast: false
       matrix:
-<<<<<<< HEAD
-        python-version: ['3.10', '3.12']
-=======
         include:
           - os: ubuntu-22.04
             python-version: '3.10'
@@ -73,7 +56,6 @@
             python-version: '3.12'
 
     runs-on: ${{ matrix.os }}
->>>>>>> d8815260
 
     steps:
     - uses: actions/checkout@v4
@@ -93,9 +75,6 @@
     strategy:
       fail-fast: false
       matrix:
-<<<<<<< HEAD
-        python-version: ['3.10', '3.12']
-=======
         include:
           - os: ubuntu-22.04
             python-version: '3.10'
@@ -103,7 +82,6 @@
             python-version: '3.12'
 
     runs-on: ${{ matrix.os }}
->>>>>>> d8815260
 
     steps:
     - uses: actions/checkout@v4
@@ -125,9 +103,6 @@
     strategy:
       fail-fast: false
       matrix:
-<<<<<<< HEAD
-        python-version: ['3.10', '3.12']
-=======
         include:
           - os: ubuntu-22.04
             python-version: '3.10'
@@ -135,7 +110,6 @@
             python-version: '3.12'
 
     runs-on: ${{ matrix.os }}
->>>>>>> d8815260
 
     steps:
     - uses: actions/checkout@v4
@@ -143,6 +117,7 @@
     - uses: actions/setup-python@v5
       with:
         python-version: ${{ matrix.python-version }}
+        cache: 'pip'
 
     - run: ./scripts/tests_setup
     - run: pip install -U pip wheel setuptools
@@ -151,14 +126,12 @@
     - run: pytest prod_api
 
   macos-install:
-
     strategy:
       fail-fast: false
       matrix:
-        os: ['macos-13', 'macos-14']
-        python-version: ['3.10']
-
-    runs-on: ${{ matrix.os }}
+        include:
+          os: ['macos-13', 'macos-14']
+          python-version: ['3.10']
 
     steps:
     - uses: actions/checkout@v4
