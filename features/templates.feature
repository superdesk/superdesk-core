Feature: Templates

    @auth
    Scenario: Get predefined templates
    Given "desks"
    """
    [
        {"name": "sports"}
    ]
    """
    When we post to "content_templates"
    """
    {"template_name": "kill", "template_type": "kill", "template_desks": ["#desks._id#"], "is_public": true,
     "data": {"anpa_take_key": "TAKEDOWN"}}
    """
    Then we get error 400
    """
    {"_status": "ERR", "_message": "Invalid kill template. schedule, dateline, template_desks, schedule_desk, schedule_stage are not allowed"}
    """
    When we post to "content_templates"
    """
    {"template_name": "kill", "template_type": "kill", "is_public": true, "data": {"anpa_take_key": "TAKEDOWN"}}
    """
    Then we get new resource
    """
    {"_id": "__any_value__", "template_name": "kill", "template_type": "kill", "data": {"anpa_take_key": "TAKEDOWN"}}
    """
    When we get "content_templates/kill"
    Then we get existing resource
    """
    {"_id": "__any_value__", "template_name": "kill", "data": {"anpa_take_key": "TAKEDOWN"}}
    """

    @auth
    Scenario: User can create personal template
        When we post to "content_templates"
        """
        {"template_name": "personal", "template_type": "create", "template_desks": null, "data": {
            "body_footer": "test",
            "sms_message": "foo",
            "flags": {"marked_for_sms": true}
        }}
        """
        Then we get new resource
        """
        {"template_desks": null, "user": "#CONTEXT_USER_ID#", "is_public": false, "data": {"body_footer": "test"}}
        """

    @auth
    Scenario: User can create highlight template
        When we post to "content_templates"
        """
        {"template_name": "default highlight", "template_type": "highlights",
         "data": {"body_html": "{% for item in items %} <h2>{{ item.headline }}</h2> {{ item.body_html }} <p></p> {% endfor %}"}
        }
        """
        Then we get new resource
        """
        {"template_name": "default highlight", "template_type": "highlights"}
        """

    @auth
    Scenario: User can schedule a content creation
        Given "desks"
        """
        [{"name": "sports"}]
        """
        And "stages"
        """
        [{"name": "schedule", "desk": "#desks._id#"}]
        """

        When we post to "content_templates"
        """
        {"template_name": "test", "template_type": "create",
         "data": {"headline": "test", "type": "text", "slugline": "test", "firstcreated": "2015-10-10T10:10:10+0000", "versioncreated": "2015-10-10T10:10:10+0000"},
         "schedule": {"day_of_week": ["MON"], "create_at": "08:15:00", "is_active": true},
         "template_desks": ["#desks._id#"], "schedule_desk": "#desks._id#", "schedule_stage": "#stages._id#"}
        """
        Then we get new resource
        And next run is on monday "08:15:00"

        When we patch latest
        """
        {"schedule": {"day_of_week": ["MON"], "cron_list": ["15 09 * * MON"], "is_active": true}}
        """
        Then next run is on monday "09:15:00"

        When we run create content task
        And we run create content task
        And we get "/archive"
        Then we get list with 1 items
        """
        {"_items": [{
            "headline": "test",
            "firstcreated": "__now__",
            "versioncreated": "__now__",
            "_updated": "__now__",
            "_created": "__now__",
            "_current_version": 1,
            "_etag": "__any_value__"
        }]}
        """
        When we get "/archive/#ITEM_ID#?version=all"
        Then we get list with 1 items

    @auth
    Scenario: User can schedule a content creation for multiple times
        Given "desks"
        """
        [{"name": "sports"}]
        """
        And "stages"
        """
        [{"name": "schedule", "desk": "#desks._id#"}]
        """

        When we post to "content_templates"
        """
        {"template_name": "test", "template_type": "create",
         "data": {"headline": "test", "type": "text", "slugline": "test", "firstcreated": "2015-10-10T10:10:10+0000", "versioncreated": "2015-10-10T10:10:10+0000"},
         "schedule": {"is_active": true, "cron_list": ["15 8 * * MON"]},
         "template_desks": ["#desks._id#"], "schedule_desk": "#desks._id#", "schedule_stage": "#stages._id#"}
        """
        Then we get new resource
        And next run is on monday "08:15:00"

        When we patch latest
        """
        {"schedule": {"cron_list": ["15 8 * * MON","14 8 * * MON"], "is_active": true}}
        """
        Then next run is on monday "08:14:00"

        When we run create content task
        And we run create content task
        And we get "/archive"
        Then we get list with 1 items
        """
        {"_items": [{
            "headline": "test",
            "firstcreated": "__now__",
            "versioncreated": "__now__",
            "_updated": "__now__",
            "_created": "__now__",
            "_current_version": 1,
            "_etag": "__any_value__"
        }]}
        """
        When we get "/archive/#ITEM_ID#?version=all"
        Then we get list with 1 items

    @auth
    Scenario: User can schedule a content creation with different timezone
        Given "desks"
        """
        [{"name": "sports"}]
        """
        And "stages"
        """
        [{"name": "schedule", "desk": "#desks._id#"}]
        """

        When we post to "content_templates"
        """
        {"template_name": "test", "template_type": "create",
         "data": {"headline": "test", "type": "text", "slugline": "test", "firstcreated": "2015-10-10T10:10:10+0000", "versioncreated": "2015-10-10T10:10:10+0000"},
         "schedule": {"day_of_week": ["MON"], "create_at": "08:15:00", "is_active": true,
         "time_zone": "Australia/Sydney"},
         "template_desks": ["#desks._id#"], "schedule_desk": "#desks._id#", "schedule_stage": "#stages._id#"}
        """
        Then we get new resource
        And next run is on monday "08:15:00"

        When we patch latest
        """
        {"schedule": {"day_of_week": ["MON"], "cron_list": ["15 09 * * MON"], "is_active": true}}
        """
        Then next run is on monday "09:15:00"

        When we run create content task
        And we get "/archive"
        Then we get list with 1 items
        """
        {"_items": [{
            "headline": "test",
            "firstcreated": "__now__",
            "versioncreated": "__now__",
            "_updated": "__now__",
            "_created": "__now__",
            "_current_version": 1,
            "_etag": "__any_value__"
        }]}
        """
        When we get "/archive/#ITEM_ID#?version=all"
        Then we get list with 1 items

    @auth
    Scenario: User can schedule a content creation with different timezone 2
        Given "desks"
        """
        [{"name": "sports"}]
        """
        And "stages"
        """
        [{"name": "schedule", "desk": "#desks._id#"}]
        """

        When we post to "content_templates"
        """
        {"template_name": "test", "template_type": "create",
         "data": {"headline": "test", "type": "text", "slugline": "test", "firstcreated": "2015-10-10T10:10:10+0000", "versioncreated": "2015-10-10T10:10:10+0000"},
         "schedule": {"cron_list": ["15 8 * * MON"], "is_active": true,
         "time_zone": "Australia/Sydney"},
         "template_desks": ["#desks._id#"], "schedule_desk": "#desks._id#", "schedule_stage": "#stages._id#"}
        """
        Then we get new resource
        And next run is on monday "08:15:00"

        When we patch latest
        """
        {"schedule": {"cron_list": ["15 9 * * MON"], "is_active": true}}
        """
        Then next run is on monday "09:15:00"

        When we run create content task
        And we get "/archive"
        Then we get list with 1 items
        """
        {"_items": [{
            "headline": "test",
            "firstcreated": "__now__",
            "versioncreated": "__now__",
            "_updated": "__now__",
            "_created": "__now__",
            "_current_version": 1,
            "_etag": "__any_value__"
        }]}
        """
        When we get "/archive/#ITEM_ID#?version=all"
        Then we get list with 1 items

    @auth
    Scenario: Updated create_at returns cron_list
        Given "content_templates"
        """
        [{"template_name": "test", "template_type": "create",
         "data": {"headline": "test", "type": "text", "slugline": "test", "firstcreated": "2015-10-10T10:10:10+0000", "versioncreated": "2015-10-10T10:10:10+0000"},
         "schedule": {"day_of_week": ["MON","WED"], "create_at": "08:15:00", "is_active": true,
         "time_zone": "Australia/Sydney"},
         "template_desks": ["#desks._id#"], "schedule_desk": "#desks._id#", "schedule_stage": "#stages._id#"}]
        """
        When we get "/content_templates"
        Then we get list with 1 items
        """
        {"_items": [{
        "schedule": {
            "cron_list": ["15 08 * * MON,WED"]}
        }]}
        """

    @auth
    Scenario: Apply template to an item
        When we post to "content_templates"
        """
        {
            "template_name": "kill",
            "template_type": "kill",
            "is_public": true,
            "data": {
                "body_html": "<p>Please kill story slugged {{ item.slugline }} ex {{ item.dateline['text'] }} at {{item.versioncreated | format_datetime(date_format='%d %b %Y %H:%S %Z')}}.<\/p>",
                "type": "text",
                "abstract": "This article has been removed",
                "headline": "Kill\/Takedown notice ~~~ Kill\/Takedown notice",
                "urgency": 1, "priority": 1,
                "anpa_take_key": "KILL\/TAKEDOWN"
            }
        }
        """
        Then we get new resource
        When we post to "content_templates_apply"
        """
            {
                "template_name": "kill",
                "item": {
                    "headline": "Test", "_id": "123",
                    "body_html": "test", "slugline": "testing",
                    "abstract": "abstract",
                    "urgency": 5, "priority": 6,
                    "dateline": {
                        "text": "Prague, 9 May (SAP)"
                    },
                    "versioncreated": "2015-01-01T22:54:53+0000",
                    "fields_meta": {
                        "body_html": {
                            "draftjsState": [
                                {
                                    "blocks": [
                                        {"text": "test"}
                                    ]
                                }
                            ]
                        }
                    }
                }
            }
        """
        Then we get updated response
        """
        {
          "_id": "123",
          "headline": "Kill\/Takedown notice ~~~ Kill\/Takedown notice",
          "body_html": "<p>Please kill story slugged testing ex Prague, 9 May (SAP) at 01 Jan 2015 23:53 CET.<\/p>",
          "anpa_take_key": "KILL\/TAKEDOWN",
          "slugline": "testing",
          "urgency": 1, "priority": 1,
          "abstract": "This article has been removed",
          "dateline": {
            "text": "Prague, 9 May (SAP)"
          },
          "versioncreated": "2015-01-01T22:54:53+0000",
          "fields_meta": {
                "body_html": {
                    "draftjsState": [
                        {
                            "blocks": [
                                {"text": "Please kill story slugged testing ex Prague, 9 May (SAP) at 01 Jan 2015 23:53 CET."}
                            ]
                        }
                    ]
                }
            }
        }
        """

    @auth
    Scenario: For kill Template Dateline, Schedule and Desk settings should be null.
    Given "desks"
    """
    [
        {"name": "sports"}
    ]
    """
    When we post to "content_templates"
    """
    {
     "template_name": "test", "template_type": "create",
     "template_desks": ["#desks._id#"], "schedule_desk": "#desks._id#",
     "schedule_stage": "#desks.incoming_stage#",
     "schedule": {"create_at": "08:00:00", "day_of_week": ["MON", "TUE"]},
     "data": {
        "anpa_take_key": "TAKEDOWN",
        "urgency": 1,
        "priority": 1,
        "headline": "headline",
        "dateline": {"text": "Test"}
     }
    }
    """
    Then we get new resource
    """
    {"_id": "__any_value__",
     "template_name": "test", "template_type": "create",
     "template_desks": ["#desks._id#"],
     "schedule_desk": "#desks._id#", "schedule_stage": "#desks.incoming_stage#",
     "schedule": {"create_at": "08:00:00", "day_of_week": ["MON", "TUE"]},
     "data": {
        "anpa_take_key": "TAKEDOWN", "urgency": 1, "priority": 1, "headline": "headline", "dateline": {"text": "Test"}
     }
    }
    """
    When we patch latest
    """
    {"template_type": "kill", "template_name": "testing"}
    """
    Then we get updated response
    """
    {"_id": "__any_value__",
     "template_name": "testing", "template_type": "kill",
     "template_desks": null, "schedule_desk": null, "schedule_stage": null,
     "schedule": null,
     "data": {"anpa_take_key": "TAKEDOWN", "urgency": 1, "priority": 1, "headline": "headline", "dateline": null}
    }
    """


    @auth
    Scenario: Validate unique name on personal template
        When we post to "content_templates"
        """
        {"template_name": "personal", "template_type": "create", "template_desks": null, "data": {"body_footer": "test"}}
        """
        Then we get new resource
        """
        {"template_desks": null, "user": "#CONTEXT_USER_ID#", "is_public": false, "data": {"body_footer": "test"}}
        """

        When we post to "content_templates"
        """
        {"template_name": "personal", "template_type": "create", "template_desks": null, "data": {"body_footer": "test"}}
        """
        Then we get error 400
        """
        {"_error": {"code": 400, "message": "Insertion failure: 1 document(s) contain(s) error(s)"},
         "_issues": {"template_name": "Template Name is not unique"},
         "_status": "ERR"
        }
        """
        When we post to "content_templates"
        """
        {"template_name": "PERSONAL", "template_type": "create", "template_desks": null, "data": {"body_footer": "test"}}
        """
        Then we get error 400
        """
        {"_error": {"code": 400, "message": "Insertion failure: 1 document(s) contain(s) error(s)"},
         "_issues": {"template_name": "Template Name is not unique"},
         "_status": "ERR"
        }
        """


    @auth
    Scenario: Validate unique name on desk template
        Given "desks"
        """
        [
            {"name": "sports"}
        ]
        """
        When we post to "content_templates"
        """
        {
         "template_name": "desk", "template_type": "create", "data": {"body_footer": "test"},
         "template_desks": ["#desks._id#"], "schedule_desk": "#desks._id#",
         "schedule_stage": "#desks.incoming_stage#", "is_public": true
         }
        """
        Then we get new resource
        """
        {
         "template_name": "desk", "template_type": "create", "data": {"body_footer": "test"},
         "template_desks": ["#desks._id#"], "schedule_desk": "#desks._id#",
         "schedule_stage": "#desks.incoming_stage#", "is_public": true
         }
        """

        When we post to "content_templates"
        """
        {
         "template_name": "desk", "template_type": "create", "data": {"body_footer": "test"},
         "template_desks": ["#desks._id#"], "schedule_desk": "#desks._id#",
         "schedule_stage": "#desks.incoming_stage#", "is_public": true
         }
        """
        Then we get error 400
        """
        {"_error": {"code": 400, "message": "Insertion failure: 1 document(s) contain(s) error(s)"},
         "_issues": {"is_public": "Template Name is not unique", "template_name": "Template Name is not unique"},
         "_status": "ERR"
        }
        """
        When we post to "content_templates"
        """
        {
         "template_name": "Desk", "template_type": "create", "data": {"body_footer": "test"},
         "template_desks": ["#desks._id#"], "schedule_desk": "#desks._id#",
         "schedule_stage": "#desks.incoming_stage#", "is_public": true
         }
        """
        Then we get error 400
        """
        {"_error": {"code": 400, "message": "Insertion failure: 1 document(s) contain(s) error(s)"},
         "_issues": {"is_public": "Template Name is not unique", "template_name": "Template Name is not unique"},
         "_status": "ERR"
        }
        """

    @auth
    Scenario: Add personal and desk templates with the same name and then try to change the non public to public
        Given "desks"
        """
        [
            {"name": "sports"}
        ]
        """
        When we post to "content_templates"
        """
        {
         "template_name": "template", "template_type": "create", "data": {"body_footer": "test"},
         "template_desks": ["#desks._id#"], "schedule_desk": "#desks._id#",
         "schedule_stage": "#desks.incoming_stage#", "is_public": true
         }
        """
        Then we get new resource
        """
        {
         "template_name": "template", "template_type": "create", "data": {"body_footer": "test"},
         "template_desks": ["#desks._id#"], "schedule_desk": "#desks._id#",
         "schedule_stage": "#desks.incoming_stage#", "is_public": true
         }
        """

        When we post to "content_templates"
        """
        {"template_name": "template", "template_type": "create", "template_desks": null, "data": {"body_footer": "test"}}
        """
        Then we get new resource
        """
        {"template_desks": null, "user": "#CONTEXT_USER_ID#", "is_public": false, "data": {"body_footer": "test"}}
        """

        When we patch "content_templates/#content_templates._id#"
        """
        {"is_public": true}
        """
        Then we get error 400
        """
        {"_issues": {"is_public": "Template Name is not unique"},
         "_status": "ERR"
        }
        """
        When we patch "content_templates/#content_templates._id#"
        """
        {"template_name": "TEMPLATE"}
        """
        Then we get OK response
        When we patch "content_templates/#content_templates._id#"
        """
        {"is_public": true}
        """
        Then we get error 400
        """
        {"_issues": {"is_public": "Template Name is not unique"},
         "_status": "ERR"
        }
        """

    @auth
    Scenario: Add create type templates assigned to multiple desks
        Given "desks"
        """
        [
            {"_id": "5754869b95cc64157018996c", "name": "sports"},
            {"_id": "5754866c95cc641570189967", "name": "politics"}
        ]
        """
        When we post to "content_templates"
        """
        {
         "template_name": "template", "template_type": "create", "data": {"body_footer": "test"},
         "template_desks": ["5754869b95cc64157018996c", "5754866c95cc641570189967"], "is_public": true
         }
        """
        Then we get new resource
        """
        {
         "template_name": "template", "template_type": "create", "data": {"body_footer": "test"},
         "template_desks": ["5754869b95cc64157018996c", "5754866c95cc641570189967"], "is_public": true
         }
        """

    @auth
    Scenario: Can not assign highlight template to multiple desks
        Given "desks"
        """
        [
            {"_id": "5754869b95cc64157018996c", "name": "sports"},
            {"_id": "5754866c95cc641570189967", "name": "politics"}
        ]
        """
        When we post to "content_templates"
        """
        {
         "template_name": "template", "template_type": "highlights", "data": {"body_footer": "test"},
         "template_desks": ["5754869b95cc64157018996c", "5754866c95cc641570189967"], "is_public": true
         }
        """
        Then we get error 400
        """
        {"_message": "Templates that are not create type can only be assigned to one desk!",
         "_status": "ERR"
        }
        """

    @auth
    Scenario: Byline and Place is null after Kill template is applied to an item
        When we post to "content_templates"
        """
        {
            "template_name": "kill",
            "template_type": "kill",
            "is_public": true,
            "data": {
                "body_html": "<p>Please kill story slugged {{ item.slugline }} ex {{ item.dateline['text'] }} at {{item.versioncreated | format_datetime(date_format='%d %b %Y %H:%S %Z')}}.<\/p>",
                "type": "text",
                "abstract": "This article has been removed",
                "headline": "Kill\/Takedown notice ~~~ Kill\/Takedown notice",
                "urgency": 1, "priority": 1,
                "anpa_take_key": "KILL\/TAKEDOWN"
            }
        }
        """
        Then we get new resource
        When we post to "content_templates_apply"
        """
            {
                "template_name": "kill",
                "item": {
                    "headline": "Test", "_id": "123",
                    "body_html": "test", "slugline": "testing",
                    "abstract": "abstract",
                    "byline": "Test-byline",
                    "place": [{"qcode" : "ACT", "world_region" : "Oceania", "country" : "Australia",
                    "name" : "ACT", "state" : "Australian Capital Territory"}],
                    "urgency": 5, "priority": 6,
                    "dateline": {
                        "text": "Prague, 9 May (SAP)"
                    },
                    "versioncreated": "2015-01-01T22:54:53+0000"
                }
            }
        """
        Then we get updated response
        """
        {
          "byline": null,
          "place": null
        }
        """

    @auth
    Scenario: Create template for new content profile
        When we post to "content_types"
        """
        {"label": "Foo"}
        """
        When we get "content_templates"
        Then we get list with 1 items
        """
        {"_items": [{"template_name": "foo", "template_type": "create", "is_public": true, "data": {"profile": "#content_types._id#"}}]}
        """
        When we post to "/desks"
        """
        {"name": "Sports Desk", "default_content_profile": "#content_types._id#"}
        """
        When we delete "content_types/#content_types._id#"
        Then we get response code 204
        When we get "content_templates"
        Then we get list with 1 items
        And there is no "profile" in data
        When we get "/desks/#desks._id#"
        Then we get existing resource
        """
        {"default_content_profile": "__none__"}
        """

    @auth
    Scenario: Changing content profile removes unnecessary fields
        Given "content_types"
        """
        [{
            "_id": "foo",
            "label": "Foo",
            "schema": {
                "headline": {
                    "maxlength" : 64,
                    "type" : "string",
                    "required" : false,
                    "nullable" : true
                },
                "slugline" : {
                    "type" : "string",
                    "nullable" : true,
                    "maxlength" : 24,
                    "required" : false
                }
            }
        }, {
            "_id": "bar",
            "label": "Bar",
            "schema": {
                "headline": {
                    "maxlength" : 64,
                    "type" : "string",
                    "required" : false,
                    "nullable" : true
                }
            }
        }]
        """
        And "content_templates"
        """
        [{
            "template_name": "foo",
            "data": {
                "slugline": "Testing the slugline",
                "headline": "Testing the headline",
                "profile": "foo"
            }
        }]
        """
        When we patch "content_templates/foo"
        """
        {"data": {
                "slugline": "Testing the slugline",
                "headline": "Testing the headline",
                "profile": "bar"
        }}
        """
        Then we get OK response
        When we get "content_templates"
        Then we get list with 1 items
        """
        {"_items": [{
            "template_name": "foo",
            "data": {
                "headline": "Testing the headline",
                "slugline": "",
                "profile": "bar"
            }
          }]
        }
        """

    @auth
    Scenario: Create content using template with template language
    Given "content_templates"
    """
    [{
        "template_name": "test",
        "template_type": "create",
        "is_public": true,
        "data": {
            "headline": "{{ 'foo' }}",
            "byline": "{{ 'bar' }}",
            "extra": {
                "test": "{{ user.sign_off }}",
                "test2": "{{ item.something.missing }}",
<<<<<<< HEAD
                "test3": "{% if something %}"
=======
                "test3": "{% if something %}",
                "test4": "{{ now|iso_datetime }}"
>>>>>>> 2f21c487
            }
        }
    }]
    """
    When we post to "archive"
    """
    {
        "type": "text",
        "template": "#content_templates._id#"
    }
    """
    Then we get new resource
    """
    {
        "headline": "foo",
        "byline": "bar",
        "extra": {
<<<<<<< HEAD
            "test": "abc"
        }
    }
    """
=======
            "test": "abc",
            "test4": "__now__"
        }
    }
    """

    @auth
    Scenario: User can schedule a content creation and add a macro as well
        Given "desks"
        """
        [{"name": "sports"}]
        """
        And "stages"
        """
        [{"name": "schedule", "desk": "#desks._id#"}]
        """
        And we create a new macro "behave_macro.py"

        When we post to "content_templates"
        """
        {"template_name": "test", "template_type": "create",
         "data": {"headline": "test", "type": "text", "slugline": "test", "firstcreated": "2015-10-10T10:10:10+0000", "versioncreated": "2015-10-10T10:10:10+0000"},
         "schedule": {"day_of_week": ["MON"], "create_at": "08:15:00", "is_active": true},
         "template_desks": ["#desks._id#"], "schedule_desk": "#desks._id#", "schedule_stage": "#stages._id#", "schedule_macro": "update_fields"}
        """
        Then we get new resource
        And next run is on monday "08:15:00"

        When we patch latest
        """
        {"schedule": {"day_of_week": ["MON"], "cron_list": ["15 09 * * MON"], "is_active": true}}
        """

        When we run create content task
        And we run create content task
        And we get "/archive"
        Then we get list with 1 items
        """
        {"_items": [{
            "headline": "test",
            "abstract": "Abstract has been updated",
            "firstcreated": "__now__",
            "versioncreated": "__now__",
            "_updated": "__now__",
            "_created": "__now__",
            "_current_version": 1,
            "_etag": "__any_value__"
        }]}
        """
        When we get "/archive/#ITEM_ID#?version=all"
        Then we get list with 1 items
>>>>>>> 2f21c487
<|MERGE_RESOLUTION|>--- conflicted
+++ resolved
@@ -735,12 +735,8 @@
             "extra": {
                 "test": "{{ user.sign_off }}",
                 "test2": "{{ item.something.missing }}",
-<<<<<<< HEAD
-                "test3": "{% if something %}"
-=======
                 "test3": "{% if something %}",
                 "test4": "{{ now|iso_datetime }}"
->>>>>>> 2f21c487
             }
         }
     }]
@@ -758,12 +754,6 @@
         "headline": "foo",
         "byline": "bar",
         "extra": {
-<<<<<<< HEAD
-            "test": "abc"
-        }
-    }
-    """
-=======
             "test": "abc",
             "test4": "__now__"
         }
@@ -814,5 +804,4 @@
         }]}
         """
         When we get "/archive/#ITEM_ID#?version=all"
-        Then we get list with 1 items
->>>>>>> 2f21c487
+        Then we get list with 1 items