--- conflicted
+++ resolved
@@ -1820,8 +1820,6 @@
         """
 
     @auth
-<<<<<<< HEAD
-=======
     Scenario: Only 1 profile can be added for non text item types
         When we post to "content_types"
         """
@@ -1838,7 +1836,6 @@
         """
 
     @auth
->>>>>>> 2f21c487
     Scenario: Updating the content profile doesn't change template metadata
         Given "content_types"
         """
@@ -1901,9 +1898,6 @@
           }]
         }
         """
-<<<<<<< HEAD
-        And there is no "headline" in data
-=======
         And there is no "headline" in data
 
     @auth
@@ -1966,5 +1960,4 @@
         {
             "editor": {"keywords": {"enabled": false}}
         }
-        """
->>>>>>> 2f21c487
+        """