Feature: Content Publishing

    @auth
    Scenario: Publish a user content
      Given the "validators"
      """
        [
        {
            "schema": {},
            "type": "text",
            "act": "publish",
            "_id": "publish_text"
        },
        {
            "_id": "publish_composite",
            "act": "publish",
            "type": "composite",
            "schema": {}
        }
        ]
      """
      And "desks"
      """
      [{"name": "Sports", "content_expiry": 60}]
      """
      When we post to "/archive" with success
      """
      [{"guid": "123", "type": "text", "headline": "test", "state": "fetched",
        "task": {"desk": "#desks._id#", "stage": "#desks.incoming_stage#", "user": "#CONTEXT_USER_ID#"},
        "subject":[{"qcode": "17004000", "name": "Statistics"}],
        "slugline": "test",
        "body_html": "Test Document body",
        "dateline": {
          "located" : {
              "country" : "Afghanistan",
              "tz" : "Asia/Kabul",
              "city" : "Mazar-e Sharif",
              "alt_name" : "",
              "country_code" : "AF",
              "city_code" : "Mazar-e Sharif",
              "dateline" : "city",
              "state" : "Balkh",
              "state_code" : "AF.30"
          },
          "text" : "MAZAR-E SHARIF, Dec 30  -",
          "source": "AAP"}
        }]
      """
      Then we get OK response
      And we get existing resource
      """
      {"_current_version": 1, "state": "fetched", "task":{"desk": "#desks._id#", "stage": "#desks.incoming_stage#"}}
      """
      When we patch "/users/#CONTEXT_USER_ID#"
      """
      {"byline": "Admin Admin"}
      """
      Then we get OK response
      When we post to "/products" with success
      """
      {
        "name":"prod-1","codes":"abc,xyz", "product_type": "both"
      }
      """
      And we post to "/subscribers" with "digital" and success
      """
      {
        "name":"Channel 1","media_type":"media", "subscriber_type": "digital", "sequence_num_settings":{"min" : 1, "max" : 10}, "email": "test@test.com",
        "products": ["#products._id#"],
        "destinations":[{"name":"Test","format": "nitf", "delivery_type":"email","config":{"recipients":"test@test.com"}}]
      }
      """
      And we post to "/subscribers" with "wire" and success
      """
      {
        "name":"Channel 2","media_type":"media", "subscriber_type": "wire", "sequence_num_settings":{"min" : 1, "max" : 10}, "email": "test@test.com",
        "products": ["#products._id#"],
        "destinations":[{"name":"Test","format": "nitf", "delivery_type":"email","config":{"recipients":"test@test.com"}}],
        "api_products": ["#products._id#"]
      }
      """
      And we publish "#archive._id#" with "publish" type and "published" state
      Then we get OK response
      And we get existing resource
      """
      {
        "_current_version": 2,
        "type": "text",
        "state": "published",
        "task":{"desk": "#desks._id#", "stage": "#desks.incoming_stage#"}
       }
      """
      And we get "byline" does not exist
      When we get "/published"
      Then we get existing resource
      """
      {"_items" : [
        {"_id": "123", "guid": "123", "headline": "test", "_current_version": 2, "state": "published",
        "task": {"desk": "#desks._id#", "stage": "#desks.incoming_stage#", "user": "#CONTEXT_USER_ID#"}
        }]}
      """
      When we enqueue published
      When we get "/publish_queue"
      Then we get list with 3 items
      """
      {
        "_items": [
          {"state": "pending", "content_type": "text",
          "subscriber_id": "#digital#", "item_id": "123",
          "item_version": 2, "ingest_provider": "__none__",
          "destination": {
            "delivery_type": "email"
          }},
          {"state": "pending", "content_type": "text",
          "subscriber_id": "#wire#", "item_id": "123", "item_version": 2,
          "ingest_provider": "__none__",
          "destination": {
            "delivery_type": "email"
          }},
          {"state": "success", "content_type": "text",
          "subscriber_id": "#wire#", "item_id": "123",
          "item_version": 2, "ingest_provider": "__none__",
          "destination": {
            "delivery_type": "content_api"
          }}
        ]
      }
      """
      When we get "/legal_archive"
      Then we get existing resource
      """
      {"_items" : [
        {"_id": "123", "guid": "123", "headline": "test", "_current_version": 2, "state": "published",
         "task": {"desk": "Sports", "stage": "Incoming Stage", "user": "test_user"},
         "slugline": "test",
         "body_html": "Test Document body", "subject":[{"qcode": "17004000", "name": "Statistics"}]}

        ]
      }
      """
      When we get "/legal_archive/123?version=all"
      Then we get list with 2 items
      """
      {"_items" : [
        {"_id": "123", "headline": "test", "_current_version": 1, "state": "fetched",
         "task": {"desk": "Sports", "stage": "Incoming Stage", "user": "test_user"}},
        {"_id": "123", "headline": "test", "_current_version": 2, "state": "published",
         "task": {"desk": "Sports", "stage": "Incoming Stage", "user": "test_user"}}
       ]
      }
      """
      When we transmit items
      And run import legal publish queue
      When we enqueue published
      And we get "/legal_publish_queue"
      Then we get list with 3 items
      """
      {
        "_items": [
          {"state": "success", "content_type": "text",
          "subscriber_id": "Channel 1", "item_id": "123", "item_version": 2},
          {"state": "success", "content_type": "text",
          "subscriber_id": "Channel 2", "item_id": "123", "item_version": 2}
        ]
      }
      """

    @auth
    @provider
    Scenario: Publish a ingested content
      Given the "validators"
      """
        [
        {
            "schema": {},
            "type": "text",
            "act": "publish",
            "_id": "publish_text"
        },
        {
            "_id": "publish_composite",
            "act": "publish",
            "type": "composite",
            "schema": {}
        }
        ]
      """
      And "desks"
      """
      [{"name": "Sports", "content_expiry": 60}]
      """
      And empty "ingest"
      When we fetch from "AAP" ingest "aap.xml"
      And we post to "/ingest/#AAP.AAP.115314987.5417374#/fetch"
      """
      {"desk": "#desks._id#"}
      """
      Then we get "_id"
      When we get "/archive/#_id#"
      Then we get OK response
      And we get existing resource
      """
      {"_current_version": 1, "state": "fetched", "task":{"desk": "#desks._id#", "stage": "#desks.incoming_stage#"}}
      """
      When we post to "/products" with success
      """
      {
        "name":"prod-1","codes":"abc,xyz", "product_type": "both"
      }
      """
      And we post to "/subscribers" with "digital" and success
      """
      {
        "name":"Channel 1","media_type":"media", "subscriber_type": "digital", "sequence_num_settings":{"min" : 1, "max" : 10}, "email": "test@test.com",
        "products": ["#products._id#"],
        "destinations":[{"name":"Test","format": "nitf", "delivery_type":"email","config":{"recipients":"test@test.com"}}]
      }
      """
      And we post to "/subscribers" with "wire" and success
      """
      {
        "name":"Channel 2","media_type":"media", "subscriber_type": "wire", "sequence_num_settings":{"min" : 1, "max" : 10}, "email": "test@test.com",
        "products": ["#products._id#"],
        "destinations":[{"name":"Test","format": "nitf", "delivery_type":"email","config":{"recipients":"test@test.com"}}]
      }
      """
      And we publish "#_id#" with "publish" type and "published" state
      Then we get OK response
      And we get existing resource
      """
      {"_current_version": 2, "state": "published", "task":{"desk": "#desks._id#", "stage": "#desks.incoming_stage#"}}
      """
      When we enqueue published
      When we get "/publish_queue"
      Then we get list with 2 items
      """
      {
        "_items": [
          {"state": "pending", "content_type": "text", "destination": {"delivery_type": "email"},
          "subscriber_id": "#wire#", "item_id": "#_id#", "item_version": 2,
          "ingest_provider": "#providers.aap#"},
          {"state": "pending", "content_type": "text", "destination": {"delivery_type": "email"},
          "subscriber_id": "#digital#", "item_version": 2, "item_id": "#_id#",
          "ingest_provider": "#providers.aap#"}
        ]
      }
      """

    @auth
    @vocabulary
    Scenario: Publish a user content passes the filter
      Given the "validators"
      """
      [{"_id": "publish_text", "act": "publish", "type": "text", "schema":{}}]
      """
      And "desks"
      """
      [{"name": "Sports"}]
      """
      And "archive"
      """
      [{"guid": "123", "type": "text", "headline": "test", "_current_version": 1, "state": "fetched",
        "task": {"desk": "#desks._id#", "stage": "#desks.incoming_stage#", "user": "#CONTEXT_USER_ID#"},
        "subject":[{"qcode": "17004000", "name": "Statistics"}],
        "slugline": "test",
        "body_html": "Test Document body"}]
      """
      Given empty "filter_conditions"
      When we post to "/filter_conditions" with success
      """
      [{"name": "sport", "field": "headline", "operator": "like", "value": "est"}]
      """
      Then we get latest
      Given empty "content_filters"
      When we post to "/content_filters" with success
      """
      [{"content_filter": [{"expression": {"fc": ["#filter_conditions._id#"]}}], "name": "soccer-only"}]
      """
      When we post to "/products" with success
        """
        {
          "name":"prod-1","codes":"abc,xyz",
          "content_filter":{"filter_id":"#content_filters._id#", "filter_type": "permitting"}, "product_type": "both"
        }
        """
      And we post to "/subscribers" with success
      """
      {
        "name":"Channel 3","media_type":"media", "subscriber_type": "digital",  "email": "test@test.com",
        "sequence_num_settings":{"min" : 1, "max" : 10},
        "products": ["#products._id#"],
        "destinations":[{"name":"Test","format": "nitf", "delivery_type":"email","config":{"recipients":"test@test.com"}}]
      }
      """
      Then we get latest
      When we publish "#archive._id#" with "publish" type and "published" state
      Then we get OK response
      And we get existing resource
      """
      {"_current_version": 2, "state": "published", "task":{"desk": "#desks._id#", "stage": "#desks.incoming_stage#"}}
      """
      When we get "/published"
      Then we get existing resource
      """
      {"_items" : [{"_id": "123", "guid": "123", "headline": "test", "_current_version": 2, "state": "published",
        "task": {"desk": "#desks._id#", "stage": "#desks.incoming_stage#", "user": "#CONTEXT_USER_ID#"}}]}
      """
      When we enqueue published
      When we get "/publish_queue"
      Then we get list with 1 items

    @auth
    @vocabulary
    Scenario: Publish a user content that use API product
      Given the "validators"
      """
      [{"_id": "publish_text", "act": "publish", "type": "text", "schema":{}}]
      """
      And "desks"
      """
      [{"name": "Sports"}]
      """
      And "archive"
      """
      [{"guid": "123", "type": "text", "headline": "publish via direct", "_current_version": 1, "state": "fetched",
        "task": {"desk": "#desks._id#", "stage": "#desks.incoming_stage#", "user": "#CONTEXT_USER_ID#"},
        "anpa_category": [{"qcode": "a", "name": "National"}],
        "subject":[{"qcode": "17004000", "name": "Statistics"}],
        "slugline": "test",
        "body_html": "Test Document body"},
       {"guid": "456", "type": "text", "headline": "publish via api", "_current_version": 1, "state": "fetched",
        "task": {"desk": "#desks._id#", "stage": "#desks.incoming_stage#", "user": "#CONTEXT_USER_ID#"},
        "anpa_category": [{"qcode": "a", "name": "National"}],
        "subject":[{"qcode": "17004000", "name": "Statistics"}],
        "slugline": "test",
        "body_html": "Test Document body"}]
      """
      Given empty "filter_conditions"
      When we post to "/filter_conditions" with "fc_direct" and success
      """
      [{"name": "fc_direct", "field": "headline", "operator": "like", "value": "direct"}]
      """
      And we post to "/filter_conditions" with "fc_api" and success
      """
      [{"name": "fc_api", "field": "headline", "operator": "like", "value": "api"}]
      """
      Then we get latest
      Given empty "content_filters"
      When we post to "/content_filters" with "cf_direct" and success
      """
      [{"content_filter": [{"expression": {"fc": ["#fc_direct#"]}}], "name": "cf_direct"}]
      """
      And we post to "/content_filters" with "cf_api" and success
      """
      [{"content_filter": [{"expression": {"fc": ["#fc_api#"]}}], "name": "cf_api"}]
      """
      And we post to "/products" with "p_direct" and success
        """
        [{
          "name":"prod-1","codes":"direct",
          "content_filter":{"filter_id":"#cf_direct#", "filter_type": "permitting"},
          "product_type": "direct"
        }]
        """
      And we post to "/products" with "p_api" and success
        """
        [{
          "name":"prod-2","codes":"api",
          "content_filter":{"filter_id":"#cf_api#", "filter_type": "permitting"},
          "product_type": "api"
        }]
        """
      And we post to "/subscribers" with "sub_direct" and success
      """
      {
        "name":"Channel Direct","media_type":"media", "subscriber_type": "wire",  "email": "test@test.com",
        "sequence_num_settings":{"min" : 1, "max" : 10},
        "products": ["#p_direct#"],
        "destinations":[{"name":"Test","format": "nitf", "delivery_type":"email","config":{"recipients":"test@test.com"}}]
      }
      """
      And we post to "/subscribers" with "sub_api" and success
      """
      {
        "name":"Channel API","media_type":"media", "subscriber_type": "wire",  "email": "test@test.com",
        "sequence_num_settings":{"min" : 1, "max" : 10},
        "api_products": ["#p_api#"]
      }
      """
      Then we get latest
      When we publish "123" with "publish" type and "published" state
      Then we get OK response
      And we get existing resource
      """
      {"_current_version": 2, "state": "published", "task":{"desk": "#desks._id#", "stage": "#desks.incoming_stage#"}}
      """
      When we get "/published"
      Then we get list with 1 items
      """
      {"_items" : [
        {"_id": "123", "headline": "publish via direct", "_current_version": 2, "state": "published",
        "task": {"desk": "#desks._id#", "stage": "#desks.incoming_stage#", "user": "#CONTEXT_USER_ID#"}}
      ]}
      """
      When we enqueue published
      When we get "/publish_queue"
      Then we get list with 1 items
      """
      {"_items" : [
        {"item_id": "123", "headline": "publish via direct",
        "destination": {"format": "nitf", "delivery_type":"email"},
        "item_version": 2, "content_type": "text", "state": "pending", "publishing_action": "published"}
      ]}
      """
      When we get "/items/123"
      Then we get OK response
      Then we assert the content api item "123" is not published to any subscribers
      When we publish "456" with "publish" type and "published" state
      Then we get OK response
      When we get "/published"
      Then we get list with 2 items
      """
      {"_items" : [
        {"_id": "123", "headline": "publish via direct", "_current_version": 2, "state": "published",
        "task": {"desk": "#desks._id#", "stage": "#desks.incoming_stage#", "user": "#CONTEXT_USER_ID#"}},
        {"_id": "456", "headline": "publish via api", "_current_version": 2, "state": "published",
        "task": {"desk": "#desks._id#", "stage": "#desks.incoming_stage#", "user": "#CONTEXT_USER_ID#"}}
      ]}
      """
      When we enqueue published
      When we get "/publish_queue"
      Then we get list with 2 items
      """
      {"_items" : [
        {"item_id": "123", "headline": "publish via direct", "subscriber_id": "#sub_direct#",
        "destination": {"format": "nitf", "delivery_type":"email"},
        "item_version": 2, "content_type": "text", "state": "pending", "publishing_action": "published"},
        {"item_id": "456", "headline": "publish via api", "subscriber_id": "#sub_api#",
        "destination": {"format": "ninjs", "delivery_type":"content_api"},
        "item_version": 2, "content_type": "text", "state": "success", "publishing_action": "published"}
      ]}
      """
      Then we assert the content api item "456" is published to subscriber "#sub_api#"
      Then we assert the content api item "456" is not published to subscriber "#sub_direct#"

    @auth
    @vocabulary
    Scenario: Publish a user content blocked by the filter
      Given the "validators"
      """
      [{"_id": "publish_text", "act": "publish", "type": "text", "schema":{}}]
      """
      And "desks"
      """
      [{"name": "Sports"}]
      """
      And "archive"
      """
      [{"guid": "123", "type": "text", "headline": "test", "_current_version": 1, "state": "fetched",
        "task": {"desk": "#desks._id#", "stage": "#desks.incoming_stage#", "user": "#CONTEXT_USER_ID#"},
        "subject":[{"qcode": "17004000", "name": "Statistics"}],
        "slugline": "test",
        "body_html": "Test Document body"}]
      """

      Given empty "filter_conditions"
      When we post to "/filter_conditions" with success
      """
      [{"name": "sport", "field": "headline", "operator": "like", "value": "est"}]
      """

      Then we get latest
      Given empty "content_filters"
      When we post to "/content_filters" with success
      """
      [{"content_filter": [{"expression": {"fc": ["#filter_conditions._id#"]}}], "name": "soccer-only"}]
      """
      When we post to "/products" with success
      """
      {
        "name":"prod-1","codes":"abc,xyz",
        "content_filter":{"filter_id":"#content_filters._id#", "filter_type": "blocking"}, "product_type": "both"
      }
      """
      And we post to "/subscribers" with success
      """
      {
        "name":"Channel 3","media_type":"media", "subscriber_type": "digital",  "email": "test@test.com",
        "sequence_num_settings":{"min" : 1, "max" : 10},
        "products": ["#products._id#"],
        "destinations":[{"name":"Test","format": "nitf", "delivery_type":"email","config":{"recipients":"test@test.com"}}]
      }
      """

      Then we get latest
      When we publish "#archive._id#" with "publish" type and "published" state
      Then we get OK response
      When we enqueue published
      When we get "/publish_queue"
      Then we get list with 0 items

    @auth
    @vocabulary
    Scenario: Publish a user content blocked by global filter
      Given the "validators"
      """
      [{"_id": "publish_text", "act": "publish", "type": "text", "schema":{}}]
      """
      And "desks"
      """
      [{"name": "Sports"}]
      """
      And "archive"
      """
      [{"guid": "123", "type": "text", "headline": "test", "_current_version": 1, "state": "fetched",
        "task": {"desk": "#desks._id#", "stage": "#desks.incoming_stage#", "user": "#CONTEXT_USER_ID#"},
        "subject":[{"qcode": "17004000", "name": "Statistics"}],
        "slugline": "test",
        "body_html": "Test Document body"}]
      """

      Given empty "filter_conditions"
      When we post to "/filter_conditions" with success
      """
      [{"name": "sport", "field": "headline", "operator": "like", "value": "est"}]
      """

      Then we get latest
      Given empty "content_filters"
      When we post to "/content_filters" with success
      """
      [{"content_filter": [{"expression": {"fc": ["#filter_conditions._id#"]}}],
        "name": "soccer-only", "is_global": true}]
      """
      When we post to "/products" with "direct-product" and success
      """
      {
        "name":"prod-direct","codes":"abc,xyz", "product_type": "direct"
      }
      """
      When we post to "/products" with "api-product" and success
      """
      {
        "name":"prod-api","codes":"abc,xyz", "product_type": "api"
      }
      """
      And we post to "/subscribers" with success
      """
      {
        "name":"Channel Direct","media_type":"media", "subscriber_type": "digital",  "email": "test@test.com",
        "sequence_num_settings":{"min" : 1, "max" : 10},
        "products": ["#direct-product#"],
        "destinations":[{"name":"Test","format": "nitf", "delivery_type":"email","config":{"recipients":"test@test.com"}}]
      }
      """
      And we post to "/subscribers" with success
      """
      {
        "name":"Channel API","media_type":"media", "subscriber_type": "digital",  "email": "test@test.com",
        "sequence_num_settings":{"min" : 1, "max" : 10},
        "api_products": ["#api-product#"]
      }
      """
      And we publish "#archive._id#" with "publish" type and "published" state
      Then we get OK response
      When we enqueue published
      When we get "/publish_queue"
      Then we get list with 0 items

    @auth
    @vocabulary
    Scenario: Publish a user content bypassing the global filter
      Given the "validators"
      """
      [{"_id": "publish_text", "act": "publish", "type": "text", "schema":{}}]
      """
      And "desks"
      """
      [{"name": "Sports"}]
      """
      And "archive"
      """
      [{"guid": "123", "type": "text", "headline": "test", "_current_version": 1, "state": "fetched",
        "task": {"desk": "#desks._id#", "stage": "#desks.incoming_stage#", "user": "#CONTEXT_USER_ID#"},
        "subject":[{"qcode": "17004000", "name": "Statistics"}],
        "slugline": "test",
        "body_html": "Test Document body"}]
      """

      Given empty "filter_conditions"
      When we post to "/filter_conditions" with success
      """
      [{"name": "sport", "field": "headline", "operator": "like", "value": "est"}]
      """

      Then we get latest
      Given empty "content_filters"
      When we post to "/content_filters" with success
      """
      [{"content_filter": [{"expression": {"fc": ["#filter_conditions._id#"]}}],
        "name": "soccer-only", "is_global": true}]
      """
      When we post to "/products" with success
      """
      {
        "name":"prod-1","codes":"abc,xyz", "product_type": "both"
      }
      """
      And we post to "/subscribers" with success
      """
      {
        "name":"Channel 3",
        "media_type":"media",
        "subscriber_type": "digital",
        "email": "test@test.com",
        "products": ["#products._id#"],
        "sequence_num_settings":{"min" : 1, "max" : 10},
        "destinations":[{"name":"Test","format": "nitf", "delivery_type":"email","config":{"recipients":"test@test.com"}}],
        "global_filters": {"#content_filters._id#": false}
      }
      """

      Then we get latest
      When we publish "#archive._id#" with "publish" type and "published" state
      Then we get OK response
      And we get existing resource
      """
      {"_current_version": 2, "state": "published", "task":{"desk": "#desks._id#", "stage": "#desks.incoming_stage#"}}
      """
      When we get "/published"
      Then we get existing resource
      """
      {"_items" : [{"_id": "123", "guid": "123", "headline": "test", "_current_version": 2, "state": "published",
        "task": {"desk": "#desks._id#", "stage": "#desks.incoming_stage#", "user": "#CONTEXT_USER_ID#"}}]}
      """
      When we enqueue published
      When we get "/publish_queue"
      Then we get list with 1 items

    @auth
    Scenario: Publish user content that fails validation
      Given the "validators"
      """
      [{"_id": "publish_text", "act": "publish", "type": "text", "schema":{"headline": {"required": true}}}]
      """
      And "desks"
      """
      [{"name": "Sports"}]
      """
      And "archive"
      """
      [{"guid": "123", "_current_version": 1, "state": "fetched",
        "task": {"desk": "#desks._id#", "stage": "#desks.incoming_stage#", "user": "#CONTEXT_USER_ID#"},
        "slugline": "test",
        "body_html": "Test Document body"}]
      """
      When we publish "#archive._id#" with "publish" type and "published" state
      Then we get response code 400
      """
        {"_issues": {"validator exception": "Publish failed due to {'headline': 'required field'}"}, "_status": "ERR"}
      """

    @auth
    Scenario: Publish a user content if content format is not compatible
      Given the "validators"
      """
      [{"_id": "publish_text", "act": "publish", "type": "text", "schema":{}}]
      """
      And "desks"
      """
      [{"name": "Sports"}]
      """
      And "archive"
      """
      [{"guid": "123", "type": "image", "headline": "test", "_current_version": 1, "state": "fetched",
        "task": {"desk": "#desks._id#", "stage": "#desks.incoming_stage#", "user": "#CONTEXT_USER_ID#"},
        "slugline": "test",
        "body_html": "Test Document body"}]
      """
      When we post to "/products" with success
      """
      {
        "name":"prod-1","codes":"abc,xyz", "product_type": "both"
      }
      """
      And we post to "/subscribers" with success
      """
      {
        "name":"Channel 3","media_type":"media", "subscriber_type": "digital", "sequence_num_settings":{"min" : 1, "max" : 10}, "email": "test@test.com",
        "products": ["#products._id#"],
        "destinations":[{"name":"Test","format": "nitf", "delivery_type":"email","config":{"recipients":"test@test.com"}}]
      }
      """
      And we publish "#archive._id#" with "publish" type and "published" state
      Then we get response code 200

    @auth @notification
    Scenario: Schedule a user content publish
      Given empty "subscribers"
      And "desks"
      """
      [{"name": "Sports", "content_expiry": 60}]
      """
      And the "validators"
      """
      [{"_id": "publish_text", "act": "publish", "type": "text", "schema":{}}]
      """
      And "archive"
      """
      [{"guid": "123", "headline": "test", "_current_version": 1, "state": "fetched",
        "task": {"desk": "#desks._id#", "stage": "#desks.incoming_stage#", "user": "#CONTEXT_USER_ID#"},
        "publish_schedule":"#DATE+2#",
        "subject":[{"qcode": "17004000", "name": "Statistics"}],
        "slugline": "test",
        "body_html": "Test Document body"}]
      """
      When we post to "/products" with success
      """
      {
        "name":"prod-1","codes":"abc,xyz", "product_type": "both"
      }
      """
      And we post to "/subscribers" with success
      """
      {
        "name":"Channel 3","media_type":"media", "subscriber_type": "digital", "sequence_num_settings":{"min" : 1, "max" : 10}, "email": "test@test.com",
        "products": ["#products._id#"],
        "destinations":[{"name":"Test","format": "nitf", "delivery_type":"email","config":{"recipients":"test@test.com"}}]
      }
      """
      And we publish "#archive._id#" with "publish" type and "published" state
      """
        {"publish_schedule": "#DATE+2#"}
      """
      Then we get OK response
      And we get existing resource
      """
      {"_current_version": 2, "state": "scheduled", "operation": "publish"}
      """
      And we get expiry for schedule and embargo content 60 minutes after "#archive_publish.publish_schedule#"
      When we get "/published"
      Then we get list with 1 items
      """
      {
        "_items": [
          {
            "_id": "123", "type": "text", "state": "scheduled",
            "_current_version": 2, "operation": "publish", "queue_state": "pending"
          }
        ]
      }
      """
      When we enqueue published
      Then we get notifications
      """
      [{"event": "content:update"}]
      """
      When we get "/publish_queue"
      Then we get list with 0 items
      When we get "/legal_archive/123"
      Then we get error 404
      When the publish schedule lapses
      """
      ["123"]
      """
      When we enqueue published
      And we get "/published"
      Then we get list with 1 items
      """
      {
        "_items": [
          {
            "_id": "123", "type": "text", "state": "published",
            "_current_version": 3, "operation": "publish", "queue_state": "queued"
          }
        ]
      }
      """
      When we get "/publish_queue"
      Then we get list with 1 items
      When we transmit items
      And run import legal publish queue
      When we get "/legal_archive/123"
      Then we get OK response
      And we get existing resource
      """
          {
            "_id": "123", "type": "text", "state": "published", "_current_version": 3
          }
      """
      When we get "/legal_archive/123"
      Then we get OK response
      And we get existing resource
      """
      {"_current_version": 3, "state": "published", "type": "text", "task":{"desk": "#desks.name#"}}
      """
      When we expire items
      """
      ["123"]
      """
      And we get "/published"
      Then we get list with 0 items
      When we enqueue published
      When we get "/publish_queue"
      Then we get list with 0 items
      When we get "/archived"
      Then we get list with 1 items
      """
      {"_items" : [
        {"item_id": "123", "state": "published", "type": "text", "_current_version": 3}
        ]
      }
      """

    @auth
    Scenario: Schedule a user content publish with different time zone
      Given empty "subscribers"
      And "desks"
      """
      [{"name": "Sports", "content_expiry": 60}]
      """
      And the "validators"
      """
      [{"_id": "publish_text", "act": "publish", "type": "text", "schema":{}}]
      """
      And "archive"
      """
      [{"guid": "123", "headline": "test", "_current_version": 1, "state": "fetched",
        "task": {"desk": "#desks._id#", "stage": "#desks.incoming_stage#", "user": "#CONTEXT_USER_ID#"},
        "subject":[{"qcode": "17004000", "name": "Statistics"}],
        "slugline": "test",
        "body_html": "Test Document body"}]
      """
      When we patch "/archive/123"
      """
      {
        "publish_schedule":"2030-02-13T22:46:19.000Z",
        "schedule_settings": {"time_zone": "Australia/Sydney"}
      }
      """
      When we post to "/products" with success
      """
      {
        "name":"prod-1","codes":"abc,xyz", "product_type": "both"
      }
      """
      And we post to "/subscribers" with success
      """
      {
        "name":"Channel 3","media_type":"media", "subscriber_type": "digital", "sequence_num_settings":{"min" : 1, "max" : 10}, "email": "test@test.com",
        "products": ["#products._id#"],
        "destinations":[{"name":"Test","format": "nitf", "delivery_type":"email","config":{"recipients":"test@test.com"}}]
      }
      """
      When we get "/archive"
      Then we get list with 1 items
      """
      {
        "_items":
          [
            {"publish_schedule":  "2030-02-13T22:46:19+0000",
             "schedule_settings":  {"utc_publish_schedule": "2030-02-13T11:46:19+0000"}
            }
          ]
      }
      """
      When we patch "/archive/123"
      """
      {"publish_schedule":  "2030-03-13T22:46:19+0000"}
      """
      Then we get response code 200
      When we get "/archive/123"
      Then we get existing resource
      """
      {"publish_schedule":  "2030-03-13T22:46:19+0000",
       "schedule_settings":  {"utc_publish_schedule": "2030-03-13T11:46:19+0000"}
      }
      """
      When we patch "/archive/123"
      """
      {"schedule_settings":  {"time_zone": null}}
      """
      Then we get response code 200
      When we get "/archive/123"
      Then we get existing resource
      """
      {"publish_schedule":  "2030-03-13T22:46:19+0000",
       "schedule_settings":  {"utc_publish_schedule": "2030-03-13T22:46:19+0000"}
      }
      """
      When we patch "/archive/123"
      """
      {"publish_schedule":  null}
      """
      Then we get response code 200
      When we get "/archive/123"
      Then we get existing resource
      """
      {"publish_schedule":  null,
       "schedule_settings":  {"utc_publish_schedule": null}
      }
      """

    @auth
    Scenario: Deschedule an item
      Given empty "subscribers"
      And "desks"
      """
      [{"name": "Sports"}]
      """
      And the "validators"
      """
      [{"_id": "publish_text", "act": "publish", "type": "text", "schema":{}}]
      """
      And "archive"
      """
      [{"guid": "123", "headline": "test", "_current_version": 1, "state": "fetched",
        "task": {"desk": "#desks._id#", "stage": "#desks.incoming_stage#", "user": "#CONTEXT_USER_ID#"},
        "publish_schedule": "#DATE+1#",
        "subject":[{"qcode": "17004000", "name": "Statistics"}],
        "slugline": "test",
        "body_html": "Test Document body"}]
      """
      When we post to "/products" with success
      """
      {
        "name":"prod-1","codes":"abc,xyz", "product_type": "both"
      }
      """
      And we post to "/subscribers" with success
      """
      [{
        "name":"Digital","media_type":"media", "subscriber_type": "digital", "sequence_num_settings":{"min" : 1, "max" : 10}, "email": "test@test.com",
        "products": ["#products._id#"],
        "destinations":[{"name":"Test","format": "nitf", "delivery_type":"email","config":{"recipients":"test@test.com"}}]
      },
      {
        "name":"Wire","media_type":"media", "subscriber_type": "wire", "sequence_num_settings":{"min" : 1, "max" : 10}, "email": "test@test.com",
        "products": ["#products._id#"],
        "destinations":[{"name":"Test","format": "nitf", "delivery_type":"email","config":{"recipients":"test@test.com"}}]
      }
      ]
      """
      And we publish "#archive._id#" with "publish" type and "published" state
      """
        {"publish_schedule": "#DATE+1#"}
      """
      Then we get OK response
      And we get existing resource
      """
      {"_current_version": 2, "state": "scheduled"}
      """
      When we enqueue published
      When we get "/publish_queue"
      Then we get list with 0 items
      When we patch "/archive/123"
      """
      {"publish_schedule": null}
      """
      And we get "/archive"
      Then we get existing resource
      """
      {
          "_items": [
              {
                  "_current_version": 3,
                  "state": "in_progress",
                  "type": "text",
                  "_id": "123"

              }
          ]
      }
      """
      When we enqueue published
      When we get "/publish_queue"
      Then we get list with 0 items
      When we get "/published"
      Then we get list with 0 items

    @auth
    Scenario: Deschedule an item fails if date is past
      Given empty "subscribers"
      And "desks"
      """
      [{"name": "Sports"}]
      """
      And "archive"
      """
      [{"guid": "123", "headline": "test", "_current_version": 1, "state": "fetched",
        "task": {"desk": "#desks._id#", "stage": "#desks.incoming_stage#", "user": "#CONTEXT_USER_ID#"},
        "slugline": "test",
        "body_html": "Test Document body"}]
      """
      When we post to "/products" with success
      """
      {
        "name":"prod-1","codes":"abc,xyz", "product_type": "both"
      }
      """
      And we post to "/subscribers" with success
      """
      {
        "name":"Channel 3","media_type":"media", "subscriber_type": "digital", "sequence_num_settings":{"min" : 1, "max" : 10}, "email": "test@test.com",
        "products": ["#products._id#"],
        "destinations":[{"name":"Test","format": "nitf", "delivery_type":"email","config":{"recipients":"test@test.com"}}]
      }
      """
      And we patch "/archive/123"
      """
      {"publish_schedule": "2010-05-30T10:00:00+00:00"}
      """
      Then we get response code 400

    @auth
    Scenario: Publish a user content and stays on the same stage
      Given "desks"
      """
      [{"name": "Sports"}]
      """
      And the "validators"
      """
      [{"_id": "publish_text", "act": "publish", "type": "text", "schema":{}}]
      """
      And "archive"
      """
      [{"guid": "123", "headline": "test", "_current_version": 1, "state": "fetched",
        "task": {"desk": "#desks._id#", "stage": "#desks.incoming_stage#", "user": "#CONTEXT_USER_ID#"},
        "subject":[{"qcode": "17004000", "name": "Statistics"}],
        "slugline": "test",
        "body_html": "Test Document body"}]
      """
      When we post to "/products" with success
      """
      {
        "name":"prod-1","codes":"abc,xyz", "product_type": "both"
      }
      """
      And we post to "/subscribers" with success
      """
      {
        "name":"Channel 3","media_type":"media", "subscriber_type": "digital", "sequence_num_settings":{"min" : 1, "max" : 10}, "email": "test@test.com",
        "products": ["#products._id#"],
        "destinations":[{"name":"Test","format": "nitf", "delivery_type":"email","config":{"recipients":"test@test.com"}}]
      }
      """
      When we publish "#archive._id#" with "publish" type and "published" state
      Then we get OK response
      And we get existing resource
      """
      {"_current_version": 2, "state": "published", "task":{"desk": "#desks._id#", "stage": "#desks.incoming_stage#"}}
      """

    @auth
    Scenario: Clean autosave on publishing item
      Given the "validators"
      """
      [{"_id": "publish_text", "act": "publish", "type": "text", "schema":{}}]
      """
      And "desks"
      """
      [{"name": "Sports"}]
      """
      And "archive"
      """
      [{"guid": "123", "headline": "test", "_current_version": 1, "state": "fetched",
        "task": {"desk": "#desks._id#", "stage": "#desks.incoming_stage#", "user": "#CONTEXT_USER_ID#"},
        "subject":[{"qcode": "17004000", "name": "Statistics"}],
        "slugline": "test",
        "body_html": "Test Document body"}]
      """
      When we post to "/products" with success
      """
      {
        "name":"prod-1","codes":"abc,xyz", "product_type": "both"
      }
      """
      And we post to "/subscribers" with success
      """
      {
        "name":"Channel 3","media_type":"media", "subscriber_type": "digital", "sequence_num_settings":{"min" : 1, "max" : 10}, "email": "test@test.com",
        "products": ["#products._id#"],
        "destinations":[{"name":"Test","format": "nitf", "delivery_type":"email","config":{"recipients":"test@test.com"}}]
      }
      """
      And we post to "/archive_autosave"
      """
      {"_id": "#archive._id#", "guid": "123", "headline": "testing", "state": "fetched"}
      """
      Then we get existing resource
      """
      {"_id": "#archive._id#", "guid": "123", "headline": "testing", "_current_version": 1, "state": "fetched",
      "task": {"desk": "#desks._id#", "stage": "#desks.incoming_stage#", "user": "#CONTEXT_USER_ID#"}}
      """
      When we publish "#archive._id#" with "publish" type and "published" state
      Then we get OK response
      When we get "/archive_autosave/#archive._id#"
      Then we get error 404

    @auth
    Scenario: We can lock a published content and then kill it
      Given the "validators"
      """
      [{"_id": "publish_text", "act": "publish", "type": "text", "schema":{}},
      {"_id": "kill_text", "act": "kill", "type": "text", "schema":{}}]
      """
      And "desks"
      """
      [{"name": "Sports", "members":[{"user":"#CONTEXT_USER_ID#"}]}]
      """
      And "archive"
      """
      [{"guid": "123", "headline": "test", "_current_version": 0, "state": "fetched",
        "task": {"desk": "#desks._id#", "stage": "#desks.incoming_stage#", "user": "#CONTEXT_USER_ID#"},
        "subject":[{"qcode": "17004000", "name": "Statistics"}],
        "slugline": "test", "type": "text",
        "body_html": "<p>Test Document body</p>\n<p>with a \"quote\"</p>"}]
      """
      When we post to "/products" with success
      """
      {
        "name":"prod-1","codes":"abc,xyz", "product_type": "both"
      }
      """
      And we post to "/subscribers" with success
      """
      {
        "name":"Channel 3","media_type":"media", "subscriber_type": "wire", "sequence_num_settings":{"min" : 1, "max" : 10}, "email": "test@test.com",
        "products": ["#products._id#"],
        "destinations":[{"name":"Test","format": "nitf", "delivery_type":"email","config":{"recipients":"test@test.com"}}],
        "api_products": ["#products._id#"]
      }
      """
      And we publish "#archive._id#" with "publish" type and "published" state
      Then we get OK response
      When we enqueue published
      Then we assert the content api item "123" is published to subscriber "#subscribers._id#"
      When we get "/items/123"
      Then we get existing resource
      """
      {"uri": "http://localhost:5400/items/123", "pubstatus": "usable"}
      """
      When we post to "/archive/#archive._id#/lock"
      """
      {}
      """
      Then we get OK response
      When we publish "#archive._id#" with "kill" type and "killed" state
      Then we get OK response
      And we get existing resource
      """
      {"_current_version": 2, "state": "killed", "operation": "kill", "pubstatus": "canceled", "task":{"desk": "#desks._id#", "stage": "#desks.incoming_stage#"}, "version_creator": "#CONTEXT_USER_ID#"}
      """
      When we post to "/archive/#archive._id#/unlock"
      """
      {}
      """
      Then we get OK response
      When we enqueue published
      Then we assert the content api item "123" is published to subscriber "#subscribers._id#"
      When we get "/items/123"
      Then we get existing resource
      """
      {"uri": "http://localhost:5400/items/123", "pubstatus": "canceled"}
      """

    @auth
    Scenario: We can lock a published content and then correct it
      Given the "validators"
      """
      [{"_id": "publish_text", "act": "publish", "type": "text", "schema":{}},
      {"_id": "correct_text", "act": "correct", "type": "text", "schema":{}}]
      """
      And "desks"
      """
      [{"name": "Sports", "members":[{"user":"#CONTEXT_USER_ID#"}]}]
      """
      And "archive"
      """
      [{"guid": "123", "headline": "test", "_current_version": 0, "state": "fetched",
        "task": {"desk": "#desks._id#", "stage": "#desks.incoming_stage#", "user": "#CONTEXT_USER_ID#"},
        "subject":[{"qcode": "17004000", "name": "Statistics"}],
        "slugline": "test",
        "body_html": "Test Document body"}]
      """
      When we post to "/products" with success
      """
      {
        "name":"prod-1","codes":"abc,xyz", "product_type": "both"
      }
      """
      And we post to "/subscribers" with success
      """
      {
        "name":"Channel 3","media_type":"media", "subscriber_type": "digital", "sequence_num_settings":{"min" : 1, "max" : 10}, "email": "test@test.com",
        "products": ["#products._id#"],
        "destinations":[{"name":"Test","format": "nitf", "delivery_type":"email","config":{"recipients":"test@test.com"}}]
      }
      """
      And we publish "#archive._id#" with "publish" type and "published" state
      Then we get OK response
      When we enqueue published
      When we get "/legal_archive/123"
      Then we get OK response
      When we get "/legal_archive/123?version=all"
      Then we get OK response
      When we transmit items
      And run import legal publish queue
      And we get "/legal_publish_queue"
      Then we get list with 1 items
      When we post to "/archive/#archive._id#/lock"
      """
      {}
      """
      Then we get OK response
      When we get "/workqueue?source={"filter": {"term": {"lock_user": "#CONTEXT_USER_ID#"}}}"
      Then we get list with 1 items
      """
      {"_items": [{"guid": "123", "headline": "test", "state": "published",
                   "task": {"desk": "#desks._id#", "stage": "#desks.incoming_stage#", "user": "#CONTEXT_USER_ID#"},
                   "subject":[{"qcode": "17004000", "name": "Statistics"}],
                    "slugline": "test", "body_html": "Test Document body"}]}
      """
      When we publish "#archive._id#" with "correct" type and "corrected" state
      Then we get OK response
      And we get existing resource
      """
      {"_current_version": 2, "state": "corrected", "operation": "correct", "task":{"desk": "#desks._id#", "stage": "#desks.incoming_stage#"}}
      """
      When we enqueue published
      When we post to "/archive/#archive._id#/unlock"
      """
      {}
      """
      Then we get OK response
      When we get "/legal_archive/123"
      Then we get OK response
      When we get "/legal_archive/123?version=all"
      Then we get OK response
      When we transmit items
      And run import legal publish queue
      And we get "/legal_publish_queue"
      Then we get list with 2 items

    @auth
    Scenario: We can lock a published content and then correct it and then kill the article
      Given the "validators"
      """
      [{"_id": "publish_text", "act": "publish", "type": "text", "schema":{}},
      {"_id": "correct_text", "act": "correct", "type": "text", "schema":{}},
      {"_id": "kill_text", "act": "kill", "type": "text", "schema":{}}]
      """
      And "desks"
      """
      [{"name": "Sports", "members":[{"user":"#CONTEXT_USER_ID#"}]}]
      """
      When we post to "/archive" with success
      """
      [{"guid": "123", "headline": "test", "state": "fetched",
        "task": {"desk": "#desks._id#", "stage": "#desks.incoming_stage#", "user": "#CONTEXT_USER_ID#"},
        "subject":[{"qcode": "17004000", "name": "Statistics"}],
        "slugline": "test",
        "body_html": "Test Document body"}]
      """
      When we post to "/products" with success
      """
      {
        "name":"prod-1","codes":"abc,xyz", "product_type": "both"
      }
      """
      And we post to "/subscribers" with success
      """
      {
        "name":"Channel 3","media_type":"media", "subscriber_type": "wire", "sequence_num_settings":{"min" : 1, "max" : 10}, "email": "test@test.com",
        "products": ["#products._id#"],
        "destinations":[{"name":"Test","format": "nitf", "delivery_type":"email","config":{"recipients":"test@test.com"}}]
      }
      """
      And we publish "#archive._id#" with "publish" type and "published" state
      Then we get OK response
      When we enqueue published
      When we get "/legal_archive/123"
      Then we get OK response
      And we get existing resource
      """
      {"_current_version": 2, "state": "published"}
      """
      When we get "/legal_archive/123?version=all"
      Then we get list with 2 items
      """
      {
        "_items":[
          {"_current_version": 1, "state": "fetched"},
          {"_current_version": 2, "state": "published"}
        ]
      }
      """
      When we transmit items
      And run import legal publish queue
      And we get "/legal_publish_queue"
      Then we get list with 1 items
      """
      {
        "_items":[
          {"item_version": 2, "publishing_action": "published", "item_id": "123"}
        ]
      }
      """
      When we post to "/archive/#archive._id#/lock"
      """
      {}
      """
      Then we get OK response
      When we publish "#archive._id#" with "correct" type and "corrected" state
      Then we get OK response
      And we get existing resource
      """
      {"_current_version": 3, "state": "corrected", "operation": "correct", "task":{"desk": "#desks._id#", "stage": "#desks.incoming_stage#"}}
      """
      And we get updated timestamp "versioncreated"
      When we enqueue published
      When we post to "/archive/#archive._id#/unlock"
      """
      {}
      """
      Then we get OK response
      When we get "/legal_archive/123"
      Then we get OK response
      And we get existing resource
      """
      {"_current_version": 3, "state": "corrected"}
      """
      When we get "/legal_archive/123?version=all"
      Then we get list with 3 items
      """
      {
        "_items":[
          {"_current_version": 1, "state": "fetched"},
          {"_current_version": 2, "state": "published"},
          {"_current_version": 3, "state": "corrected"}
        ]
      }
      """
      When we transmit items
      And run import legal publish queue
      And we get "/legal_publish_queue"
      Then we get list with 2 items
      """
      {
        "_items":[
          {"item_version": 2, "publishing_action": "published", "item_id": "123"},
          {"item_version": 3, "publishing_action": "corrected", "item_id": "123"}
        ]
      }
      """
      When we post to "/archive/#archive._id#/lock"
      """
      {}
      """
      Then we get OK response
      When we publish "#archive._id#" with "kill" type and "killed" state
      Then we get OK response
      And we get existing resource
      """
      {"_current_version": 4, "state": "killed", "operation": "kill", "pubstatus": "canceled", "task":{"desk": "#desks._id#", "stage": "#desks.incoming_stage#"}}
      """
      And we get updated timestamp "versioncreated"
      When we enqueue published
      When we post to "/archive/#archive._id#/unlock"
      """
      {}
      """
      Then we get OK response
      When we get "/legal_archive/123"
      Then we get OK response
      And we get existing resource
      """
      {"_current_version": 4, "state": "killed"}
      """
      When we get "/legal_archive/123?version=all"
      Then we get list with 4 items
      """
      {
        "_items":[
          {"_current_version": 1, "state": "fetched"},
          {"_current_version": 2, "state": "published"},
          {"_current_version": 3, "state": "corrected"},
          {"_current_version": 4, "state": "killed"}
        ]
      }
      """
      When we transmit items
      And run import legal publish queue
      And we get "/legal_publish_queue"
      Then we get list with 3 items
      """
      {
        "_items":[
          {"item_version": 2, "publishing_action": "published", "item_id": "123",
           "destination": {"delivery_type": "email"}},
          {"item_version": 3, "publishing_action": "corrected", "item_id": "123",
           "destination": {"delivery_type": "email"}},
          {"item_version": 4, "publishing_action": "killed", "item_id": "123",
           "destination": {"delivery_type": "email"}}
        ]
      }
      """

    @auth
    Scenario: Publishing an already corrected published story fails
      Given the "validators"
      """
      [{"_id": "publish_text", "act": "publish", "type": "text", "schema":{}},
      {"_id": "correct_text", "act": "correct", "type": "text", "schema":{}}]
      """
      And "desks"
      """
      [{"name": "Sports", "members":[{"user":"#CONTEXT_USER_ID#"}]}]
      """
      And "archive"
      """
      [{"guid": "123", "headline": "test", "_current_version": 1, "state": "fetched",
        "task": {"desk": "#desks._id#", "stage": "#desks.incoming_stage#", "user": "#CONTEXT_USER_ID#"},
        "subject":[{"qcode": "17004000", "name": "Statistics"}],
        "slugline": "test",
        "body_html": "Test Document body"}]
      """
      When we post to "/products" with success
      """
      {
        "name":"prod-1","codes":"abc,xyz", "product_type": "both"
      }
      """
      And we post to "/subscribers" with success
      """
      {
        "name":"Channel 3","media_type":"media", "subscriber_type": "digital", "sequence_num_settings":{"min" : 1, "max" : 10}, "email": "test@test.com",
        "products": ["#products._id#"],
        "destinations":[{"name":"Test","format": "nitf", "delivery_type":"email","config":{"recipients":"test@test.com"}}]
      }
      """
      And we publish "#archive._id#" with "publish" type and "published" state
      Then we get OK response
      When we post to "/archive/#archive._id#/lock"
      """
      {}
      """
      Then we get OK response
      When we publish "#archive._id#" with "correct" type and "corrected" state
      Then we get OK response
      And we get existing resource
      """
      {"_current_version": 3, "state": "corrected", "task":{"desk": "#desks._id#", "stage": "#desks.incoming_stage#"}}
      """
      When we publish "#archive._id#" with "publish" type and "published" state
      Then we get response code 400

    @auth @vocabulary
    Scenario: We can correct a corrected story
      Given the "validators"
      """
      [{"_id": "publish_text", "act": "publish", "type": "text", "schema":{}},
      {"_id": "correct_text", "act": "correct", "type": "text", "schema":{}}]
      """
      And "desks"
      """
      [{"name": "Sports", "members":[{"user":"#CONTEXT_USER_ID#"}]}]
      """
      And "archive"
      """
      [{"guid": "123", "headline": "test", "_current_version": 1, "state": "fetched",
        "task": {"desk": "#desks._id#", "stage": "#desks.incoming_stage#", "user": "#CONTEXT_USER_ID#"},
        "subject":[{"qcode": "17004000", "name": "Statistics"}],
        "anpa_category": [{"qcode": "a"}, {"qcode": "s"}],
        "slugline": "test",
        "body_html": "Test Document body"}]
      """
      When we post to "/filter_conditions" with success
      """
      [{"name": "national", "field": "anpa_category", "operator": "in", "value": "a"}]
      """
      When we post to "/content_filters" with success
      """
      [{"content_filter": [{"expression": {"fc": ["#filter_conditions._id#"]}}], "name": "national-only"}]
      """
      When we post to "/products" with "national-product" and success
      """
      {
        "name":"prod-national","codes":"abc,xyz", "product_type": "both",
        "content_filter":{"filter_id":"#content_filters._id#", "filter_type": "permitting"}
      }
      """
      When we post to "/filter_conditions" with success
      """
      [{"name": "sport", "field": "anpa_category", "operator": "in", "value": "s"}]
      """
      When we post to "/content_filters" with success
      """
      [{"content_filter": [{"expression": {"fc": ["#filter_conditions._id#"]}}], "name": "sport-only"}]
      """
      When we post to "/products" with "sport-product" and success
      """
      {
        "name":"prod-sport","codes":"abc,xyz", "product_type": "api",
        "content_filter":{"filter_id":"#content_filters._id#", "filter_type": "permitting"}
      }
      """
      And we post to "/subscribers" with "sub1" and success
      """
      {
        "name":"Channel direct","media_type":"media", "subscriber_type": "wire",
        "sequence_num_settings":{"min" : 1, "max" : 10}, "email": "test@test.com",
        "products": ["#national-product#"],
        "destinations":[{"name":"Test","format": "nitf", "delivery_type":"email","config":{"recipients":"test@test.com"}}]
      }
      """
      And we post to "/subscribers" with "sub2" and success
      """
      {
        "name":"Channel api","media_type":"media", "subscriber_type": "wire",
        "sequence_num_settings":{"min" : 1, "max" : 10}, "email": "test@test.com",
        "api_products": ["#sport-product#"]
      }
      """
      And we publish "#archive._id#" with "publish" type and "published" state
      Then we get OK response
      When we enqueue published
      Then we assert the content api item "123" is published to subscriber "#sub2#"
      Then we assert the content api item "123" is not published to subscriber "#sub1#"
      When we patch "/subscribers/#sub2#"
      """
      {
        "api_products": ["#national-product#"]
      }
      """
      Then we get OK response
      When we post to "/archive/#archive._id#/lock"
      """
      {}
      """
      Then we get OK response
      When we publish "#archive._id#" with "correct" type and "corrected" state
      """
      {"headline": "test-1", "anpa_category": [{"qcode": "s"}]}
      """
      Then we get OK response
      And we get existing resource
      """
      {"_current_version": 3, "state": "corrected", "task":{"desk": "#desks._id#", "stage": "#desks.incoming_stage#"}}
      """
      When we enqueue published
      Then we assert the content api item "123" is published to subscriber "#sub2#"
      Then we assert the content api item "123" is not published to subscriber "#sub1#"
      When we publish "#archive._id#" with "correct" type and "corrected" state
      """
      {"headline": "test-2"}
      """
      Then we get OK response
      When we get "/published"
      Then we get existing resource
      """
      {
          "_items": [
              {
                  "headline": "test",
                  "_current_version": 2,
                  "state": "published"
              },
              {
                  "headline": "test-1",
                  "_current_version": 3,
                  "state": "corrected"
              },
              {
                  "headline": "test-2",
                  "_current_version": 4,
                  "state": "corrected"
              }
          ]
      }
      """

    @auth
    Scenario: User can't publish without a privilege
      Given "archive"
      """
      [{"headline": "test", "_current_version": 1, "state": "fetched"}]
      """
      And we login as user "foo" with password "bar" and user type "user"
      """
      {"user_type": "user", "email": "foo.bar@foobar.org"}
      """
      When we publish "#archive._id#" with "publish" type and "published" state
      Then we get response code 403

    @auth
    Scenario: User can't publish a draft item
      Given "archive"
      """
      [{"headline": "test", "_current_version": 1, "state": "draft"}]
      """
      When we publish "#archive._id#" with "publish" type and "published" state
      Then we get response code 400

    @auth
    Scenario: User can't update a published item
      Given the "validators"
      """
      [{"_id": "publish_text", "act": "publish", "type": "text", "schema":{}}]
      """
      And "desks"
      """
      [{"name": "Sports"}]
      """
      And "archive"
      """
      [{"guid": "123", "headline": "test", "_current_version": 1, "state": "fetched",
        "task": {"desk": "#desks._id#", "stage": "#desks.incoming_stage#", "user": "#CONTEXT_USER_ID#"},
        "subject":[{"qcode": "17004000", "name": "Statistics"}],
        "slugline": "test",
        "body_html": "Test Document body"}]
      """
      When we post to "/products" with success
      """
      {
        "name":"prod-1","codes":"abc,xyz", "product_type": "both"
      }
      """
      And we post to "/subscribers" with success
      """
      {
        "name":"Channel 3","media_type":"media", "subscriber_type": "digital", "sequence_num_settings":{"min" : 1, "max" : 10}, "email": "test@test.com",
        "products": ["#products._id#"],
        "destinations":[{"name":"Test","format": "nitf", "delivery_type":"email","config":{"recipients":"test@test.com"}}]
      }
      """
      And we publish "#archive._id#" with "publish" type and "published" state
      Then we get OK response
      When we patch "/archive/#archive._id#"
      """
      {"headline": "updating a published item"}
      """
      Then we get response code 400

    @auth
    Scenario: As a user I shouldn't be able to publish an item which is marked as not for publication
      Given "desks"
      """
      [{"name": "Sports"}]
      """
      When we post to "/archive" with success
      """
      [{"guid": "123", "headline": "test",
        "body_html": "body", "state": "fetched",
        "slugline": "test",
        "flags": {"marked_for_not_publication": true},
        "task": {"desk": "#desks._id#", "stage": "#desks.incoming_stage#", "user": "#CONTEXT_USER_ID#"}}]
      """
      And we publish "#archive._id#" with "publish" type and "published" state
      Then we get error 400
      """
      {"_issues": {"validator exception": "400: Cannot publish an item which is marked as Not for Publication"}}
      """

    @auth
      Scenario: Publish a content directly which is marked not-for-publication should fail
      Given "desks"
      """
      [{"name": "Sports"}]
      """
      When we post to "/archive" with success
      """
      [{"guid": "123", "headline": "test",
        "body_html": "body", "state": "fetched",
        "slugline": "test",
        "flags": {"marked_for_not_publication": false},
        "task": {"desk": "#desks._id#", "stage": "#desks.incoming_stage#", "user": "#CONTEXT_USER_ID#"}}]
      """
      And we publish "#archive._id#" with "publish" type and "published" state
      """
      {"flags": {"marked_for_not_publication": true}}
      """
      Then we get error 400
      """
      {"_issues": {"validator exception": "400: Cannot publish an item which is marked as Not for Publication"}}
      """

    @auth
    Scenario: Assign a default Source to user created content Items and is overwritten by Source at desk level when published
      Given the "validators"
      """
      [{"_id": "publish_text", "act": "publish", "type": "text", "schema":{}}]
      """
      And "desks"
      """
      [{"name": "Sports", "source": "Superdesk Sports"}]
      """
      And "archive"
      """
      [{"guid": "123", "headline": "test",
        "body_html": "body", "_current_version": 1, "state": "fetched",
        "slugline": "test",
        "subject":[{"qcode": "17004000", "name": "Statistics"}],
        "task": {"desk": "#desks._id#", "stage": "#desks.incoming_stage#", "user": "#CONTEXT_USER_ID#"}}]
      """
      When we post to "/products" with success
      """
      {
        "name":"prod-1","codes":"abc,xyz", "product_type": "both"
      }
      """
      And we post to "/subscribers" with success
      """
      {
        "name":"Channel 3","media_type":"media", "subscriber_type": "digital", "sequence_num_settings":{"min" : 1, "max" : 10}, "email": "test@test.com",
        "products": ["#products._id#"],
        "destinations":[{"name":"Test","format": "nitf", "delivery_type":"email","config":{"recipients":"test@test.com"}}]
      }
      """
      And we post to "/stages" with success
      """
      [{"name": "Published Stage", "task_status": "done", "desk": "#desks._id#"}]
      """
      And we publish "#archive._id#" with "publish" type and "published" state
      Then we get OK response
      And we get existing resource
      """
      {"_current_version": 2, "source": "Superdesk Sports", "state": "published", "task":{"desk": "#desks._id#"}}
      """

    @auth
    Scenario: Publish can't publish the same headline to SMS twice
      Given the "validators"
      """
      [
        {
            "schema": {},
            "type": "text",
            "act": "publish",
            "_id": "publish_text"
        },
        {
            "schema": {},
            "type": "composite",
            "act": "publish",
            "_id": "publish_composite"
        }
      ]
      """
      And "desks"
      """
      [{"name": "Sports"}]
      """
      And "archive"
      """
      [{"guid": "122", "type": "text", "headline": "test", "_current_version": 1, "state": "fetched",
        "task": {"desk": "#desks._id#", "stage": "#desks.incoming_stage#", "user": "#CONTEXT_USER_ID#"},
        "subject":[{"qcode": "17004000", "name": "Statistics"}],
        "slugline": "test",
        "body_html": "Test Document body"},
        {"guid": "123", "type": "text", "headline": "test", "_current_version": 1, "state": "fetched",
        "task": {"desk": "#desks._id#", "stage": "#desks.incoming_stage#", "user": "#CONTEXT_USER_ID#"},
        "subject":[{"qcode": "17004000", "name": "Statistics"}],
        "slugline": "test",
        "body_html": "Test Document body"}]
      """
      When we post to "/products" with success
      """
      {
        "name":"prod-1","codes":"abc,xyz", "product_type": "direct"
      }
      """
      And we post to "/subscribers" with success
      """
      {
        "name":"Channel 3","media_type":"media", "subscriber_type": "digital", "sequence_num_settings":{"min" : 1, "max" : 10},
        "email": "test@test.com", "products": ["#products._id#"],
        "destinations":[{"name":"Test","format": "AAP SMS", "delivery_type":"ODBC","config":{}}]
      }
      """

      And we publish "122" with "publish" type and "published" state
      Then we get OK response
      When we enqueue published
      When we get "/publish_queue"
      Then we get list with 0 items

    @auth
    Scenario: Publish fails when publish validators fail
      Given the "validators"
      """
        [{"_id": "publish_text", "type": "text", "act": "publish", "schema": {
              "dateline": {
                  "type": "dict",
                  "required": true,
                  "schema": {
                      "located": {"type": "dict", "required": true},
                      "date": {"type": "datetime", "required": true},
                      "source": {"type": "string", "required": true},
                      "text": {"type": "string", "required": true}
                  }
              }
            }
        }]
      """
      And "desks"
      """
      [{"name": "Sports"}]
      """
      And "archive"
      """
      [{"guid": "123", "type": "text", "headline": "test", "_current_version": 1, "state": "fetched",
        "task": {"desk": "#desks._id#", "stage": "#desks.incoming_stage#", "user": "#CONTEXT_USER_ID#"},
        "dateline": {},
        "subject":[{"qcode": "17004000", "name": "Statistics"}], "body_html": "Test Document body"}]
      """
      When we post to "/products" with success
      """
      {
        "name":"prod-1","codes":"abc,xyz", "product_type": "both"
      }
      """
      And we post to "/subscribers" with success
      """
      {
        "name":"Channel 3","media_type":"media", "subscriber_type": "digital", "sequence_num_settings":{"min" : 1, "max" : 10}, "email": "test@test.com",
        "products": ["#products._id#"],
        "destinations":[{"name":"Test","format": "nitf", "delivery_type":"email","config":{"recipients":"test@test.com"}}]
      }
      """
      And we publish "#archive._id#" with "publish" type and "published" state
      Then we get error 400
      """
      {
        "_issues": {
          "validator exception": "[['DATELINE is a required field']]",
          "fields": {
            "dateline": {
              "located": "required field",
              "date": "required field",
              "source": "required field",
              "text": "required field"
            }
          }
        },
        "_status": "ERR"
      }
      """

    @auth
    Scenario: Sign Off is updated when published and corrected but not when killed
      Given the "validators"
      """
      [{"_id": "publish_text", "act": "publish", "type": "text", "schema":{}},
       {"_id": "correct_text", "act": "correct", "type": "text", "schema":{}},
       {"_id": "kill_text", "act": "kill", "type": "text", "schema":{}}]
      """
      And "desks"
      """
      [{"name": "Sports"}]
      """
      When we post to "/archive" with success
      """
      [{"guid": "123", "type": "text", "headline": "test", "state": "fetched",
        "subject":[{"qcode": "17004000", "name": "Statistics"}],
        "slugline": "test",
        "body_html": "Test Document body", "task": {"desk": "#desks._id#", "stage": "#desks.incoming_stage#", "user": "#CONTEXT_USER_ID#"}}]
      """
      When we post to "/products" with success
      """
      {
        "name":"prod-1","codes":"abc,xyz", "product_type": "both"
      }
      """
      And we post to "/subscribers" with success
      """
      {
        "name":"Channel 3","media_type":"media", "subscriber_type": "digital", "sequence_num_settings":{"min" : 1, "max" : 10}, "email": "test@test.com",
        "products": ["#products._id#"],
        "destinations":[{"name":"Test","format": "nitf", "delivery_type":"email","config":{"recipients":"test@test.com"}}]
      }
      """
      And we publish "#archive._id#" with "publish" type and "published" state
      Then we get existing resource
      """
      {"_current_version": 2, "state": "published", "sign_off": "abc", "task":{"desk": "#desks._id#", "stage": "#desks.incoming_stage#"}}
      """
      When we switch user
      And we publish "#archive._id#" with "correct" type and "corrected" state
      Then we get OK response
      And we get existing resource
      """
      {"_current_version": 3, "state": "corrected", "sign_off": "abc/foo", "operation": "correct", "task":{"desk": "#desks._id#", "stage": "#desks.incoming_stage#"}}
      """
      When we login as user "bar" with password "foobar" and user type "admin"
      """
      {"sign_off": "bar"}
      """
      And we publish "#archive._id#" with "kill" type and "killed" state
      Then we get OK response
      And we get existing resource
      """
      {"_current_version": 4, "state": "killed", "pubstatus": "canceled", "sign_off": "abc/foo", "operation": "kill", "task":{"desk": "#desks._id#", "stage": "#desks.incoming_stage#"}}
      """

    @auth @vocabulary
    Scenario: Publish broadcast content to wire/digital subscribers
      Given the "validators"
      """
        [
          {
              "schema": {},
              "type": "text",
              "act": "publish",
              "_id": "publish_text"
          },
          {
              "schema": {},
              "type": "text",
              "act": "correct",
              "_id": "correct_text"
          }
        ]
      """
      And "desks"
      """
      [{"name": "Sports", "members": [{"user": "#CONTEXT_USER_ID#"}]}]
      """
      And "archive"
      """
      [{"guid": "123", "type": "text", "headline": "test", "_current_version": 1, "state": "fetched",
        "task": {"desk": "#desks._id#", "stage": "#desks.working_stage#", "user": "#CONTEXT_USER_ID#"},
        "subject":[{"qcode": "17004000", "name": "Statistics"}],
        "slugline": "test",
        "body_html": "Test Document body",
        "dateline": {
          "date": "#DATE#",
          "located" : {
              "country" : "Afghanistan",
              "tz" : "Asia/Kabul",
              "city" : "Mazar-e Sharif",
              "alt_name" : "",
              "country_code" : "AF",
              "city_code" : "Mazar-e Sharif",
              "dateline" : "city",
              "state" : "Balkh",
              "state_code" : "AF.30"
          },
          "text" : "MAZAR-E SHARIF, Dec 30  -",
          "source": "AAP"}
        }]
      """
      When we post to "/products" with success
      """
      {
        "name":"prod-1","codes":"abc,xyz", "product_type": "both"
      }
      """
      And we post to "/subscribers" with "DigitalSubscriber" and success
      """
      {
        "name":"Digital","media_type":"media", "subscriber_type": "digital", "sequence_num_settings":{"min" : 1, "max" : 10}, "email": "test@test.com",
        "products": ["#products._id#"],
        "destinations":[{"name":"Test","format": "nitf", "delivery_type":"email","config":{"recipients":"test@test.com"}}]
      }
      """
      And we post to "/subscribers" with "WireSubscriber" and success
      """
      {
        "name":"Wire","media_type":"media", "subscriber_type": "wire", "sequence_num_settings":{"min" : 1, "max" : 10}, "email": "test@test.com",
        "products": ["#products._id#"],
        "destinations":[{"name":"Test","format": "nitf", "delivery_type":"email","config":{"recipients":"test@test.com"}}]
      }
      """
      When we publish "#archive._id#" with "publish" type and "published" state
      Then we get OK response
      When we post to "/archive/123/broadcast"
      """
      [{"desk": "#desks._id#"}]
      """
      Then we get OK response
      When we patch "/archive/#broadcast._id#"
      """
      {
        "headline": "broadcast content",
        "body_html": "broadcast content"
      }
      """
      When we publish "#broadcast._id#" with "publish" type and "published" state
      Then we get OK response
      When we get "/archive/#broadcast._id#"
      Then we get existing resource
      """
      { "_current_version": 3,
        "state": "published",
        "task":{"desk": "#desks._id#", "stage": "#desks.working_stage#"},
        "_id": "#broadcast._id#",
        "genre": [{"name": "Broadcast Script", "qcode": "Broadcast Script"}],
        "broadcast": {
            "master_id": "123"
          }
       }
      """
      When we get "/published"
      Then we get existing resource
      """
      {
        "_items" : [
            {
              "_current_version": 3,
              "state": "published",
              "task":{"desk": "#desks._id#", "stage": "#desks.working_stage#"},
              "_id": "#broadcast._id#",
              "genre": [{"name": "Broadcast Script", "qcode": "Broadcast Script"}],
              "broadcast": {
                  "master_id": "123"
              }
            }
        ]
      }
      """
      When we enqueue published
      When we get "/publish_queue"
      Then we get list with 4 items
      """
      {
        "_items": [
          {
            "item_version": 3,
            "publishing_action": "published",
            "headline": "broadcast content",
            "item_id": "#broadcast._id#",
            "subscriber_id": "#WireSubscriber#"
          },
          {
            "item_version": 3,
            "publishing_action": "published",
            "headline": "broadcast content",
            "item_id": "#broadcast._id#",
            "subscriber_id": "#DigitalSubscriber#"
          }
        ]
      }
      """

    @auth
    Scenario: Save and publish a text item with body text
      Given the "validators"
      """
        [
        {
            "schema": {
              "body_html": {
              "type": "string",
              "required": true,
              "nullable": false,
              "empty": false}
            },
            "type": "text",
            "act": "publish",
            "_id": "publish_text"
        },
        {
            "_id": "publish_composite",
            "act": "publish",
            "type": "composite",
            "schema": {
              "body_html": {
              "type": "string",
              "required": true,
              "nullable": false,
              "empty": false
              }
            }
        }
        ]
      """
      And "desks"
      """
      [{"name": "Sports"}]
      """
      And "archive"
      """
      [{"guid": "123", "type": "text", "headline":
        "test", "_current_version": 1,
        "slugline": "test",
        "state": "fetched",
        "task": {"desk": "#desks._id#", "stage": "#desks.incoming_stage#", "user": "#CONTEXT_USER_ID#"},
        "subject":[{"qcode": "17004000", "name": "Statistics"}]}]
      """
      When we post to "/products" with success
      """
      {
        "name":"prod-1","codes":"abc,xyz", "product_type": "both"
      }
      """
      And we post to "/subscribers" with success
      """
      {
        "name":"Channel 3","media_type":"media", "subscriber_type": "digital", "sequence_num_settings":{"min" : 1, "max" : 10}, "email": "test@test.com",
        "products": ["#products._id#"],
        "destinations":[{"name":"Test","format": "nitf", "delivery_type":"email","config":{"recipients":"test@test.com"}}]
      }
      """
      And we publish "#archive._id#" with "publish" type and "published" state
      """
      {"body_html": "Test Document body"}
      """
      Then we get OK response
      And we get existing resource
      """
      {"_current_version": 2, "state": "published", "task":{"desk": "#desks._id#", "stage": "#desks.incoming_stage#"}}
      """
      When we get "/published"
      Then we get existing resource
      """
      {"_items" : [{"_id": "123", "guid": "123", "headline": "test", "_current_version": 2, "state": "published",
        "task": {"desk": "#desks._id#", "stage": "#desks.incoming_stage#", "user": "#CONTEXT_USER_ID#"}}]}
      """

    @auth
    Scenario: Publish item with custom subject fields
      Given the "content_types"
      """
        [
            {
                "_id": "Standard",
                "label": "Standard",
                "priority": 80,
                "enabled": true,
                "schema": {
                    "slugline": {"type": "string", "required": true, "maxlength": 64, "minlength": 1},
                    "subject": {
                      "type": "list",
                      "mandatory_in_list": {"scheme": {"subject": {"required": "true"}, "category": {"required": "true"}}},
                      "schema": {
                         "type": "dict",
                         "schema": {
                            "name": {},
                            "qcode": {},
                            "scheme": {
                               "type": "string",
                               "required": true,
                               "allowed": ["subject_custom", "category"]
                            },
                            "service": {},
                            "parent": {}
                          }
                      }
                    }
                },
                "editor": {
                    "slugline": {"order": 1},
                    "category": {"order": 2, "sdWidth": "half", "required": true},
                    "subject_custom": {"order": 3, "sdWidth": "full", "required": true}
                }
            }
        ]
      """
      And "desks"
      """
      [{"name": "Sports", "content_expiry": 60}]
      """
      When we post to "/archive" with success
      """
      [{"guid": "123", "type": "text", "task": {"desk": "#desks._id#", "stage": "#desks.incoming_stage#", "user": "#CONTEXT_USER_ID#"},
        "subject": [{"name": "DiDFødselsdag", "qcode": "DiDFødselsdag", "scheme": "category", "service": {"d": 1, "i": 1}},
                    {"name": "arkeologi", "qcode": "01001000", "scheme": "subject", "parent": "01000000"}],
        "slugline": "test", "state": "fetched", "profile": "Standard"}]
      """
      Then we get OK response
      And we get existing resource
      """
      {"_current_version": 1, "state": "fetched", "task":{"desk": "#desks._id#", "stage": "#desks.incoming_stage#"}}
      """
      When we publish "#archive._id#" with "publish" type and "published" state
      Then we get OK response
      And we get existing resource
      """
      {"_current_version": 2, "state": "published", "task":{"desk": "#desks._id#", "stage": "#desks.incoming_stage#"}}
      """

    @auth
    Scenario: Fail on category when publish item with custom subject fields
      Given the "content_types"
      """
        [
            {
                "_id": "Standard",
                "label": "Standard",
                "priority": 80,
                "enabled": true,
                "schema": {
                    "slugline": {"type": "string", "required": true, "maxlength": 64, "minlength": 1},
                    "subject": {
                      "type": "list",
                      "mandatory_in_list": {"scheme": {"subject_custom": {"required": "true"}, "category": {"required": "true"}}},
                      "schema": {
                         "type": "dict",
                         "schema": {
                            "name": {},
                            "qcode": {},
                            "scheme": {
                               "type": "string",
                               "required": true,
                               "allowed": ["subject_custom", "category"]
                            },
                            "service": {},
                            "parent": {}
                          }
                      }
                    }
                },
                "editor": {
                    "slugline": {"order": 1},
                    "category": {"order": 2, "sdWidth": "half", "required": true},
                    "subject_custom": {"order": 3, "sdWidth": "full", "required": true}
                }
            }
        ]
      """
      And "desks"
      """
      [{"name": "Sports", "content_expiry": 60}]
      """
      When we post to "/archive" with success
      """
      [{"guid": "123", "type": "text", "task": {"desk": "#desks._id#", "stage": "#desks.incoming_stage#", "user": "#CONTEXT_USER_ID#"},
        "subject": [{"name": "arkeologi", "qcode": "01001000", "scheme": "subject_custom", "parent": "01000000"}],
        "slugline": "test", "state": "fetched", "profile": "Standard"}]
      """
      Then we get OK response
      And we get existing resource
      """
      {"_current_version": 1, "state": "fetched", "task":{"desk": "#desks._id#", "stage": "#desks.incoming_stage#"}}
      """
      When we publish "#archive._id#" with "publish" type and "published" state
      Then we get error 400
      """
        {"_issues": {"validator exception": "[['CATEGORY is a required field']]"}}
      """

    @auth
    Scenario: Fail on subject when publish item with custom subject fields
      Given the "content_types"
      """
        [
            {
                "_id": "Standard",
                "label": "Standard",
                "priority": 80,
                "enabled": true,
                "schema": {
                    "slugline": {"type": "string", "required": true, "maxlength": 64, "minlength": 1},
                    "subject": {
                      "type": "list",
                      "mandatory_in_list": {"scheme": {"subject": {"required": "true"}, "category": {"required": "true"}}},
                      "schema": {
                         "type": "dict",
                         "schema": {
                            "name": {},
                            "qcode": {},
                            "scheme": {
                               "type": "string",
                               "required": true,
                               "allowed": ["subject_custom", "category"]
                            },
                            "service": {},
                            "parent": {}
                          }
                      }
                    }
                },
                "editor": {
                    "slugline": {"order": 1},
                    "category": {"order": 2, "sdWidth": "half", "required": true},
                    "subject_custom": {"order": 3, "sdWidth": "full", "required": true}
                }
            }
        ]
      """
      And "desks"
      """
      [{"name": "Sports", "content_expiry": 60}]
      """
      When we post to "/archive" with success
      """
      [{"guid": "123", "type": "text", "task": {"desk": "#desks._id#", "stage": "#desks.incoming_stage#", "user": "#CONTEXT_USER_ID#"},
        "subject": [{"name": "DiDFødselsdag", "qcode": "DiDFødselsdag", "scheme": "category", "service": {"d": 1, "i": 1}}],
        "slugline": "test", "state": "fetched", "profile": "Standard"}]
      """
      Then we get OK response
      And we get existing resource
      """
      {"_current_version": 1, "state": "fetched", "task":{"desk": "#desks._id#", "stage": "#desks.incoming_stage#"}}
      """
      When we publish "#archive._id#" with "publish" type and "published" state
      Then we get error 400
      """
        {"_issues": {"validator exception": "[['SUBJECT is a required field']]"}}
      """

    @auth
    Scenario: Publish fails when publish validators fail for embedded item
      Given the "validators"
      """
        [{"_id": "publish_embedded", "type": "picture", "act": "publish", "embedded": true,
          "schema": {"headline": {"type": "string","required": true}}},
         {"_id": "publish_text", "type": "text", "act": "publish", "schema": {}}]
      """
      And "desks"
      """
      [{"name": "Sports"}]
      """
      And "archive"
      """
      [{"guid": "123", "type": "text", "headline": "test", "_current_version": 1, "state": "in_progress",
        "task": {"desk": "#desks._id#", "stage": "#desks.incoming_stage#", "user": "#CONTEXT_USER_ID#"},
        "subject":[{"qcode": "17004000", "name": "Statistics"}], "body_html": "Test Document body",
        "associations": {
            "featureimage": {
                "_id": "234",
                "guid": "234",
                "alt_text": "alt_text",
                "description_text": "description_text",
                "type": "picture",
                "slugline": "s234",
                "state": "in_progress"}}}]
      """
      When we post to "/products" with success
      """
      {
        "name":"prod-1","codes":"abc,xyz", "product_type": "both"
      }
      """
      And we post to "/subscribers" with success
      """
      {
        "name":"Channel 3","media_type":"media", "subscriber_type": "digital", "sequence_num_settings":{"min" : 1, "max" : 10}, "email": "test@test.com",
        "products": ["#products._id#"],
        "destinations":[{"name":"Test","format": "nitf", "delivery_type":"email","config":{"recipients":"test@test.com"}}]
      }
      """
      And we publish "#archive._id#" with "publish" type and "published" state
      Then we get error 400
      """
      {"_issues": {"validator exception": "[[\"MEDIA'S HEADLINE is a required field\"]]"}, "_status": "ERR"}
      """

    @auth
    Scenario: Publish fails when embedded item does not exist
      Given the "validators"
      """
        [{"_id": "publish_embedded", "type": "picture", "act": "publish", "embedded": true,
          "schema": {"headline": {"type": "string","required": true}}},
         {"_id": "publish_text", "type": "text", "act": "publish", "schema": {}}]
      """
      And "desks"
      """
      [{"name": "Sports"}]
      """
      And "archive"
      """
      [{"guid": "123", "type": "text", "headline": "test", "_current_version": 1, "state": "in_progress",
        "task": {"desk": "#desks._id#", "stage": "#desks.incoming_stage#", "user": "#CONTEXT_USER_ID#"},
        "subject":[{"qcode": "17004000", "name": "Statistics"}], "body_html": "Test Document body",
        "associations": {
            "featureimage": {
                "_id": "234",
                "guid": "234",
                "headline": "Test",
                "alt_text": "alt_text",
                "description_text": "description_text",
                "type": "picture",
                "slugline": "s234",
                "state": "in_progress"}}}]
      """
      When we post to "/products" with success
      """
      {
        "name":"prod-1","codes":"abc,xyz", "product_type": "both"
      }
      """
      And we post to "/subscribers" with success
      """
      {
        "name":"Channel 3","media_type":"media", "subscriber_type": "digital", "sequence_num_settings":{"min" : 1, "max" : 10}, "email": "test@test.com",
        "products": ["#products._id#"],
        "destinations":[{"name":"Test","format": "nitf", "delivery_type":"email","config":{"recipients":"test@test.com"}}]
      }
      """
      And we publish "#archive._id#" with "publish" type and "published" state
      Then we get error 400
      """
      {"_issues": {"validator exception": "400: Associated item \"featureimage\" does not exist in the system"}, "_status": "ERR"}
      """

    @auth
    Scenario: PUBLISHED_CONTENT_EXPIRY_MINUTES setting overrides content expiry setting.
      Given the "validators"
      """
        [{"_id": "publish_embedded", "type": "picture", "act": "publish", "embedded": true,
          "schema": {"headline": {"type": "string","required": true}}},
         {"_id": "publish_text", "type": "text", "act": "publish", "schema": {}}]
      """
      And "desks"
      """
      [{"name": "Sports", "content_expiry": 180}]
      """
      When we post to "/products" with success
      """
      {
        "name":"prod-1","codes":"abc,xyz", "product_type": "both"
      }
      """
      And we post to "/subscribers" with "digital" and success
      """
      {
        "name":"Channel 1","media_type":"media", "subscriber_type": "digital", "sequence_num_settings":{"min" : 1, "max" : 10}, "email": "test@test.com",
        "products": ["#products._id#"],
        "destinations":[{"name":"Test","format": "nitf", "delivery_type":"email","config":{"recipients":"test@test.com"}}]
      }
      """
      And we post to "/subscribers" with "wire" and success
      """
      {
        "name":"Channel 2","media_type":"media", "subscriber_type": "wire", "sequence_num_settings":{"min" : 1, "max" : 10}, "email": "test@test.com",
        "products": ["#products._id#"],
        "destinations":[{"name":"Test","format": "nitf", "delivery_type":"email","config":{"recipients":"test@test.com"}}]
      }
      """
      When we post to "/archive" with success
      """
      [{"guid": "123", "type": "text", "headline": "test", "state": "fetched",
        "task": {"desk": "#desks._id#", "stage": "#desks.incoming_stage#", "user": "#CONTEXT_USER_ID#"},
        "subject":[{"qcode": "17004000", "name": "Statistics"}],
        "slugline": "test",
        "body_html": "Test Document body"}]
      """
      Then we get OK response
      When we publish "123" with "publish" type and "published" state
      Then we get OK response
      When we get "/archive/123"
      Then we get OK response
      And we get content expiry 180
      And we get content expiry 180
      And we set published item expiry 60
      When we post to "/archive" with success
      """
      [{"guid": "456", "type": "text", "headline": "test", "state": "fetched",
        "task": {"desk": "#desks._id#", "stage": "#desks.incoming_stage#", "user": "#CONTEXT_USER_ID#"},
        "subject":[{"qcode": "17004000", "name": "Statistics"}],
        "slugline": "test",
        "body_html": "Test Document body"}]
      """
      Then we get OK response
      And we get content expiry 180
      When we publish "456" with "publish" type and "published" state
      Then we get OK response
      When we get "/archive/456"
      Then we get OK response
      And we get content expiry 60
      And we get content expiry 60
      When we get "/published/123"
      Then we get OK response
      And we get content expiry 180
      And we get content expiry 180
      When we get "/published/456"
      Then we get OK response
      And we get content expiry 60
      And we get content expiry 60

    @auth
    @vocabulary
    Scenario: Publish with required user defined vocabulary
      Given "desks"
      """
      [{"name": "News", "content_expiry": 180}]
      """
      And "vocabularies"
      """
      [{
          "_id": "vocabulary1",
          "display_name": "Vocabulary 1",
          "schema": {"name" : {}, "qcode": {}, "parent": {}},
          "service": {"all": 1},
          "type": "manageable",
          "items": [{"name": "Option 1", "qcode": "o1", "is_active": true}, {"name": "Option 2", "qcode": "o2", "is_active": true}]
      },{
          "_id": "custom_field_1",
          "display_name": "Custom Field 1",
          "field_type": "text",
          "schema": {"name" : {}, "qcode": {}, "parent": {}},
          "service": {"all": 1},
          "type": "manageable",
          "items": [],
          "field_options": {"single": true}
      }]
      """
      And "content_types"
      """
      [{
          "enabled": true, "priority": 0, "label": "Profile 1",
          "schema": {
              "custom_field_1": {"type": "string", "required": true, "enabled": true},
              "subject": {
                "schema": {
                    "schema": {
                        "qcode": {},
                        "parent": {"nullable" : true},
                        "name": {},
                        "service": {"nullable" : true},
                        "scheme": {
                            "nullable": true,
                            "required": true,
                            "allowed": ["vocabulary1"],
                            "type": "string"
                        }
                    },
                    "type": "dict"
                },
                "mandatory_in_list": {"scheme": {"subject": {"required": "true"}}},
                "default": [],
                "nullable": false,
                "required": true,
                "type": "list",
                "minlength": 1
            }
          }
      }]
      """
      And "archive"
      """
      [{
          "type": "text", "profile": "#content_types._id#", "state": "in_progress",
          "subject": [{"scheme": "subject", "name": "Option 1", "qcode": "o1"}],
          "extra": {"custom_field_1": "some text"}
      }]
      """
      When we post to "/products" with success
      """
      {
        "name":"prod-1","codes":"abc,xyz", "product_type": "both"
      }
      """
      And we post to "/subscribers" with "digital" and success
      """
      {
        "name":"Channel 1","media_type":"media", "subscriber_type": "digital", "sequence_num_settings":{"min" : 1, "max" : 10}, "email": "test@test.com",
        "products": ["#products._id#"],
        "destinations":[{"name":"Test","format": "nitf", "delivery_type":"email","config":{"recipients":"test@test.com"}}]
      }
      """
      When we publish "#archive._id#" with "publish" type and "published" state
      Then we get OK response
      And we get existing resource
      """
      {
        "_current_version": 2,
        "type": "text",
        "state": "published",
        "pubstatus": "usable"
       }
      """

    @auth
    Scenario: Publish associated items and move them to the output stage on main item publish
      Given "vocabularies"
      """
      [
        {"_id": "media", "field_type": "media", "field_options": {"allowed_types": {"picture": true}}},
        {"_id": "related", "field_type": "related_content"}
      ]
      """
      And "content_types"
      """
      [{
          "_id": "profile1", "label": "Profile 1",
          "is_used": true, "enabled": true, "priority": 0, "editor": {},
          "schema": {"media": {"required": true, "type": "media"}}
      }, {
        "_id": "profile2", "schema": {}
      }]
      """
      And "validators"
      """
      [
          {"_id": "publish_picture", "act": "publish", "type": "picture", "schema":{}},
          {"_id": "publish_text", "act": "publish", "type": "text", "schema":{}}
      ]
      """
      And "desks"
      """
      [{"name": "Sports"}]
      """
      When we post to "/products" with success
      """
      {
          "name":"prod-1","codes":"abc,xyz", "product_type": "both"
      }
      """
      And we post to "/subscribers" with success
      """
      {
        "name":"Channel 3","media_type":"media", "subscriber_type": "digital", "sequence_num_settings":{"min" : 1, "max" : 10}, "email": "test@test.com",
        "products": ["#products._id#"],
        "destinations":[{"name":"Test","format": "nitf", "delivery_type":"email","config":{"recipients":"test@test.com"}}]
      }
      """
      And we post to "archive" with success
      """
      [
        {
          "_id": "text", "guid": "text", "type": "text", "headline": "text", "state": "in_progress", "profile": "profile2"
        },
        {
               "guid": "234", "type": "picture", "slugline": "234", "headline": "234", "state": "in_progress",
            "task": {"desk": "#desks._id#", "stage": "#desks.incoming_stage#", "user": "#CONTEXT_USER_ID#"},
            "renditions": {}
        },
          {
              "guid": "123", "type": "text", "headline": "test", "state": "in_progress", "profile": "profile1",
            "task": {"desk": "#desks._id#", "stage": "#desks.incoming_stage#", "user": "#CONTEXT_USER_ID#"},
            "subject":[{"qcode": "17004000", "name": "Statistics"}], "body_html": "Test Document body",
            "associations": {
                "media--1": {
                    "_id": "234",
                    "guid": "234",
                    "type": "picture",
                    "slugline": "234",
                    "headline": "234",
                    "alt_text": "alt_text",
                    "description_text": "description_text",
                    "state": "in_progress",
                    "renditions": {},
                    "task": {"desk": "#desks._id#", "stage": "#desks.incoming_stage#", "user": "#CONTEXT_USER_ID#"}
                },
                "related--1": {
                  "_id": "text",
                  "type": "text",
                  "order": "1"
                }
            }
          }
      ]
      """
      And we publish "123" with "publish" type and "published" state
      Then we get OK response
      And we get existing resource
      """
      {
        "_current_version": 2,
        "type": "text",
        "state": "published",
        "associations": {
            "media--1": {"state": "published"}
        },
        "task":{"desk": "#desks._id#", "stage": "#desks.incoming_stage#"}
      }
      """
      When we get "/archive/234"
      Then we get existing resource
      """
      {
          "guid": "234",
          "state": "published",
          "task":{"desk": "#desks._id#"}
      }
      """
      And we get null stage
      When we get "/published"
      Then we get list with 3 items
      """
      {"_items": [{
        "guid": "123",
        "associations": {
          "media--1": {
            "_id": "234",
            "type": "picture",
            "state": "published"
          },
          "related--1": {
            "_id": "text",
            "type": "text",
            "state": "__no_value__"
          }
        }
      }]}
      """
      When we get "/archive/123"
      Then we get existing resource
      """
      {
        "associations": {
          "media--1": {
            "_id": "234",
            "type": "picture",
            "state": "published"
          },
          "related--1": {
            "_id": "text",
            "type": "text",
            "state": "__no_value__"
          }
        }
      }
      """

    @auth
    Scenario: Correct associated items updates the fields
      Given "vocabularies"
      """
      [{
          "_id": "media1", "field_type": "media",
          "display_name": "Media 1", "type": "manageable",
          "service": {"all": 1}, "items": [],
          "field_options": {"allowed_types": {"picture": true}},
          "schema": {"parent": {}, "name": {}, "qcode": {}}
      }, {
      	"_id": "crop_sizes",
      	"unique_field": "name",
      	"items": [
      		{"is_active": true, "name": "original", "width": 800, "height": 600}
      	]
      }
      ]
      """
      And "content_types"
      """
      [{
          "_id": "profile1", "label": "Profile 1",
          "is_used": true, "enabled": true, "priority": 0, "editor": {},
          "schema": {"media1": {"required": true, "nullable": false, "enabled": true, "type": "media"}}
      }]
      """
      And "validators"
      """
      [
          {"_id": "publish_text", "act": "publish", "type": "text", "schema":{}},
          {"_id": "correct_text", "act": "correct", "type": "text", "schema":{}},
          {
            "_id": "publish_picture",
            "act": "publish",
            "type": "picture",
            "schema": {
                "renditions": {
                    "type": "dict",
                    "required": true,
                    "schema": {"original": {"type": "dict", "required": true}}
                }
            }
        },
        {
            "_id": "correct_picture",
            "act": "correct",
            "type": "picture",
            "schema": {
                "renditions": {
                    "type": "dict",
                    "required": false,
                    "schema": {"original": {"type": "dict", "required": true}}
                }
            }
        }
      ]
      """
      And "desks"
      """
      [{"name": "Sports"}]
      """
      When we post to "/products" with success
      """
      {
          "name":"prod-1","codes":"abc,xyz", "product_type": "both"
      }
      """
      And we post to "/subscribers" with success
      """
      {
        "name":"Channel 3","media_type":"media", "subscriber_type": "digital", "sequence_num_settings":{"min" : 1, "max" : 10}, "email": "test@test.com",
        "products": ["#products._id#"],
        "destinations":[{"name":"Test","format": "nitf", "delivery_type":"email","config":{"recipients":"test@test.com"}}]
      }
      """
      And we post to "archive" with success
      """
      [
          {
               "guid": "234", "type": "picture", "slugline": "234", "headline": "234", "state": "in_progress",
               "task": {"desk": "#desks._id#", "stage": "#desks.incoming_stage#", "user": "#CONTEXT_USER_ID#"},
               "renditions": {
                  "original": {"CropLeft": 0, "CropRight": 800, "CropTop": 0, "CropBottom": 600}
               }
          },
          {
              "guid": "123", "type": "text", "headline": "test", "state": "in_progress",
            "task": {"desk": "#desks._id#", "stage": "#desks.incoming_stage#", "user": "#CONTEXT_USER_ID#"},
            "subject":[{"qcode": "17004000", "name": "Statistics"}], "body_html": "Test Document body",
            "associations": {
                "featuremedia": {
                    "_id": "234",
                    "guid": "234",
                    "type": "picture",
                    "slugline": "234",
                    "headline": "234",
                    "byline": "xyz",
                    "alt_text": "alt_text",
                    "description_text": "description_text",
                    "state": "in_progress",
                    "renditions": {
                        "original": {"CropLeft": 0, "CropRight": 800, "CropTop": 0, "CropBottom": 600}
                     },
                    "task": {"desk": "#desks._id#", "stage": "#desks.incoming_stage#", "user": "#CONTEXT_USER_ID#"}
                }
            }
           }
      ]
      """
      And we publish "123" with "publish" type and "published" state
      Then we get OK response
      And we get existing resource
      """
      {
        "_current_version": 2,
        "type": "text",
        "state": "published",
        "associations": {
            "featuremedia": {"state": "published"}
        },
        "task":{"desk": "#desks._id#", "stage": "#desks.incoming_stage#"}
      }
      """
      When we publish "123" with "correct" type and "corrected" state
      """
      {
        "associations": {
            "featuremedia": {
                "byline": "foo",
                "alt_text": "alt_text",
                "description_text": "description_text",
                "headline": "234",
                "renditions": {
                      "original": {"CropLeft": 0, "CropRight": 800, "CropTop": 0, "CropBottom": 600}
                   }
                }
            }
      }
      """
      Then we get OK response
      And we get existing resource
      """
      {"_current_version": 3, "state": "corrected", "associations": {"featuremedia": {"byline": "foo"}}}
      """

    @auth
    Scenario: Publish with success when associated item contains _type field
      Given the "validators"
      """
        [{"_id": "publish_embedded", "type": "picture", "act": "publish", "embedded": true,
          "schema": {"headline": {"type": "string","required": true}}},
         {"_id": "publish_text", "type": "text", "act": "publish", "schema": {}}]
      """
      And "desks"
      """
      [{"name": "Sports"}]
      """
      And "archive"
      """
      [{"_id": "234", "guid": "234", "type": "picture", "slugline": "s234", "state": "in_progress",
        "headline": "some headline", "_current_version": 1},
       {"guid": "123", "type": "text", "headline": "test", "_current_version": 1, "state": "in_progress",
        "task": {"desk": "#desks._id#", "stage": "#desks.incoming_stage#", "user": "#CONTEXT_USER_ID#"},
        "subject":[{"qcode": "17004000", "name": "Statistics"}], "body_html": "Test Document body",
        "associations": {"editor_0": {
            "_id": "234",
            "guid": "234",
            "type": "picture",
            "slugline": "s234",
            "state": "in_progress",
            "headline": "some headline",
            "alt_text": "alt_text",
            "description_text": "description_text",
            "_type": "archive",
            "_current_version": 1
        }}}]
      """
      When we post to "/products" with success
      """
      {
        "name":"prod-1","codes":"abc,xyz", "product_type": "both"
      }
      """
      And we post to "/subscribers" with success
      """
      {
        "name":"Channel 3","media_type":"media", "subscriber_type": "digital", "sequence_num_settings":{"min" : 1, "max" : 10}, "email": "test@test.com",
        "products": ["#products._id#"],
        "destinations":[{"name":"Test","format": "nitf", "delivery_type":"email","config":{"recipients":"test@test.com"}}]
      }
      """
      And we publish "#archive._id#" with "publish" type and "published" state
      Then we get OK response
      And we get existing resource
      """
      {
        "guid": "123",
        "state": "published",
        "associations": {
            "editor_0": {"state": "published"}
        }
      }
      """

    @auth
    @vocabulary
    Scenario: Compare embedded items for content API and HTTP push destinations
      Given empty "filter_conditions"
      Given empty "content_filters"
      Given empty "products"
      Given empty "subscribers"
      Given "desks"
      """
      [{"name": "Sports"}]
      """
      And "archive"
      """
      [{"_id": "234", "guid": "234", "type": "picture", "slugline": "s234", "state": "in_progress",
        "headline": "some headline", "_current_version": 1,
        "renditions": {"original": {"mimetype": "audio/mp3", "media": "5ae35d0095cc644f859a94c2",
            "href": "http://localhost:5000/api/upload-raw/5ae35d0095cc644f859a94c2"
        }}},
       {"guid": "123", "type": "text", "headline": "fc_api", "_current_version": 1, "state": "in_progress",
        "task": {"desk": "#desks._id#", "stage": "#desks.incoming_stage#", "user": "#CONTEXT_USER_ID#"},
        "subject":[{"qcode": "17004000", "name": "Statistics"}], "body_html": "Test Document body",
        "associations": {"media--1": {
            "_id": "234", "guid": "234", "type": "picture", "slugline": "s234", "state": "in_progress",
            "headline": "some headline", "_type": "archive", "_current_version": 1,
            "renditions": {"original": {"mimetype": "audio/mp3", "media": "5ae35d0095cc644f859a94c2",
                "href": "http://localhost:5000/api/upload-raw/5ae35d0095cc644f859a94c2"
        }}}}}]
      """
      When we post to "/filter_conditions" with "fc_api" and success
      """
      [{"name": "fc_api", "field": "headline", "operator": "like", "value": "api"}]
      """
      When we post to "/content_filters" with "cf_api" and success
      """
      [{"content_filter": [{"expression": {"fc": ["#fc_api#"]}}], "name": "cf_api"}]
      """
      And we post to "/products" with "p_api" and success
      """
      [{
        "name":"prod-2","codes":"api",
        "content_filter":{"filter_id":"#cf_api#", "filter_type": "permitting"},
        "product_type": "api"
      }]
      """
      And we post to "/subscribers" with "sub_api" and success
      """
      {
        "name":"Channel API","media_type":"media", "subscriber_type": "wire",  "email": "test@test.com",
        "sequence_num_settings":{"min" : 1, "max" : 10},
        "api_products": ["#p_api#"]
      }
      """
      When we post to "/products" with success
      """
      {
        "name":"prod-1","codes":"abc,xyz", "product_type": "both"
      }
      """
      And we post to "/subscribers" with "sub_reg" and success
      """
      {
        "name":"Subscriber 1","media_type":"media", "subscriber_type": "digital",
        "sequence_num_settings":{"min" : 1, "max" : 10}, "email": "test@test.com",
        "products": ["#products._id#"],
        "destinations":[{"name":"Test","format": "ninjs", "delivery_type":"http_push","config":{}}]
      }
      """
      And we publish "#archive._id#" with "publish" type and "published" state
      Then we get OK response
      And we get existing resource
      """
      {
        "guid": "123", "state": "published",
        "associations": {"media--1": {"state": "published"}}
      }
      """
      When we enqueue published
      When we get "/publish_queue"
      Then we get 3 queued items
      """
      {
        "_items": [
            {
                "item_id": "123", "state": "success", "content_type": "text",
                "subscriber_id": "#sub_api#", "item_version": 2, "ingest_provider": "__none__",
                "destination": {
                    "delivery_type": "content_api", "format": "ninjs", "name": "content api"
                },
                "formatted_item": {
                    "guid": "123", "version": "2", "headline": "fc_api", "body_html": "Test Document body",
                    "language": "en", "pubstatus": "usable", "type": "text",
                    "associations": {
                        "media--1": {
                            "guid": "234", "headline": "some headline", "language": "en",
                            "slugline": "s234", "pubstatus": "usable", "type": "picture",
                            "renditions": {
                                "original": {
                                    "mimetype": "audio/mp3", "media": "5ae35d0095cc644f859a94c2",
                                    "href": "http://localhost:5000/api/upload-raw/5ae35d0095cc644f859a94c2",
                                    "media": "5ae35d0095cc644f859a94c2"
                                }
                            }
                        }
                    }
                }
            },
            {
                "item_id": "123", "state": "pending", "content_type": "text",
                "subscriber_id": "#sub_reg#", "item_version": 2, "ingest_provider": "__none__",
                "destination": {
                    "delivery_type": "http_push", "format": "ninjs", "name": "Test"
                },
                "formatted_item": {
                    "guid": "123", "version": "2", "headline": "fc_api", "body_html": "Test Document body",
                    "language": "en", "pubstatus": "usable", "type": "text",
                    "associations": {
                        "media--1": {
                            "guid": "234", "headline": "some headline", "language": "en",
                            "slugline": "s234", "pubstatus": "usable", "type": "picture",
                            "renditions": {
                                "original": {
                                    "mimetype": "audio/mp3", "media": "5ae35d0095cc644f859a94c2",
                                    "href": "http://localhost:5000/api/upload-raw/5ae35d0095cc644f859a94c2",
                                    "media": "5ae35d0095cc644f859a94c2"
                                }
                            }
                        }
                    }
                }
            }
          ]
      }
      """

    @auth
    Scenario: We can lock a published content and then correct it and then takedown the article
      Given the "validators"
      """
      [{"_id": "publish_text", "act": "publish", "type": "text", "schema":{}},
      {"_id": "correct_text", "act": "correct", "type": "text", "schema":{}},
      {"_id": "kill_text", "act": "kill", "type": "text", "schema":{}}]
      """
      And "desks"
      """
      [{"name": "Sports", "members":[{"user":"#CONTEXT_USER_ID#"}]}]
      """
      When we post to "/archive" with success
      """
      [{"guid": "123", "headline": "test", "state": "fetched",
        "task": {"desk": "#desks._id#", "stage": "#desks.incoming_stage#", "user": "#CONTEXT_USER_ID#"},
        "subject":[{"qcode": "17004000", "name": "Statistics"}],
        "slugline": "test",
        "body_html": "Test Document body"}]
      """
      When we post to "/products" with success
      """
      {
        "name":"prod-1","codes":"abc,xyz", "product_type": "both"
      }
      """
      And we post to "/subscribers" with success
      """
      {
        "name":"Channel 3","media_type":"media", "subscriber_type": "wire", "sequence_num_settings":{"min" : 1, "max" : 10}, "email": "test@test.com",
        "products": ["#products._id#"],
        "destinations":[{"name":"Test","format": "nitf", "delivery_type":"email","config":{"recipients":"test@test.com"}}]
      }
      """
      And we publish "#archive._id#" with "publish" type and "published" state
      Then we get OK response
      When we enqueue published
      When we get "/legal_archive/123"
      Then we get OK response
      And we get existing resource
      """
      {"_current_version": 2, "state": "published"}
      """
      When we get "/legal_archive/123?version=all"
      Then we get list with 2 items
      """
      {
        "_items":[
          {"_current_version": 1, "state": "fetched"},
          {"_current_version": 2, "state": "published"}
        ]
      }
      """
      When we transmit items
      And run import legal publish queue
      And we get "/legal_publish_queue"
      Then we get list with 1 items
      """
      {
        "_items":[
          {"item_version": 2, "publishing_action": "published", "item_id": "123"}
        ]
      }
      """
      When we post to "/archive/#archive._id#/lock"
      """
      {}
      """
      Then we get OK response
      When we publish "#archive._id#" with "correct" type and "corrected" state
      Then we get OK response
      And we get existing resource
      """
      {"_current_version": 3, "state": "corrected", "operation": "correct", "task":{"desk": "#desks._id#", "stage": "#desks.incoming_stage#"}}
      """
      And we get updated timestamp "versioncreated"
      When we enqueue published
      When we post to "/archive/#archive._id#/unlock"
      """
      {}
      """
      Then we get OK response
      When we get "/legal_archive/123"
      Then we get OK response
      And we get existing resource
      """
      {"_current_version": 3, "state": "corrected"}
      """
      When we get "/legal_archive/123?version=all"
      Then we get list with 3 items
      """
      {
        "_items":[
          {"_current_version": 1, "state": "fetched"},
          {"_current_version": 2, "state": "published"},
          {"_current_version": 3, "state": "corrected"}
        ]
      }
      """
      When we transmit items
      And run import legal publish queue
      And we get "/legal_publish_queue"
      Then we get list with 2 items
      """
      {
        "_items":[
          {"item_version": 2, "publishing_action": "published", "item_id": "123"},
          {"item_version": 3, "publishing_action": "corrected", "item_id": "123"}
        ]
      }
      """
      When we post to "/archive/#archive._id#/lock"
      """
      {}
      """
      Then we get OK response
      When we publish "#archive._id#" with "takedown" type and "recalled" state
      Then we get OK response
      And we get existing resource
      """
      {"_current_version": 4, "state": "recalled", "operation": "takedown", "pubstatus": "canceled", "task":{"desk": "#desks._id#", "stage": "#desks.incoming_stage#"}}
      """
      And we get updated timestamp "versioncreated"
      When we enqueue published
      When we post to "/archive/#archive._id#/unlock"
      """
      {}
      """
      Then we get OK response
      When we get "/legal_archive/123"
      Then we get OK response
      And we get existing resource
      """
      {"_current_version": 4, "state": "recalled"}
      """
      When we get "/legal_archive/123?version=all"
      Then we get list with 4 items
      """
      {
        "_items":[
          {"_current_version": 1, "state": "fetched"},
          {"_current_version": 2, "state": "published"},
          {"_current_version": 3, "state": "corrected"},
          {"_current_version": 4, "state": "recalled"}
        ]
      }
      """
      When we transmit items
      And run import legal publish queue
      And we get "/legal_publish_queue"
      Then we get list with 3 items
      """
      {
        "_items":[
          {"item_version": 2, "publishing_action": "published", "item_id": "123",
           "destination": {"delivery_type": "email"}},
          {"item_version": 3, "publishing_action": "corrected", "item_id": "123",
           "destination": {"delivery_type": "email"}},
          {"item_version": 4, "publishing_action": "recalled", "item_id": "123",
           "destination": {"delivery_type": "email"}}
        ]
      }
      """

    @auth
    Scenario: Send correction with new featuremedia which does not fill all renditions
      Given the "validators"
        """
        [
            {"_id": "publish_text", "act": "publish", "type": "text", "schema":{}},
            {"_id": "correct_text", "act": "correct", "type": "text", "schema":{}},
            {"_id": "publish_picture", "act": "publish", "type": "picture", "schema":{}},
            {"_id": "correct_picture", "act": "correct", "type": "picture", "schema":{}}
        ]
        """
      And "desks"
        """
        [{"name": "Sports", "members":[{"user":"#CONTEXT_USER_ID#"}]}]
        """
      And "vocabularies"
      """
      [{
        "_id": "crop_sizes",
        "unique_field": "name",
        "items": [
          {"is_active": true, "name": "600x800", "width": 800, "height": 600},
          {"is_active": true, "name": "1200x720", "width": 1280, "height": 720}
        ]
      }]
      """
      And "archive"
        """
        [
            {
              "_id": "feature_media_id",
              "guid": "feature_media_guid",
              "type": "picture",
              "headline": "Image",
              "pubstatus": "usable",
              "_current_version" : 1,
              "flags": {
                "marked_for_not_publication": false,
                "marked_for_legal": false,
                "marked_archived_only": false,
                "marked_for_sms": false
              },
              "format": "HTML",
              "original_creator": "5cda8c5cfe985e059b638ee8",
              "unique_id": 65,
              "unique_name": "#65",
              "state": "in_progress",
              "source": "Superdesk",
              "renditions": {
                "original": {
                  "href": "http://localhost:5000/api/upload-raw/orig.jpg",
                  "media": "orig",
                  "mimetype": "image/jpeg",
                  "width": 4032,
                  "height": 3024,
                  "poi": {
                    "x": 3024,
                    "y": 756
                  }
                },
                "baseImage": {
                  "href": "http://localhost:5000/api/upload-raw/baseImage.jpg",
                  "media": "baseImage",
                  "mimetype": "image/jpeg",
                  "width": 1400,
                  "height": 1050,
                  "poi": {
                    "x": 1050,
                    "y": 262
                  }
                },
                "thumbnail": {
                  "href": "http://localhost:5000/api/upload-raw/thumbnail.jpg",
                  "media": "thumbnail",
                  "mimetype": "image/jpeg",
                  "width": 160,
                  "height": 120,
                  "poi": {
                    "x": 120,
                    "y": 30
                  }
                },
                "viewImage": {
                  "href": "http://localhost:5000/api/upload-raw/viewImage.jpg",
                  "media": "viewImage",
                  "mimetype": "image/jpeg",
                  "width": 640,
                  "height": 480,
                  "poi": {
                    "x": 480,
                    "y": 120
                  }
                },
                "600x800": {
                  "poi": {
                    "x": 3012,
                    "y": 759
                  },
                  "CropLeft": 12,
                  "CropRight": 4032,
                  "CropTop": -3,
                  "CropBottom": 3024,
                  "width": 800,
                  "height": 600,
                  "href": "http://localhost:5000/api/upload-raw/600x800.jpg",
                  "media": "600x800",
                  "mimetype": "image/jpeg"
                },
                "1280x720": {
                  "poi": {
                    "x": 3024,
                    "y": 756
                  },
                  "CropLeft": 0,
                  "CropRight": 4032,
                  "CropTop": 0,
                  "CropBottom": 2277,
                  "width": 1280,
                  "height": 720,
                  "href": "http://localhost:5000/api/upload-raw/1280x720.jpg",
                  "media": "1280x720",
                  "mimetype": "image/jpeg"
                }
              },
              "mimetype": "image/jpeg"
            },
            {
                "_id": "item_id",
                "guid": "item_guid",
                "headline": "original item",
                "state": "in_progress",
                "associations": {
                    "featuremedia": {
                        "_id": "feature_media_id",
                        "media": "5c13867efe985edfc9223480",
                        "type": "picture",
                        "headline": "picture headline",
                        "alt_text": "alt_text",
                        "description_text": "description_text",
                        "format": "HTML",
                        "renditions": {
                            "original": {
                                "href": "http://localhost:5000/api/upload-raw/orig.jpg",
                                "media": "orig",
                                "mimetype": "image/jpeg",
                                "width": 4032,
                                "height": 3024,
                                "poi": {
                                    "x": 3024,
                                    "y": 756
                                }
                            },
                            "baseImage": {
                                "href": "http://localhost:5000/api/upload-raw/baseImage.jpg",
                                "media": "baseImage",
                                "mimetype": "image/jpeg",
                                "width": 1400,
                                "height": 1050,
                                "poi": {
                                    "x": 1050,
                                    "y": 262
                                }
                            },
                            "thumbnail": {
                                "href": "http://localhost:5000/api/upload-raw/thumbnail.jpg",
                                "media": "thumbnail",
                                "mimetype": "image/jpeg",
                                "width": 160,
                                "height": 120,
                                "poi": {
                                    "x": 120,
                                    "y": 30
                                }
                            },
                            "viewImage": {
                                "href": "http://localhost:5000/api/upload-raw/viewImage.jpg",
                                "media": "viewImage",
                                "mimetype": "image/jpeg",
                                "width": 640,
                                "height": 480,
                                "poi": {
                                    "x": 480,
                                    "y": 120
                                }
                            },
                            "600x800": {
                                "poi": {
                                    "x": 3012,
                                    "y": 759
                                },
                                "CropLeft": 12,
                                "CropRight": 4032,
                                "CropTop": -3,
                                "CropBottom": 3024,
                                "width": 800,
                                "height": 600,
                                "href": "http://localhost:5000/api/upload-raw/600x800.jpg",
                                "media": "600x800",
                                "mimetype": "image/jpeg"
                            },
                            "1280x720": {
                                "poi": {
                                    "x": 3024,
                                    "y": 756
                                },
                                "CropLeft": 0,
                                "CropRight": 4032,
                                "CropTop": 0,
                                "CropBottom": 2277,
                                "width": 1280,
                                "height": 720,
                                "href": "http://localhost:5000/api/upload-raw/1280x720.jpg",
                                "media": "1280x720",
                                "mimetype": "image/jpeg"
                            }
                        }
                    }
                }
            }
        ]
        """
      When we post to "/products" with success
        """
        {
        "name":"prod-1","codes":"abc,xyz", "product_type": "both"
        }
        """
      And we post to "/subscribers" with success
        """
        {
        "name":"Channel 3","media_type":"media", "subscriber_type": "digital", "sequence_num_settings":{"min" : 1, "max" : 10}, "email": "test@test.com",
        "products": ["#products._id#"],
        "destinations":[{"name":"Test","format": "nitf", "delivery_type":"email","config":{"recipients":"test@test.com"}}]
        }
        """
      And we publish "#archive._id#" with "publish" type and "published" state
      Then we get OK response
      When we publish "#archive._id#" with "correct" type and "corrected" state
        """
        {
            "headline": "corrected item",
            "associations": {
                "featuremedia": {
                    "_id": "feature_media_id",
                    "media": "5c13867efe985edfc9223480",
                    "type": "picture",
                    "headline": "picture headline",
                    "alt_text": "alt_text",
                    "description_text": "description_text",
                    "format": "HTML",
                    "renditions": {
                         "original": {
                            "href": "http://localhost:5000/api/upload-raw/orig_new.jpg",
                            "media": "orig_new",
                            "mimetype": "image/jpeg",
                            "width": 4032,
                            "height": 3024,
                            "poi": {
                                "x": 3024,
                                "y": 756
                            }
                        },
                        "baseImage": {
                            "href": "http://localhost:5000/api/upload-raw/baseImage_new.jpg",
                            "media": "baseImage_new",
                            "mimetype": "image/jpeg",
                            "width": 1400,
                            "height": 1050,
                            "poi": {
                                "x": 1050,
                                "y": 262
                            }
                        },
                        "thumbnail": {
                            "href": "http://localhost:5000/api/upload-raw/thumbnail_new.jpg",
                            "media": "thumbnail_new",
                            "mimetype": "image/jpeg",
                            "width": 160,
                            "height": 120,
                            "poi": {
                                "x": 120,
                                "y": 30
                            }
                        },
                        "viewImage": {
                            "href": "http://localhost:5000/api/upload-raw/viewImage_new.jpg",
                            "media": "viewImage_new",
                            "mimetype": "image/jpeg",
                            "width": 640,
                            "height": 480,
                            "poi": {
                                "x": 480,
                                "y": 120
                            }
                        },
                        "600x800": {
                            "poi": {
                                "x": 3012,
                                "y": 759
                            },
                            "CropLeft": 12,
                            "CropRight": 4032,
                            "CropTop": -3,
                            "CropBottom": 3024,
                            "width": 800,
                            "height": 600,
                            "href": "http://localhost:5000/api/upload-raw/600x800_new.jpg",
                            "media": "600x800_new",
                            "mimetype": "image/jpeg"
                        }
                    }
                }
            }
        }
        """
      Then we get OK response
      And we get existing resource
        """
        {
            "headline": "corrected item",
            "state": "corrected",
            "associations": {
                "featuremedia": {
                    "_id": "feature_media_id",
                    "media": "5c13867efe985edfc9223480",
                    "type": "picture",
                    "headline": "picture headline",
                    "alt_text": "alt_text",
                    "description_text": "description_text",
                    "format": "HTML",
                    "renditions": {
                        "original": {
                            "href": "http://localhost:5000/api/upload-raw/orig_new.jpg",
                            "media": "orig_new",
                            "mimetype": "image/jpeg",
                            "width": 4032,
                            "height": 3024,
                            "poi": {
                                "x": 3024,
                                "y": 756
                            }
                        },
                        "baseImage": {
                            "href": "http://localhost:5000/api/upload-raw/baseImage_new.jpg",
                            "media": "baseImage_new",
                            "mimetype": "image/jpeg",
                            "width": 1400,
                            "height": 1050,
                            "poi": {
                                "x": 1050,
                                "y": 262
                            }
                        },
                        "thumbnail": {
                            "href": "http://localhost:5000/api/upload-raw/thumbnail_new.jpg",
                            "media": "thumbnail_new",
                            "mimetype": "image/jpeg",
                            "width": 160,
                            "height": 120,
                            "poi": {
                                "x": 120,
                                "y": 30
                            }
                        },
                        "viewImage": {
                            "href": "http://localhost:5000/api/upload-raw/viewImage_new.jpg",
                            "media": "viewImage_new",
                            "mimetype": "image/jpeg",
                            "width": 640,
                            "height": 480,
                            "poi": {
                                "x": 480,
                                "y": 120
                            }
                        },
                        "600x800": {
                            "poi": {
                                "x": 3012,
                                "y": 759
                            },
                            "CropLeft": 12,
                            "CropRight": 4032,
                            "CropTop": -3,
                            "CropBottom": 3024,
                            "width": 800,
                            "height": 600,
                            "href": "http://localhost:5000/api/upload-raw/600x800_new.jpg",
                            "media": "600x800_new",
                            "mimetype": "image/jpeg"
                        },
                        "1280x720": "__none__"
                    }
                }
            }
        }
        """

    @auth
    Scenario: Removed association items should not get published on correction
      Given config update
      """
      { "PUBLISH_ASSOCIATED_ITEMS": true}
      """
      And "validators"
        """
        [
            {"_id": "publish_text", "act": "publish", "type": "text", "schema":{}},
            {"_id": "correct_text", "act": "correct", "type": "text", "schema":{}},
            {"_id": "publish_picture", "act": "publish", "type": "picture", "schema":{}},
            {"_id": "correct_picture", "act": "correct", "type": "picture", "schema":{}}
        ]
        """
      And "desks"
        """
        [{"name": "Sports", "members":[{"user":"#CONTEXT_USER_ID#"}]}]
        """
      And "vocabularies"
      """
      [{
        "_id": "crop_sizes",
        "unique_field": "name",
        "items": [
          {"is_active": true, "name": "600x800", "width": 800, "height": 600},
          {"is_active": true, "name": "1200x720", "width": 1280, "height": 720}
        ]
      }]
      """
      And "archive"
        """
        [
            {
              "_id": "feature_media_id",
              "guid": "feature_media_guid",
              "type": "picture",
              "headline": "Image",
              "pubstatus": "usable",
              "_current_version" : 1,
              "flags": {
                "marked_for_not_publication": false,
                "marked_for_legal": false,
                "marked_archived_only": false,
                "marked_for_sms": false
              },
              "format": "HTML",
              "original_creator": "5cda8c5cfe985e059b638ee8",
              "unique_id": 65,
              "unique_name": "#65",
              "state": "in_progress",
              "source": "Superdesk",
              "renditions": {
                "original": {
                  "href": "http://localhost:5000/api/upload-raw/orig.jpg",
                  "media": "orig",
                  "mimetype": "image/jpeg",
                  "width": 4032,
                  "height": 3024,
                  "poi": {
                    "x": 3024,
                    "y": 756
                  }
                },
                "baseImage": {
                  "href": "http://localhost:5000/api/upload-raw/baseImage.jpg",
                  "media": "baseImage",
                  "mimetype": "image/jpeg",
                  "width": 1400,
                  "height": 1050,
                  "poi": {
                    "x": 1050,
                    "y": 262
                  }
                },
                "thumbnail": {
                  "href": "http://localhost:5000/api/upload-raw/thumbnail.jpg",
                  "media": "thumbnail",
                  "mimetype": "image/jpeg",
                  "width": 160,
                  "height": 120,
                  "poi": {
                    "x": 120,
                    "y": 30
                  }
                },
                "viewImage": {
                  "href": "http://localhost:5000/api/upload-raw/viewImage.jpg",
                  "media": "viewImage",
                  "mimetype": "image/jpeg",
                  "width": 640,
                  "height": 480,
                  "poi": {
                    "x": 480,
                    "y": 120
                  }
                },
                "600x800": {
                  "poi": {
                    "x": 3012,
                    "y": 759
                  },
                  "CropLeft": 12,
                  "CropRight": 4032,
                  "CropTop": -3,
                  "CropBottom": 3024,
                  "width": 800,
                  "height": 600,
                  "href": "http://localhost:5000/api/upload-raw/600x800.jpg",
                  "media": "600x800",
                  "mimetype": "image/jpeg"
                },
                "1280x720": {
                  "poi": {
                    "x": 3024,
                    "y": 756
                  },
                  "CropLeft": 0,
                  "CropRight": 4032,
                  "CropTop": 0,
                  "CropBottom": 2277,
                  "width": 1280,
                  "height": 720,
                  "href": "http://localhost:5000/api/upload-raw/1280x720.jpg",
                  "media": "1280x720",
                  "mimetype": "image/jpeg"
                }
              },
              "mimetype": "image/jpeg"
            },
            {
                "_id": "item_id",
                "guid": "item_guid",
                "headline": "original item",
                "state": "in_progress",
                "associations": {
                    "featuremedia": {
                        "_id": "feature_media_id",
                        "media": "5c13867efe985edfc9223480",
                        "type": "picture",
                        "headline": "picture headline",
                        "alt_text": "alt_text",
                        "description_text": "description_text",
                        "format": "HTML",
                        "renditions": {
                            "original": {
                                "href": "http://localhost:5000/api/upload-raw/orig.jpg",
                                "media": "orig",
                                "mimetype": "image/jpeg",
                                "width": 4032,
                                "height": 3024,
                                "poi": {
                                    "x": 3024,
                                    "y": 756
                                }
                            },
                            "baseImage": {
                                "href": "http://localhost:5000/api/upload-raw/baseImage.jpg",
                                "media": "baseImage",
                                "mimetype": "image/jpeg",
                                "width": 1400,
                                "height": 1050,
                                "poi": {
                                    "x": 1050,
                                    "y": 262
                                }
                            },
                            "thumbnail": {
                                "href": "http://localhost:5000/api/upload-raw/thumbnail.jpg",
                                "media": "thumbnail",
                                "mimetype": "image/jpeg",
                                "width": 160,
                                "height": 120,
                                "poi": {
                                    "x": 120,
                                    "y": 30
                                }
                            },
                            "viewImage": {
                                "href": "http://localhost:5000/api/upload-raw/viewImage.jpg",
                                "media": "viewImage",
                                "mimetype": "image/jpeg",
                                "width": 640,
                                "height": 480,
                                "poi": {
                                    "x": 480,
                                    "y": 120
                                }
                            },
                            "600x800": {
                                "poi": {
                                    "x": 3012,
                                    "y": 759
                                },
                                "CropLeft": 12,
                                "CropRight": 4032,
                                "CropTop": -3,
                                "CropBottom": 3024,
                                "width": 800,
                                "height": 600,
                                "href": "http://localhost:5000/api/upload-raw/600x800.jpg",
                                "media": "600x800",
                                "mimetype": "image/jpeg"
                            },
                            "1280x720": {
                                "poi": {
                                    "x": 3024,
                                    "y": 756
                                },
                                "CropLeft": 0,
                                "CropRight": 4032,
                                "CropTop": 0,
                                "CropBottom": 2277,
                                "width": 1280,
                                "height": 720,
                                "href": "http://localhost:5000/api/upload-raw/1280x720.jpg",
                                "media": "1280x720",
                                "mimetype": "image/jpeg"
                            }
                        }
                    }
                }
            }
        ]
        """
      When we post to "/products" with success
        """
        {
        "name":"prod-1","codes":"abc,xyz", "product_type": "both"
        }
        """
      And we post to "/subscribers" with success
        """
        {
        "name":"Channel 3","media_type":"media", "subscriber_type": "digital", "sequence_num_settings":{"min" : 1, "max" : 10}, "email": "test@test.com",
        "products": ["#products._id#"],
        "destinations":[{"name":"Test","format": "nitf", "delivery_type":"email","config":{"recipients":"test@test.com"}}]
        }
        """
      And we publish "#archive._id#" with "publish" type and "published" state
      Then we get OK response
      When we get "/published"
      Then we get list with 2 items
      When we publish "#archive._id#" with "correct" type and "corrected" state
        """
        {
            "headline": "corrected item",
            "associations": {
                "featuremedia": null
            }
        }
        """
      Then we get OK response
      And we get existing resource
        """
        {
            "headline": "corrected item",
            "state": "corrected",
            "associations": {
                "featuremedia": "__none__"
            }
        }
        """
      When we get "/published"
      Then we get list with 3 items

    @auth
    Scenario: Do not fix-related-references for not _fetchable associations
      Given "vocabularies"
      """
      [
        {"_id": "media", "field_type": "media", "field_options": {"allowed_types": {"picture": true}}},
        {"_id": "belga_related_articles", "field_type": "related_content"}
      ]
      """
      And "content_types"
      """
      [{
          "_id": "profile1", "label": "Profile 1",
          "is_used": true, "enabled": true, "priority": 0, "editor": {},
          "schema": {}
      }]
      """
      And "validators"
      """
      [
          {"_id": "publish_text", "act": "publish", "type": "text", "schema":{}}
      ]
      """
      And "desks"
      """
      [{"name": "Sports"}]
      """
      When we post to "/products" with success
      """
      {
          "name":"prod-1","codes":"abc,xyz", "product_type": "both"
      }
      """
      And we post to "/subscribers" with success
      """
      {
        "name":"Channel 3","media_type":"media", "subscriber_type": "digital", "sequence_num_settings":{"min" : 1, "max" : 10}, "email": "test@test.com",
        "products": ["#products._id#"],
        "destinations":[{"name":"Test","format": "nitf", "delivery_type":"email","config":{"recipients":"test@test.com"}}]
      }
      """
      And we post to "archive" with success
      """
      [
          {
            "guid": "123",
            "type": "text",
            "headline": "test",
            "state": "in_progress",
            "profile": "profile1",
            "subject":[{"qcode": "17004000", "name": "Statistics"}], "body_html": "Test Document body",
            "associations": {
              "belga_related_articles--1" : {
                  "_id" : "urn:belga.be:360archive:FAKEID",
                  "guid" : "urn:belga.be:360archive:FAKEID",
                  "_fetchable" : false,
                  "extra" : {
                      "bcoverage" : "urn:belga.be:360archive:FAKEID"
                  },
                  "type" : "text",
                  "mimetype" : "application/vnd.belga.360archive",
                  "pubstatus" : "usable",
                  "headline" : "Postkantoren blijven vrijdag gesloten",
                  "versioncreated" : "2020-02-26T15:42:05+0000",
                  "firstcreated" : "2020-02-26T15:42:05+0000",
                  "creditline" : "BELGA",
                  "source" : "BELGA",
                  "language" : "nl",
                  "abstract" : "Bpost hanteert nu vrijdag 28 februari een aangepaste dienstregeling",
                  "body_html" : "Bpost hanteert dit jaar vijf dagen met een aangepaste dienstverlening.",
                  "_type" : "externalsource",
                  "fetch_endpoint" : "search_providers_proxy",
                  "ingest_provider" : "5da8572a9e7cb98d13ce1d7b",
                  "selected" : false,
                  "state" : "published",
                  "operation" : "publish"
              }
            }
          }
      ]
      """
      And we publish "123" with "publish" type and "published" state
      Then we get OK response
      And we get existing resource
      """
      {
          "profile": "profile1",
          "type": "text",
          "operation": "publish",
          "state": "published",
          "urgency": 3,
          "language": "en",
          "guid": "123",
          "_id": "123",
          "source": "AAP",
          "headline": "test",
          "associations": {
              "belga_related_articles--1": {
                  "versioncreated": "2020-02-26T15:42:05+0000",
                  "body_html": "Bpost hanteert dit jaar vijf dagen met een aangepaste dienstverlening.",
                  "abstract": "Bpost hanteert nu vrijdag 28 februari een aangepaste dienstregeling",
                  "ingest_provider": "5da8572a9e7cb98d13ce1d7b",
                  "operation": "publish",
                  "state": "published",
                  "_fetchable": false,
                  "extra": {
                      "bcoverage": "urn:belga.be:360archive:FAKEID"
                  },
                  "selected": false,
                  "language": "nl",
                  "guid": "urn:belga.be:360archive:FAKEID",
                  "_id": "urn:belga.be:360archive:FAKEID",
                  "source": "BELGA",
                  "headline": "Postkantoren blijven vrijdag gesloten",
                  "creditline": "BELGA",
                  "firstcreated": "2020-02-26T15:42:05+0000",
                  "mimetype": "application/vnd.belga.360archive",
                  "pubstatus": "usable",
                  "fetch_endpoint": "search_providers_proxy",
                  "type": "text"
              }
          }
      }
      """
      When we get "/archive/123"
      Then we get existing resource
      """
        {
            "associations": {
                "belga_related_articles--1": {
                    "versioncreated": "2020-02-26T15:42:05+0000",
                    "body_html": "Bpost hanteert dit jaar vijf dagen met een aangepaste dienstverlening.",
                    "abstract": "Bpost hanteert nu vrijdag 28 februari een aangepaste dienstregeling",
                    "ingest_provider": "5da8572a9e7cb98d13ce1d7b",
                    "operation": "publish",
                    "state": "published",
                    "_fetchable": false,
                    "extra": {
                        "bcoverage": "urn:belga.be:360archive:FAKEID"
                    },
                    "selected": false,
                    "language": "nl",
                    "guid": "urn:belga.be:360archive:FAKEID",
                    "_id": "urn:belga.be:360archive:FAKEID",
                    "source": "BELGA",
                    "headline": "Postkantoren blijven vrijdag gesloten",
                    "creditline": "BELGA",
                    "firstcreated": "2020-02-26T15:42:05+0000",
                    "mimetype": "application/vnd.belga.360archive",
                    "pubstatus": "usable",
                    "fetch_endpoint": "search_providers_proxy",
                    "type": "text"
                }
            }
        }
        """

    @auth
<<<<<<< HEAD
    Scenario: body_html is generated from draftJS state on correction
        Given "archive"
        """
        [{"_id": "test_editor_gen_1", "guid": "test_editor_gen_1", "headline": "test", "state": "fetched"}]
        """
        When we publish "#archive._id#" with "publish" type and "published" state
        Then we get OK response

        When we publish "#archive._id#" with "correct" type and "corrected" state
        """
        {
            "fields_meta": {
                "body_html": {
                    "draftjsState": [{
                        "blocks": [
                            {
                                "key": "fcbn3",
                                "text": "The name of Highlaws comes from the Old English hēah-hlāw, meaning \"high mounds\".",
                                "type": "unstyled",
                                "depth": 0,
                                "inlineStyleRanges": [],
                                "entityRanges": [],
                                "data": {"MULTIPLE_HIGHLIGHTS": {}}
                            }
                        ],
                        "entityMap": {}
                    }]
                }
            }
        }
        """
        Then we get OK response
        And we get existing resource
        """
        {
            "_id": "test_editor_gen_1",
            "guid": "test_editor_gen_1",
            "headline": "test",
            "state": "corrected",
            "body_html": "<p>The name of Highlaws comes from the Old English hēah-hlāw, meaning \"high mounds\".</p>",
            "fields_meta": {
                "body_html": {
                    "draftjsState": [{
                        "blocks": [
                            {
                                "key": "fcbn3",
                                "text": "The name of Highlaws comes from the Old English hēah-hlāw, meaning \"high mounds\".",
                                "type": "unstyled",
                                "depth": 0,
                                "inlineStyleRanges": [],
                                "entityRanges": [],
                                "data": {"MULTIPLE_HIGHLIGHTS": {}}
                            }
                        ],
                        "entityMap": {}
                    }]
                }
            }
        }
        """

    @auth
    Scenario: Schedule publishing when PUBLISH_ASSOCIATED_ITEMS is on
      Given empty "subscribers"
      Given config update
      """
      { "PUBLISH_ASSOCIATED_ITEMS": true}
      """
      And "desks"
      """
      [{"name": "Sports", "content_expiry": 60}]
      """
      And the "validators"
      """
      [{"_id": "publish_text", "act": "publish", "type": "text", "schema":{}}]
=======
    Scenario: Send correction with adding a featuremedia
      Given config update
      """
      { "PUBLISH_ASSOCIATED_ITEMS": false}
      """
      And "vocabularies"
      """
      [{
        "_id": "crop_sizes",
        "unique_field": "name",
        "items": [
          {"is_active": true, "name": "original", "width": 800, "height": 600}
        ]
      }
      ]
      """
      And "validators"
      """
      [
          {"_id": "publish_text", "act": "publish", "type": "text", "schema":{}},
          {"_id": "correct_text", "act": "correct", "type": "text", "schema":{}},
          {"_id": "publish_picture", "act": "publish", "type": "picture", "schema": {}},
          {"_id": "correct_picture", "act": "correct", "type": "picture", "schema": {}}
      ]
      """
      And "desks"
      """
      [{"name": "Sports"}]
>>>>>>> 15de1eb0
      """
      And "archive"
      """
      [
          {
<<<<<<< HEAD
              "_id": "234",
              "guid": "234",
              "_current_version": 1,
=======
            "guid": "123",
            "type": "text",
            "headline": "test",
            "state": "in_progress",
            "task": {
              "desk": "#desks._id#",
              "stage": "#desks.incoming_stage#",
              "user": "#CONTEXT_USER_ID#"
              },
            "subject":
              [
                {"qcode": "17004000",
                "name": "Statistics"}
              ],
            "body_html": "Test Document body",
            "_current_version": 1
          },
          {
              "guid": "234",
>>>>>>> 15de1eb0
              "type": "picture",
              "slugline": "234",
              "headline": "234",
              "state": "in_progress",
              "task": {
<<<<<<< HEAD
                  "desk": "#desks._id#",
                  "stage": "#desks.incoming_stage#",
                  "user": "#CONTEXT_USER_ID#"
              },
              "renditions": {}
          },
          {
              "_id": "123",
              "guid": "123",
              "_current_version": 1,
              "headline": "main item",
              "slugline": "main item",
              "body_html": "Test Document body",
              "state": "in_progress",
              "task": {
                  "desk": "#desks._id#",
                  "stage": "#desks.incoming_stage#",
                  "user": "#CONTEXT_USER_ID#"
              },
              "associations": {
                  "media--1": {
                      "_id": "234",
                      "_current_version": 1,
                      "guid": "234",
                      "type": "picture",
                      "slugline": "234",
                      "headline": "234",
                      "alt_text": "alt_text",
                      "description_text": "description_text",
                      "state": "in_progress",
                      "renditions": {},
                      "task": {
                          "desk": "#desks._id#",
                          "stage": "#desks.incoming_stage#",
                          "user": "#CONTEXT_USER_ID#"
                      }
                  }
              }
=======
                "desk": "#desks._id#",
                "stage": "#desks.incoming_stage#",
                "user": "#CONTEXT_USER_ID#"
              },
              "renditions": {
                  "original": {"CropLeft": 0, "CropRight": 800, "CropTop": 0, "CropBottom": 600}
              },
              "_current_version": 1
>>>>>>> 15de1eb0
          }
      ]
      """
      When we post to "/products" with success
      """
      {
<<<<<<< HEAD
        "name":"prod-1","codes":"abc,xyz", "product_type": "both"
=======
          "name":"prod-1","codes":"abc,xyz", "product_type": "both"
>>>>>>> 15de1eb0
      }
      """
      And we post to "/subscribers" with success
      """
      {
        "name":"Channel 3","media_type":"media", "subscriber_type": "digital", "sequence_num_settings":{"min" : 1, "max" : 10}, "email": "test@test.com",
        "products": ["#products._id#"],
        "destinations":[{"name":"Test","format": "nitf", "delivery_type":"email","config":{"recipients":"test@test.com"}}]
      }
      """
<<<<<<< HEAD
      And we publish "123" with "publish" type and "published" state
      """
      {"publish_schedule": "#DATE+2#"}
      """
      Then we get OK response
      And we get existing resource
      """
      {
          "_id": "123",
          "guid": "123",
          "_current_version": 2,
          "state": "scheduled",
          "operation": "publish",
          "associations": {
              "media--1": {
                  "_id": "234",
                  "_current_version": 2,
                  "guid": "234",
                  "type": "picture",
                  "slugline": "234",
                  "headline": "234",
                  "alt_text": "alt_text",
                  "description_text": "description_text",
                  "state": "scheduled",
                  "operation": "publish",
                  "renditions": {}
              }
          }
      }
      """
      When we get "/archive/123"
      Then we get existing resource
      """
      {
          "_id": "123",
          "guid": "123",
          "_current_version": 2,
          "state": "scheduled",
          "operation": "publish",
          "associations": {
              "media--1": {
                  "_id": "234",
                  "_current_version": 2,
                  "guid": "234",
                  "type": "picture",
                  "slugline": "234",
                  "headline": "234",
                  "alt_text": "alt_text",
                  "description_text": "description_text",
                  "state": "scheduled",
                  "operation": "publish",
                  "renditions": {}
              }
          }
      }
      """
      When we get "/archive/234"
      Then we get existing resource
      """
      {
          "_id": "234",
          "_current_version": 2,
          "guid": "234",
          "type": "picture",
          "slugline": "234",
          "headline": "234",
          "alt_text": "alt_text",
          "description_text": "description_text",
          "state": "scheduled",
          "operation": "publish",
          "renditions": {}
      }
      """
      When we patch "/archive/123"
      """
      {"publish_schedule": null}
      """
=======
      When we publish "123" with "publish" type and "published" state
>>>>>>> 15de1eb0
      Then we get OK response
      And we get existing resource
      """
      {
<<<<<<< HEAD
          "_id": "123",
          "guid": "123",
          "state": "in_progress",
          "operation": "deschedule",
          "associations": {
              "media--1": {
                  "_id": "234",
                  "guid": "234",
                  "type": "picture",
                  "slugline": "234",
                  "headline": "234",
                  "alt_text": "alt_text",
                  "description_text": "description_text",
                  "state": "in_progress",
                  "operation": "deschedule",
                  "renditions": {}
              }
          }
      }
      """
      When we get "/archive/123"
      Then we get existing resource
      """
      {
          "_id": "123",
          "guid": "123",
          "state": "in_progress",
          "operation": "deschedule",
          "associations": {
              "media--1": {
                  "guid": "234",
                  "type": "picture",
                  "state": "in_progress",
                  "operation": "deschedule"
              }
          }
      }
      """
      When we get "/archive/234"
      Then we get existing resource
      """
      {
          "guid": "234",
          "type": "picture",
          "state": "in_progress",
          "operation": "deschedule"
      }
      """
      When we publish "123" with "publish" type and "published" state
      """
      {"publish_schedule": "#DATE+2#"}
      """
=======
        "_current_version": 2,
        "type": "text",
        "state": "published",
        "task":{"desk": "#desks._id#", "stage": "#desks.incoming_stage#"}
      }
      """
      When we publish "123" with "correct" type and "corrected" state
      """
      {
        "associations": {
          "featuremedia": {
              "_id": "234",
              "guid": "234",
              "byline": "foo",
              "alt_text": "alt_text",
              "description_text": "description_text",
              "headline": "234",
              "renditions": {
                    "original": {"CropLeft": 0, "CropRight": 800, "CropTop": 0, "CropBottom": 600}
                  }
              }
          }
      }
      """
>>>>>>> 15de1eb0
      Then we get OK response
      And we get existing resource
      """
      {
<<<<<<< HEAD
          "_id": "123",
          "guid": "123",
          "state": "scheduled",
          "operation": "publish",
          "associations": {
              "media--1": {
                  "_id": "234",
                  "type": "picture",
                  "state": "scheduled",
                  "operation": "publish"
              }
          }
      }
      """
      When we get "/archive/123"
      Then we get existing resource
      """
      {
          "_id": "123",
          "guid": "123",
          "state": "scheduled",
          "operation": "publish",
          "associations": {
              "media--1": {
                  "guid": "234",
                  "type": "picture",
                  "state": "scheduled",
                  "operation": "publish"
              }
          }
      }
      """
      When we get "/archive/234"
      Then we get existing resource
      """
      {
          "guid": "234",
          "type": "picture",
          "state": "scheduled",
          "operation": "publish"
      }
=======
        "_current_version": 3,
        "state": "corrected",
        "associations": {
            "featuremedia": {
              "_id": "234",
              "guid": "234",
              "byline": "foo",
              "alt_text": "alt_text",
              "description_text": "description_text",
              "headline": "234",
              "renditions": {
                    "original": {"CropLeft": 0, "CropRight": 800, "CropTop": 0, "CropBottom": 600}
                  }
              }
          }
      }
>>>>>>> 15de1eb0
      """<|MERGE_RESOLUTION|>--- conflicted
+++ resolved
@@ -4030,7 +4030,6 @@
         """
 
     @auth
-<<<<<<< HEAD
     Scenario: body_html is generated from draftJS state on correction
         Given "archive"
         """
@@ -4106,72 +4105,19 @@
       And the "validators"
       """
       [{"_id": "publish_text", "act": "publish", "type": "text", "schema":{}}]
-=======
-    Scenario: Send correction with adding a featuremedia
-      Given config update
-      """
-      { "PUBLISH_ASSOCIATED_ITEMS": false}
-      """
-      And "vocabularies"
-      """
-      [{
-        "_id": "crop_sizes",
-        "unique_field": "name",
-        "items": [
-          {"is_active": true, "name": "original", "width": 800, "height": 600}
-        ]
-      }
-      ]
-      """
-      And "validators"
-      """
-      [
-          {"_id": "publish_text", "act": "publish", "type": "text", "schema":{}},
-          {"_id": "correct_text", "act": "correct", "type": "text", "schema":{}},
-          {"_id": "publish_picture", "act": "publish", "type": "picture", "schema": {}},
-          {"_id": "correct_picture", "act": "correct", "type": "picture", "schema": {}}
-      ]
-      """
-      And "desks"
-      """
-      [{"name": "Sports"}]
->>>>>>> 15de1eb0
       """
       And "archive"
       """
       [
           {
-<<<<<<< HEAD
               "_id": "234",
               "guid": "234",
               "_current_version": 1,
-=======
-            "guid": "123",
-            "type": "text",
-            "headline": "test",
-            "state": "in_progress",
-            "task": {
-              "desk": "#desks._id#",
-              "stage": "#desks.incoming_stage#",
-              "user": "#CONTEXT_USER_ID#"
-              },
-            "subject":
-              [
-                {"qcode": "17004000",
-                "name": "Statistics"}
-              ],
-            "body_html": "Test Document body",
-            "_current_version": 1
-          },
-          {
-              "guid": "234",
->>>>>>> 15de1eb0
               "type": "picture",
               "slugline": "234",
               "headline": "234",
               "state": "in_progress",
               "task": {
-<<<<<<< HEAD
                   "desk": "#desks._id#",
                   "stage": "#desks.incoming_stage#",
                   "user": "#CONTEXT_USER_ID#"
@@ -4210,27 +4156,13 @@
                       }
                   }
               }
-=======
-                "desk": "#desks._id#",
-                "stage": "#desks.incoming_stage#",
-                "user": "#CONTEXT_USER_ID#"
-              },
-              "renditions": {
-                  "original": {"CropLeft": 0, "CropRight": 800, "CropTop": 0, "CropBottom": 600}
-              },
-              "_current_version": 1
->>>>>>> 15de1eb0
           }
       ]
       """
       When we post to "/products" with success
       """
       {
-<<<<<<< HEAD
         "name":"prod-1","codes":"abc,xyz", "product_type": "both"
-=======
-          "name":"prod-1","codes":"abc,xyz", "product_type": "both"
->>>>>>> 15de1eb0
       }
       """
       And we post to "/subscribers" with success
@@ -4241,7 +4173,6 @@
         "destinations":[{"name":"Test","format": "nitf", "delivery_type":"email","config":{"recipients":"test@test.com"}}]
       }
       """
-<<<<<<< HEAD
       And we publish "123" with "publish" type and "published" state
       """
       {"publish_schedule": "#DATE+2#"}
@@ -4319,14 +4250,10 @@
       """
       {"publish_schedule": null}
       """
-=======
-      When we publish "123" with "publish" type and "published" state
->>>>>>> 15de1eb0
-      Then we get OK response
-      And we get existing resource
-      """
-      {
-<<<<<<< HEAD
+      Then we get OK response
+      And we get existing resource
+      """
+      {
           "_id": "123",
           "guid": "123",
           "state": "in_progress",
@@ -4379,7 +4306,141 @@
       """
       {"publish_schedule": "#DATE+2#"}
       """
-=======
+      Then we get OK response
+      And we get existing resource
+      """
+      {
+          "_id": "123",
+          "guid": "123",
+          "state": "scheduled",
+          "operation": "publish",
+          "associations": {
+              "media--1": {
+                  "_id": "234",
+                  "type": "picture",
+                  "state": "scheduled",
+                  "operation": "publish"
+              }
+          }
+      }
+      """
+      When we get "/archive/123"
+      Then we get existing resource
+      """
+      {
+          "_id": "123",
+          "guid": "123",
+          "state": "scheduled",
+          "operation": "publish",
+          "associations": {
+              "media--1": {
+                  "guid": "234",
+                  "type": "picture",
+                  "state": "scheduled",
+                  "operation": "publish"
+              }
+          }
+      }
+      """
+      When we get "/archive/234"
+      Then we get existing resource
+      """
+      {
+          "guid": "234",
+          "type": "picture",
+          "state": "scheduled",
+          "operation": "publish"
+      }
+      """
+
+    @auth
+    Scenario: Send correction with adding a featuremedia
+      Given config update
+      """
+      { "PUBLISH_ASSOCIATED_ITEMS": false}
+      """
+      And "vocabularies"
+      """
+      [{
+        "_id": "crop_sizes",
+        "unique_field": "name",
+        "items": [
+          {"is_active": true, "name": "original", "width": 800, "height": 600}
+        ]
+      }
+      ]
+      """
+      And "validators"
+      """
+      [
+          {"_id": "publish_text", "act": "publish", "type": "text", "schema":{}},
+          {"_id": "correct_text", "act": "correct", "type": "text", "schema":{}},
+          {"_id": "publish_picture", "act": "publish", "type": "picture", "schema": {}},
+          {"_id": "correct_picture", "act": "correct", "type": "picture", "schema": {}}
+      ]
+      """
+      And "desks"
+      """
+      [{"name": "Sports"}]
+      """
+      And "archive"
+      """
+      [
+          {
+            "guid": "123",
+            "type": "text",
+            "headline": "test",
+            "state": "in_progress",
+            "task": {
+              "desk": "#desks._id#",
+              "stage": "#desks.incoming_stage#",
+              "user": "#CONTEXT_USER_ID#"
+              },
+            "subject":
+              [
+                {"qcode": "17004000",
+                "name": "Statistics"}
+              ],
+            "body_html": "Test Document body",
+            "_current_version": 1
+          },
+          {
+              "guid": "234",
+              "type": "picture",
+              "slugline": "234",
+              "headline": "234",
+              "state": "in_progress",
+              "task": {
+                "desk": "#desks._id#",
+                "stage": "#desks.incoming_stage#",
+                "user": "#CONTEXT_USER_ID#"
+              },
+              "renditions": {
+                  "original": {"CropLeft": 0, "CropRight": 800, "CropTop": 0, "CropBottom": 600}
+              },
+              "_current_version": 1
+          }
+      ]
+      """
+      When we post to "/products" with success
+      """
+      {
+          "name":"prod-1","codes":"abc,xyz", "product_type": "both"
+      }
+      """
+      And we post to "/subscribers" with success
+      """
+      {
+        "name":"Channel 3","media_type":"media", "subscriber_type": "digital", "sequence_num_settings":{"min" : 1, "max" : 10}, "email": "test@test.com",
+        "products": ["#products._id#"],
+        "destinations":[{"name":"Test","format": "nitf", "delivery_type":"email","config":{"recipients":"test@test.com"}}]
+      }
+      """
+      When we publish "123" with "publish" type and "published" state
+      Then we get OK response
+      And we get existing resource
+      """
+      {
         "_current_version": 2,
         "type": "text",
         "state": "published",
@@ -4404,54 +4465,10 @@
           }
       }
       """
->>>>>>> 15de1eb0
-      Then we get OK response
-      And we get existing resource
-      """
-      {
-<<<<<<< HEAD
-          "_id": "123",
-          "guid": "123",
-          "state": "scheduled",
-          "operation": "publish",
-          "associations": {
-              "media--1": {
-                  "_id": "234",
-                  "type": "picture",
-                  "state": "scheduled",
-                  "operation": "publish"
-              }
-          }
-      }
-      """
-      When we get "/archive/123"
-      Then we get existing resource
-      """
-      {
-          "_id": "123",
-          "guid": "123",
-          "state": "scheduled",
-          "operation": "publish",
-          "associations": {
-              "media--1": {
-                  "guid": "234",
-                  "type": "picture",
-                  "state": "scheduled",
-                  "operation": "publish"
-              }
-          }
-      }
-      """
-      When we get "/archive/234"
-      Then we get existing resource
-      """
-      {
-          "guid": "234",
-          "type": "picture",
-          "state": "scheduled",
-          "operation": "publish"
-      }
-=======
+      Then we get OK response
+      And we get existing resource
+      """
+      {
         "_current_version": 3,
         "state": "corrected",
         "associations": {
@@ -4468,5 +4485,4 @@
               }
           }
       }
->>>>>>> 15de1eb0
       """