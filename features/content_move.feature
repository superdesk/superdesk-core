Feature: Move or Send Content to another desk

    @auth
    @notification
    Scenario: Send Content from personal to another desk
        Given "desks"
        """
        [{"name": "Sports", "desk_type": "production"}]
        """
        And "archive"
        """
        [{"guid": "123", "type":"text", "headline": "test1", "guid": "123", "state": "draft", "task": {"user": "#CONTEXT_USER_ID#"}, "versioncreated": "2020-01-01T10:00:00+0000"}]
        """
<<<<<<< HEAD
=======
        When we get "/archive/123"
        And we save etag
>>>>>>> a810aa32
        And we post to "/archive/123/move"
        """
        [{"task": {"desk": "#desks._id#", "stage": "#desks.incoming_stage#"}}]
        """
        Then we get OK response
        And we save etag
        And we get notifications
        """
        [
            {
                "event": "item:move",
                "extra": {
                    "item": "123",
                    "to_desk": "#desks._id#",
                    "to_stage": "#desks.incoming_stage#"
                }
            }
        ]
        """
        When we get "/archive/123?version=all"
        Then we get list with 1 items
        When we get "/archive/123"
        Then we get existing resource
        """
        { "headline": "test1", "guid": "123", "state": "submitted", "_current_version": 1,
          "task": {"desk": "#desks._id#", "stage": "#desks.incoming_stage#", "user": "#CONTEXT_USER_ID#"},
          "versioncreated": "__now__"
        }
        """
        Then there is no "last_production_desk" in task
        And there is no "last_authoring_desk" in task
        And we get matching etag

    @auth
    @notification
    Scenario: Send Content from one desk to another desk and validate metadata set by API
        Given we have "desks" with "SPORTS_DESK_ID" and success
        """
        [{"name": "Sports", "desk_type": "authoring"}]
        """
        When we post to "archive"
        """
        [{  "type":"text", "headline": "test1", "guid": "123", "state": "submitted",
            "task": {"desk": "#desks._id#", "stage": "#desks.incoming_stage#", "user": "#CONTEXT_USER_ID#"}}]
        """
        And we get "/archive/123"
        Then we get existing resource
        """
        {"headline": "test1", "sign_off": "abc"}
        """
        When we post to "/desks" with "FINANCE_DESK_ID" and success
        """
        [{"name": "Finance", "desk_type": "production" }]
        """
        And we switch user
        And we post to "/archive/123/move"
        """
        [{"task": {"desk": "#desks._id#", "stage": "#desks.incoming_stage#"}}]
        """
        Then we get OK response
        And we get notifications
        """
        [
            {
                "event": "item:move",
                "extra": {
                    "item": "123",
                    "from_desk": "#SPORTS_DESK_ID#",
                    "to_desk": "#desks._id#",
                    "to_stage": "#desks.incoming_stage#"
                }
            }
        ]
        """
        When we get "/archive/123"
        Then we get existing resource
        """
        { "operation": "move", "headline": "test1", "guid": "123", "state": "submitted", "_current_version": 2, "sign_off": "abc/foo",
          "task": {
            "desk": "#desks._id#",
            "stage": "#desks.incoming_stage#",
            "last_authoring_desk": "#SPORTS_DESK_ID#",
            "last_desk": "#SPORTS_DESK_ID#",
            "desk_history": ["#SPORTS_DESK_ID#"]
            }
        }
        """
        And there is no "last_production_desk" in task

    @auth
    Scenario: Send Content from one desk to another desk with same desk_type does not change the last_production_desk and last_authoring_desk
        Given we have "desks" with "SPORTS_DESK_ID" and success
        """
        [{"name": "Sports", "desk_type": "authoring"}]
        """
        When we post to "archive"
        """
        [{  "type":"text", "headline": "test1", "guid": "123", "state": "submitted",
            "task": {"desk": "#desks._id#", "stage": "#desks.incoming_stage#", "user": "#CONTEXT_USER_ID#"}}]
        """
        And we get "/archive/123"
        Then we get existing resource
        """
        {"headline": "test1", "sign_off": "abc"}
        """
        When we post to "/desks" with "FINANCE_DESK_ID" and success
        """
        [{"name": "Finance", "desk_type": "production" }]
        """
        And we switch user
        And we post to "/archive/123/move"
        """
        [{"task": {"desk": "#desks._id#", "stage": "#desks.incoming_stage#"}}]
        """
        Then we get OK response
        When we get "/archive/123"
        Then we get existing resource
        """
        { "operation": "move", "headline": "test1", "guid": "123", "state": "submitted", "_current_version": 2, "sign_off": "abc/foo",
          "task": {
            "desk": "#desks._id#",
            "stage": "#desks.incoming_stage#",
            "last_authoring_desk": "#SPORTS_DESK_ID#",
            "last_desk": "#SPORTS_DESK_ID#",
            "desk_history": ["#SPORTS_DESK_ID#"]
            }
        }
        """
        And there is no "last_production_desk" in task
        When we post to "/desks" with "NATIONAL_DESK_ID" and success
        """
        [{"name": "National", "desk_type": "production" }]
        """
        And we post to "/archive/123/move"
        """
        [{"task": {"desk": "#desks._id#", "stage": "#desks.incoming_stage#"}}]
        """
        Then we get OK response
        When we get "/archive/123"
        Then we get existing resource
        """
        { "operation": "move", "headline": "test1", "guid": "123", "state": "submitted", "_current_version": 3, "sign_off": "abc/foo",
          "task": {
            "desk": "#desks._id#",
            "stage": "#desks.incoming_stage#",
            "last_authoring_desk": "#SPORTS_DESK_ID#",
            "last_desk": "#FINANCE_DESK_ID#",
            "desk_history": ["#SPORTS_DESK_ID#", "#FINANCE_DESK_ID#"]
            }
        }
        """
        And there is no "last_production_desk" in task
        When we post to "/desks" with "ENTERTAINMENT_DESK_ID" and success
        """
        [{"name": "Entertainment", "desk_type": "authoring" }]
        """
        And we post to "/archive/123/move"
        """
        [{"task": {"desk": "#desks._id#", "stage": "#desks.incoming_stage#"}}]
        """
        Then we get OK response
        When we get "/archive/123"
        Then we get existing resource
        """
        { "operation": "move", "headline": "test1", "guid": "123", "state": "submitted", "_current_version": 4, "sign_off": "abc/foo",
          "task": {
            "desk": "#desks._id#",
            "stage": "#desks.incoming_stage#",
            "last_production_desk": "#NATIONAL_DESK_ID#",
            "last_authoring_desk": "#SPORTS_DESK_ID#",
            "last_desk": "#NATIONAL_DESK_ID#",
            "desk_history": ["#SPORTS_DESK_ID#", "#FINANCE_DESK_ID#", "#NATIONAL_DESK_ID#"]
            }
        }
        """


    @auth
    Scenario: Send Content from one stage to another stage with same desk
        Given "desks"
        """
        [{"name": "Sports", "desk_type": "production"}]
        """
        When we post to "archive"
        """
        [{  "type":"text", "headline": "test1", "guid": "123", "state": "submitted",
            "task": {"desk": "#desks._id#", "stage": "#desks.incoming_stage#", "user": "#CONTEXT_USER_ID#"}}]
        """
        And we post to "/stages"
        """
        [
          {
          "name": "another stage",
          "description": "another stage",
          "task_status": "in_progress",
          "desk": "#desks._id#"
          }
        ]
        """
        And we post to "/archive/123/move"
        """
        [{"task": {"desk": "#desks._id#", "stage": "#stages._id#"}}]
        """
        Then we get OK response
        When we get "/archive/123"
        Then we get existing resource
        """
        { "headline": "test1", "guid": "123", "state": "submitted", "_current_version": 2,
          "task": {"desk": "#desks._id#", "stage": "#stages._id#", "user": "#CONTEXT_USER_ID#"}}
        """
        And there is no "last_authoring_desk" in task
        And there is no "last_production_desk" in task


    @auth
    @clean
    Scenario: Send Content from one stage to another stage with incoming validation rule fails
        Given "desks"
        """
        [{"name": "Politics"}]
        """
        Given we create a new macro "validate_headline_macro.py"
        When we post to "archive"
        """
        [{  "type":"text", "guid": "123", "state": "submitted",
            "task": {"desk": "#desks._id#", "stage": "#desks.incoming_stage#", "user": "#CONTEXT_USER_ID#"}}]
        """
        And we post to "/stages"
        """
        [
          {
          "name": "another stage",
          "description": "another stage",
          "task_status": "in_progress",
          "desk": "#desks._id#",
          "incoming_macro": "validate_headline"
          }
        ]
        """
        And we post to "/archive/123/move"
        """
        [{"task": {"desk": "#desks._id#", "stage": "#stages._id#"}}]
        """
        Then we get error 400
        """
        {"_message": "Error:'Headline cannot be empty!' in incoming rule:Validate Headline for stage:another stage"}
        """

    @auth
    @clean
    Scenario: Send Content from one stage to another stage with incoming rule succeeds
        Given "desks"
        """
        [{"name": "Politics"}]
        """
        Given we create a new macro "behave_macro.py"
        When we post to "archive"
        """
        [{  "type":"text", "guid": "123", "state": "submitted",
            "task": {"desk": "#desks._id#", "stage": "#desks.incoming_stage#", "user": "#CONTEXT_USER_ID#"}}]
        """
        And we post to "/stages"
        """
        [
          {
          "name": "another stage",
          "description": "another stage",
          "task_status": "in_progress",
          "desk": "#desks._id#",
          "incoming_macro": "update_fields"
          }
        ]
        """
        And we post to "/archive/123/move"
        """
        [{"task": {"desk": "#desks._id#", "stage": "#stages._id#"}}]
        """
        Then we get OK response
        When we get "/archive/123"
        Then we get existing resource
        """
        { "guid": "123", "state": "submitted", "_current_version": 2,
          "abstract": "Abstract has been updated",
          "task": {"desk": "#desks._id#", "stage": "#stages._id#", "user": "#CONTEXT_USER_ID#"}}
        """

    @auth
    @clean
    Scenario: Send Content from one stage to another stage with outgoing validation rule fails
        Given "desks"
        """
        [{"name": "Politics"}]
        """
        Given we create a new macro "validate_headline_macro.py"
        When we get "/stages/#desks.incoming_stage#"
        When we patch "/stages/#desks.incoming_stage#"
        """
        {
          "outgoing_macro": "validate_headline"
        }
        """
        When we post to "archive"
        """
        [{  "type":"text", "guid": "123", "state": "submitted",
            "task": {"desk": "#desks._id#", "stage": "#desks.incoming_stage#", "user": "#CONTEXT_USER_ID#"}}]
        """
        And we post to "/stages"
        """
        [
          {
          "name": "another stage",
          "description": "another stage",
          "task_status": "in_progress",
          "desk": "#desks._id#"
          }
        ]
        """
        And we post to "/archive/123/move"
        """
        [{"task": {"desk": "#desks._id#", "stage": "#stages._id#"}}]
        """
        Then we get error 400
        """
        {"_message": "Error:'Headline cannot be empty!' in outgoing rule:Validate Headline for stage:Incoming Stage"}
        """

    @auth
    @clean
    Scenario: Send Content from one stage to another stage with outgoing rule succeeds
        Given "desks"
        """
        [{"name": "Politics"}]
        """
        Given we create a new macro "behave_macro.py"
        When we get "/stages/#desks.incoming_stage#"
        When we patch "/stages/#desks.incoming_stage#"
        """
        {
          "outgoing_macro": "update_fields"
        }
        """
        When we post to "archive"
        """
        [{  "type":"text", "guid": "123", "state": "submitted",
            "task": {"desk": "#desks._id#", "stage": "#desks.incoming_stage#", "user": "#CONTEXT_USER_ID#"}}]
        """
        And we post to "/stages"
        """
        [
          {
          "name": "another stage",
          "description": "another stage",
          "task_status": "in_progress",
          "desk": "#desks._id#"
          }
        ]
        """
        And we post to "/archive/123/move"
        """
        [{"task": {"desk": "#desks._id#", "stage": "#stages._id#"}}]
        """
        Then we get OK response
        When we get "/archive/123"
        Then we get existing resource
        """
        { "guid": "123", "state": "submitted", "_current_version": 2,
          "abstract": "Abstract has been updated",
          "task": {"desk": "#desks._id#", "stage": "#stages._id#", "user": "#CONTEXT_USER_ID#"}}
        """

    @auth
    Scenario: Move should fail if no desk is specified
        Given "archive"
        """
        [{  "type":"text", "headline": "test1", "guid": "123", "original_creator": "abc", "state": "submitted",
            "task": {"user": "#CONTEXT_USER_ID#"}}]
        """
        When we post to "/archive/123/move"
        """
        [{"task": {}}]
        """
        Then we get error 400
        """
        {"_issues": {"task": {"stage": {"required": 1}, "desk": {"required": 1}}}}
        """

    @auth
    Scenario: Move should fail if desk and no stage is specified
        Given "desks"
        """
        [{"name": "Sports"}]
        """
        And "archive"
        """
        [{  "type":"text", "headline": "test1", "guid": "123", "original_creator": "abc", "state": "submitted",
            "task": {"user": "#CONTEXT_USER_ID#"}}]
        """
        When we post to "/archive/123/move"
        """
        [{"task": {"desk": "#desks._id#"}}]
        """
        Then we get error 400
        """
        {"_issues": {"task": {"stage": {"required": 1}}}}
        """

    @auth
    Scenario: Move should fail if desk and stage are same
        Given "desks"
        """
        [{"name": "Sports"}]
        """
        And "archive"
        """
        [{  "type":"text", "headline": "test1", "guid": "123", "original_creator": "abc", "state": "submitted",
            "task": {"desk":"#desks._id#", "stage": "#desks.incoming_stage#", "user": "#CONTEXT_USER_ID#"}}]
        """
        When we post to "/archive/123/move"
        """
        [{"task": {"desk": "#desks._id#", "stage": "#desks.incoming_stage#"}}]
        """
        Then we get error 412
        """
        {"_message":"Move is not allowed within the same stage.", "_status": "ERR"}
        """

    @auth
    Scenario: Move should fail if user trying to move a published content
        Given "desks"
        """
        [{"name": "Sports"}]
        """
        And "archive"
        """
        [{  "type":"text", "headline": "test1", "guid": "123", "original_creator": "abc", "state": "published",
            "task": {"desk": "#desks._id#", "stage": "#desks.incoming_stage#", "user": "#CONTEXT_USER_ID#"}}]
        """
        When we post to "/desks"
        """
        [{"name": "Finance"}]
        """
        And we post to "/archive/123/move"
        """
        [{"task": {"desk": "#desks._id#", "stage": "#desks.incoming_stage#"}}]
        """
        Then we get response code 201

    @auth
    Scenario: User can move content without a move privilege if member of the destination desk
        Given "users"
        """
        [{"username": "foo", "password": "bar", "email": "foo@bar.com"}]
        """
        And "desks"
        """
        [{"name": "Sports"}]
        """
        And "archive"
        """
        [{  "type":"text", "headline": "test1", "guid": "123", "original_creator": "abc", "state": "submitted",
            "task": {"desk": "#desks._id#", "stage": "#desks.incoming_stage#", "user": "#users._id#"}}]
        """
        When we patch "/users/#users._id#"
        """
        {"user_type": "user", "privileges": {"archive": 1, "move": 0}}
        """
        When we post to "/desks"
        """
        [{"name": "Finance", "members": [{"user": "#users._id#"}]}]
        """
        And we login as user "foo" with password "bar" and user type "user"
        """
        {"user_type": "user", "email": "foo.bar@foobar.org"}
        """
        And we post to "/archive/123/move"
        """
        [{"task": {"desk": "#desks._id#", "stage": "#desks.incoming_stage#"}}]
        """
        Then we get response code 201


    @auth
    Scenario: User can't move content without a move privilege if not member of the destination desk
        Given "users"
        """
        [{"username": "foo", "password": "bar", "email": "foo@bar.com"}]
        """
        And "desks"
        """
        [{"name": "Sports", "members": [{"user": "#users._id#"}]}]
        """
        And "archive"
        """
        [{  "type":"text", "headline": "test1", "guid": "123", "original_creator": "abc", "state": "submitted",
            "task": {"desk": "#desks._id#", "stage": "#desks.incoming_stage#", "user": "#users._id#"}}]
        """
        When we patch "/users/#users._id#"
        """
        {"user_type": "user", "privileges": {"archive": 1, "move": 0}}
        """
        When we post to "/desks"
        """
        [{"name": "Finance"}]
        """
        And we login as user "foo" with password "bar" and user type "user"
        """
        {"user_type": "user", "email": "foo.bar@foobar.org"}
        """
        And we post to "/archive/123/move"
        """
        [{"task": {"desk": "#desks._id#", "stage": "#desks.incoming_stage#"}}]
        """
        Then we get response code 403


	@auth
    Scenario: Move package with all package
        Given empty "archive"
        And "desks"
        """
        [{"name": "source desk"}]
        """
        Given "archive"
        """
        [{"headline": "test", "_id": "item-1", "guid": "item-1", "slugline": "WORMS", "linked_in_packages": []}]
        """
        When we post to "archive" with success
        """
        {
            "groups": [
                {"id": "root", "refs": [{"idRef": "main"}], "role": "grpRole:NEP"},
                {
                    "id": "main",
                    "refs": [
                        {
                            "headline": "test package with text",
                            "residRef": "item-1",
                            "slugline": "awesome article"
                        }
                    ],
                    "role": "grpRole:Main"
                }
            ],
            "_id": "package-1",
            "guid": "package-1",
            "type": "composite",
            "task": {"user": "#user._id#", "desk": "#desks._id#"}
        }
        """
        When we post to "/desks"
        """
        [{"_id": ObjectId("123456789"), "name": "destination desk"}]
        """
        And we post to "/archive/package-1/move"
        """
        [{"allPackageItems": true, "task": {"desk": "#desks._id#", "stage": "#desks.incoming_stage#"}}]
        """
        Then we get response code 201

        When we get "/archive/package-1"
        Then we get existing resource
        """
        {"_id": "package-1", "task": {"desk": "#desks._id#", "user": "#user._id#"}}
        """

        When we get "/archive/item-1"
        Then we get existing resource
        """
        { "headline": "test", "_id": "item-1", "guid": "item-1", "slugline": "WORMS",
          "task": {"desk": "#desks._id#", "user": "#user._id#"}}
        """

    @auth
    Scenario: Send Content from one desk to Personal desk
        Given we have "desks" with "SPORTS_DESK_ID" and success
        """
        [{"name": "Sports", "desk_type": "authoring"}]
        """
        When we post to "archive"
        """
        [{  "type":"text", "headline": "test1", "guid": "123", "state": "submitted",
            "task": {"desk": "#desks._id#", "stage": "#desks.incoming_stage#", "user": "#CONTEXT_USER_ID#"}}]
        """
        And we get "/archive/123"
        Then we get existing resource
        """
        {"headline": "test1", "sign_off": "abc"}
        """
        When we post to "/desks" with "FINANCE_DESK_ID" and success
        """
        [{"name": "Finance", "desk_type": "production" }]
        """
        And we switch user
        And we post to "/archive/123/move"
        """
        [{}]
        """
        Then we get OK response

        When we get "/archive/123"
        Then we get existing resource
        """
        { "operation": "move", "headline": "test1", "guid": "123", "state": "submitted", "_current_version": 2, "sign_off": "abc/foo",
          "task": {
                "user": "#CONTEXT_USER_ID#"
            }
        }
        """<|MERGE_RESOLUTION|>--- conflicted
+++ resolved
@@ -11,11 +11,6 @@
         """
         [{"guid": "123", "type":"text", "headline": "test1", "guid": "123", "state": "draft", "task": {"user": "#CONTEXT_USER_ID#"}, "versioncreated": "2020-01-01T10:00:00+0000"}]
         """
-<<<<<<< HEAD
-=======
-        When we get "/archive/123"
-        And we save etag
->>>>>>> a810aa32
         And we post to "/archive/123/move"
         """
         [{"task": {"desk": "#desks._id#", "stage": "#desks.incoming_stage#"}}]
