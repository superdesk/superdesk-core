Feature: Move or Send Content to another desk

    @auth
    @notification
    Scenario: Send Content from personal to another desk
        Given "desks"
        """
        [{"name": "Sports", "desk_type": "production"}]
        """
        And "archive"
        """
        [{"guid": "123", "type":"text", "headline": "test1", "guid": "123", "state": "draft", "task": {"user": "#CONTEXT_USER_ID#"}, "versioncreated": "2020-01-01T10:00:00+0000"}]
        """
<<<<<<< HEAD
        When we get "/archive/123"
        And we post to "/archive/123/move"
=======
        When we post to "/archive/123/move"
>>>>>>> c2a1e9fc
        """
        [{"task": {"desk": "#desks._id#", "stage": "#desks.incoming_stage#"}}]
        """
        Then we get OK response
        And we save etag
        And we get notifications
        """
        [
            {
                "event": "item:move",
                "extra": {
                    "item": "123",
                    "to_desk": "#desks._id#",
                    "to_stage": "#desks.incoming_stage#"
                }
            }
        ]
        """
        When we get "/archive/123?version=all"
        Then we get list with 1 items
        When we get "/archive/123"
        Then we get existing resource
        """
        { "headline": "test1", "guid": "123", "state": "submitted", "_current_version": 1,
          "task": {"desk": "#desks._id#", "stage": "#desks.incoming_stage#", "user": "#CONTEXT_USER_ID#"},
          "versioncreated": "__now__"
        }
        """
        Then there is no "last_production_desk" in task
        And there is no "last_authoring_desk" in task
        And we get matching etag

    @auth
    @notification
    Scenario: Send Content from one desk to another desk and validate metadata set by API
        Given we have "desks" with "SPORTS_DESK_ID" and success
        """
        [{"name": "Sports", "desk_type": "authoring"}]
        """
        When we post to "archive"
        """
        [{  "type":"text", "headline": "test1", "guid": "123", "state": "submitted",
            "task": {"desk": "#desks._id#", "stage": "#desks.incoming_stage#", "user": "#CONTEXT_USER_ID#"}}]
        """
        And we get "/archive/123"
        Then we get existing resource
        """
        {"headline": "test1", "sign_off": "abc"}
        """
        When we post to "/desks" with "FINANCE_DESK_ID" and success
        """
        [{"name": "Finance", "desk_type": "production" }]
        """
        And we switch user
        And we post to "/archive/123/move"
        """
        [{"task": {"desk": "#desks._id#", "stage": "#desks.incoming_stage#"}}]
        """
        Then we get OK response
        And we get notifications
        """
        [
            {
                "event": "item:move",
                "extra": {
                    "item": "123",
                    "from_desk": "#SPORTS_DESK_ID#",
                    "to_desk": "#desks._id#",
                    "to_stage": "#desks.incoming_stage#"
                }
            }
        ]
        """
        When we get "/archive/123"
        Then we get existing resource
        """
        { "operation": "move", "headline": "test1", "guid": "123", "state": "submitted", "_current_version": 2, "sign_off": "abc/foo",
          "task": {
            "desk": "#desks._id#",
            "stage": "#desks.incoming_stage#",
            "last_authoring_desk": "#SPORTS_DESK_ID#",
            "last_desk": "#SPORTS_DESK_ID#",
            "desk_history": ["#SPORTS_DESK_ID#"]
            }
        }
        """
        And there is no "last_production_desk" in task

    @auth
    Scenario: Send Content from one desk to another desk with same desk_type does not change the last_production_desk and last_authoring_desk
        Given we have "desks" with "SPORTS_DESK_ID" and success
        """
        [{"name": "Sports", "desk_type": "authoring"}]
        """
        When we post to "archive"
        """
        [{  "type":"text", "headline": "test1", "guid": "123", "state": "submitted",
            "task": {"desk": "#desks._id#", "stage": "#desks.incoming_stage#", "user": "#CONTEXT_USER_ID#"}}]
        """
        And we get "/archive/123"
        Then we get existing resource
        """
        {"headline": "test1", "sign_off": "abc"}
        """
        When we post to "/desks" with "FINANCE_DESK_ID" and success
        """
        [{"name": "Finance", "desk_type": "production" }]
        """
        And we switch user
        And we post to "/archive/123/move"
        """
        [{"task": {"desk": "#desks._id#", "stage": "#desks.incoming_stage#"}}]
        """
        Then we get OK response
        When we get "/archive/123"
        Then we get existing resource
        """
        { "operation": "move", "headline": "test1", "guid": "123", "state": "submitted", "_current_version": 2, "sign_off": "abc/foo",
          "task": {
            "desk": "#desks._id#",
            "stage": "#desks.incoming_stage#",
            "last_authoring_desk": "#SPORTS_DESK_ID#",
            "last_desk": "#SPORTS_DESK_ID#",
            "desk_history": ["#SPORTS_DESK_ID#"]
            }
        }
        """
        And there is no "last_production_desk" in task
        When we post to "/desks" with "NATIONAL_DESK_ID" and success
        """
        [{"name": "National", "desk_type": "production" }]
        """
        And we post to "/archive/123/move"
        """
        [{"task": {"desk": "#desks._id#", "stage": "#desks.incoming_stage#"}}]
        """
        Then we get OK response
        When we get "/archive/123"
        Then we get existing resource
        """
        { "operation": "move", "headline": "test1", "guid": "123", "state": "submitted", "_current_version": 3, "sign_off": "abc/foo",
          "task": {
            "desk": "#desks._id#",
            "stage": "#desks.incoming_stage#",
            "last_authoring_desk": "#SPORTS_DESK_ID#",
            "last_desk": "#FINANCE_DESK_ID#",
            "desk_history": ["#SPORTS_DESK_ID#", "#FINANCE_DESK_ID#"]
            }
        }
        """
        And there is no "last_production_desk" in task
        When we post to "/desks" with "ENTERTAINMENT_DESK_ID" and success
        """
        [{"name": "Entertainment", "desk_type": "authoring" }]
        """
        And we post to "/archive/123/move"
        """
        [{"task": {"desk": "#desks._id#", "stage": "#desks.incoming_stage#"}}]
        """
        Then we get OK response
        When we get "/archive/123"
        Then we get existing resource
        """
        { "operation": "move", "headline": "test1", "guid": "123", "state": "submitted", "_current_version": 4, "sign_off": "abc/foo",
          "task": {
            "desk": "#desks._id#",
            "stage": "#desks.incoming_stage#",
            "last_production_desk": "#NATIONAL_DESK_ID#",
            "last_authoring_desk": "#SPORTS_DESK_ID#",
            "last_desk": "#NATIONAL_DESK_ID#",
            "desk_history": ["#SPORTS_DESK_ID#", "#FINANCE_DESK_ID#", "#NATIONAL_DESK_ID#"]
            }
        }
        """


    @auth
    Scenario: Send Content from one stage to another stage with same desk
        Given "desks"
        """
        [{"name": "Sports", "desk_type": "production"}]
        """
        When we post to "archive"
        """
        [{  "type":"text", "headline": "test1", "guid": "123", "state": "submitted",
            "task": {"desk": "#desks._id#", "stage": "#desks.incoming_stage#", "user": "#CONTEXT_USER_ID#"}}]
        """
        And we post to "/stages"
        """
        [
          {
          "name": "another stage",
          "description": "another stage",
          "task_status": "in_progress",
          "desk": "#desks._id#"
          }
        ]
        """
        And we post to "/archive/123/move"
        """
        [{"task": {"desk": "#desks._id#", "stage": "#stages._id#"}}]
        """
        Then we get OK response
        When we get "/archive/123"
        Then we get existing resource
        """
        { "headline": "test1", "guid": "123", "state": "submitted", "_current_version": 2,
          "task": {"desk": "#desks._id#", "stage": "#stages._id#", "user": "#CONTEXT_USER_ID#"}}
        """
        And there is no "last_authoring_desk" in task
        And there is no "last_production_desk" in task


    @auth
    @clean
    Scenario: Send Content from one stage to another stage with incoming validation rule fails
        Given "desks"
        """
        [{"name": "Politics"}]
        """
        Given we create a new macro "validate_headline_macro.py"
        When we post to "archive"
        """
        [{  "type":"text", "guid": "123", "state": "submitted",
            "task": {"desk": "#desks._id#", "stage": "#desks.incoming_stage#", "user": "#CONTEXT_USER_ID#"}}]
        """
        And we post to "/stages"
        """
        [
          {
          "name": "another stage",
          "description": "another stage",
          "task_status": "in_progress",
          "desk": "#desks._id#",
          "incoming_macro": "validate_headline"
          }
        ]
        """
        And we post to "/archive/123/move"
        """
        [{"task": {"desk": "#desks._id#", "stage": "#stages._id#"}}]
        """
        Then we get error 400
        """
        {"_message": "Error:'Headline cannot be empty!' in incoming rule:Validate Headline for stage:another stage"}
        """

    @auth
    @clean
    Scenario: Send Content from one stage to another stage with incoming rule succeeds
        Given "desks"
        """
        [{"name": "Politics"}]
        """
        Given we create a new macro "behave_macro.py"
        When we post to "archive"
        """
        [{  "type":"text", "guid": "123", "state": "submitted",
            "task": {"desk": "#desks._id#", "stage": "#desks.incoming_stage#", "user": "#CONTEXT_USER_ID#"}}]
        """
        And we post to "/stages"
        """
        [
          {
          "name": "another stage",
          "description": "another stage",
          "task_status": "in_progress",
          "desk": "#desks._id#",
          "incoming_macro": "update_fields"
          }
        ]
        """
        And we post to "/archive/123/move"
        """
        [{"task": {"desk": "#desks._id#", "stage": "#stages._id#"}}]
        """
        Then we get OK response
        When we get "/archive/123"
        Then we get existing resource
        """
        { "guid": "123", "state": "submitted", "_current_version": 2,
          "abstract": "Abstract has been updated",
          "task": {"desk": "#desks._id#", "stage": "#stages._id#", "user": "#CONTEXT_USER_ID#"}}
        """

    @auth
    @clean
    Scenario: Send Content from one stage to another stage with outgoing validation rule fails
        Given "desks"
        """
        [{"name": "Politics"}]
        """
        Given we create a new macro "validate_headline_macro.py"
        When we get "/stages/#desks.incoming_stage#"
        When we patch "/stages/#desks.incoming_stage#"
        """
        {
          "outgoing_macro": "validate_headline"
        }
        """
        When we post to "archive"
        """
        [{  "type":"text", "guid": "123", "state": "submitted",
            "task": {"desk": "#desks._id#", "stage": "#desks.incoming_stage#", "user": "#CONTEXT_USER_ID#"}}]
        """
        And we post to "/stages"
        """
        [
          {
          "name": "another stage",
          "description": "another stage",
          "task_status": "in_progress",
          "desk": "#desks._id#"
          }
        ]
        """
        And we post to "/archive/123/move"
        """
        [{"task": {"desk": "#desks._id#", "stage": "#stages._id#"}}]
        """
        Then we get error 400
        """
        {"_message": "Error:'Headline cannot be empty!' in outgoing rule:Validate Headline for stage:Incoming Stage"}
        """

    @auth
    @clean
    Scenario: Send Content from one stage to another stage with outgoing rule succeeds
        Given "desks"
        """
        [{"name": "Politics"}]
        """
        Given we create a new macro "behave_macro.py"
        When we get "/stages/#desks.incoming_stage#"
        When we patch "/stages/#desks.incoming_stage#"
        """
        {
          "outgoing_macro": "update_fields"
        }
        """
        When we post to "archive"
        """
        [{  "type":"text", "guid": "123", "state": "submitted",
            "task": {"desk": "#desks._id#", "stage": "#desks.incoming_stage#", "user": "#CONTEXT_USER_ID#"}}]
        """
        And we post to "/stages"
        """
        [
          {
          "name": "another stage",
          "description": "another stage",
          "task_status": "in_progress",
          "desk": "#desks._id#"
          }
        ]
        """
        And we post to "/archive/123/move"
        """
        [{"task": {"desk": "#desks._id#", "stage": "#stages._id#"}}]
        """
        Then we get OK response
        When we get "/archive/123"
        Then we get existing resource
        """
        { "guid": "123", "state": "submitted", "_current_version": 2,
          "abstract": "Abstract has been updated",
          "task": {"desk": "#desks._id#", "stage": "#stages._id#", "user": "#CONTEXT_USER_ID#"}}
        """

    @auth
    Scenario: Move should fail if no desk is specified
        Given "archive"
        """
        [{  "type":"text", "headline": "test1", "guid": "123", "original_creator": "abc", "state": "submitted",
            "task": {"user": "#CONTEXT_USER_ID#"}}]
        """
        When we post to "/archive/123/move"
        """
        [{"task": {}}]
        """
        Then we get error 400
        """
        {"_issues": {"task": {"stage": {"required": 1}, "desk": {"required": 1}}}}
        """

    @auth
    Scenario: Move should fail if desk and no stage is specified
        Given "desks"
        """
        [{"name": "Sports"}]
        """
        And "archive"
        """
        [{  "type":"text", "headline": "test1", "guid": "123", "original_creator": "abc", "state": "submitted",
            "task": {"user": "#CONTEXT_USER_ID#"}}]
        """
        When we post to "/archive/123/move"
        """
        [{"task": {"desk": "#desks._id#"}}]
        """
        Then we get error 400
        """
        {"_issues": {"task": {"stage": {"required": 1}}}}
        """

    @auth
    Scenario: Move should fail if desk and stage are same
        Given "desks"
        """
        [{"name": "Sports"}]
        """
        And "archive"
        """
        [{  "type":"text", "headline": "test1", "guid": "123", "original_creator": "abc", "state": "submitted",
            "task": {"desk":"#desks._id#", "stage": "#desks.incoming_stage#", "user": "#CONTEXT_USER_ID#"}}]
        """
        When we post to "/archive/123/move"
        """
        [{"task": {"desk": "#desks._id#", "stage": "#desks.incoming_stage#"}}]
        """
        Then we get error 412
        """
        {"_message":"Move is not allowed within the same stage.", "_status": "ERR"}
        """

    @auth
    Scenario: Move should fail if user trying to move a published content
        Given "desks"
        """
        [{"name": "Sports"}]
        """
        And "archive"
        """
        [{  "type":"text", "headline": "test1", "guid": "123", "original_creator": "abc", "state": "published",
            "task": {"desk": "#desks._id#", "stage": "#desks.incoming_stage#", "user": "#CONTEXT_USER_ID#"}}]
        """
        When we post to "/desks"
        """
        [{"name": "Finance"}]
        """
        And we post to "/archive/123/move"
        """
        [{"task": {"desk": "#desks._id#", "stage": "#desks.incoming_stage#"}}]
        """
        Then we get response code 201

    @auth
    Scenario: User can move content without a move privilege if member of the destination desk
        Given "users"
        """
        [{"username": "foo", "password": "bar", "email": "foo@bar.com"}]
        """
        And "desks"
        """
        [{"name": "Sports"}]
        """
        And "archive"
        """
        [{  "type":"text", "headline": "test1", "guid": "123", "original_creator": "abc", "state": "submitted",
            "task": {"desk": "#desks._id#", "stage": "#desks.incoming_stage#", "user": "#users._id#"}}]
        """
        When we patch "/users/#users._id#"
        """
        {"user_type": "user", "privileges": {"archive": 1, "move": 0}}
        """
        When we post to "/desks"
        """
        [{"name": "Finance", "members": [{"user": "#users._id#"}]}]
        """
        And we login as user "foo" with password "bar" and user type "user"
        """
        {"user_type": "user", "email": "foo.bar@foobar.org"}
        """
        And we post to "/archive/123/move"
        """
        [{"task": {"desk": "#desks._id#", "stage": "#desks.incoming_stage#"}}]
        """
        Then we get response code 201


    @auth
    Scenario: User can't move content without a move privilege if not member of the destination desk
        Given "users"
        """
        [{"username": "foo", "password": "bar", "email": "foo@bar.com"}]
        """
        And "desks"
        """
        [{"name": "Sports", "members": [{"user": "#users._id#"}]}]
        """
        And "archive"
        """
        [{  "type":"text", "headline": "test1", "guid": "123", "original_creator": "abc", "state": "submitted",
            "task": {"desk": "#desks._id#", "stage": "#desks.incoming_stage#", "user": "#users._id#"}}]
        """
        When we patch "/users/#users._id#"
        """
        {"user_type": "user", "privileges": {"archive": 1, "move": 0}}
        """
        When we post to "/desks"
        """
        [{"name": "Finance"}]
        """
        And we login as user "foo" with password "bar" and user type "user"
        """
        {"user_type": "user", "email": "foo.bar@foobar.org"}
        """
        And we post to "/archive/123/move"
        """
        [{"task": {"desk": "#desks._id#", "stage": "#desks.incoming_stage#"}}]
        """
        Then we get response code 403


	@auth
    Scenario: Move package with all package
        Given empty "archive"
        And "desks"
        """
        [{"name": "source desk"}]
        """
        Given "archive"
        """
        [{"headline": "test", "_id": "item-1", "guid": "item-1", "slugline": "WORMS", "linked_in_packages": []}]
        """
        When we post to "archive" with success
        """
        {
            "groups": [
                {"id": "root", "refs": [{"idRef": "main"}], "role": "grpRole:NEP"},
                {
                    "id": "main",
                    "refs": [
                        {
                            "headline": "test package with text",
                            "residRef": "item-1",
                            "slugline": "awesome article"
                        }
                    ],
                    "role": "grpRole:Main"
                }
            ],
            "_id": "package-1",
            "guid": "package-1",
            "type": "composite",
            "task": {"user": "#user._id#", "desk": "#desks._id#"}
        }
        """
        When we post to "/desks"
        """
        [{"_id": ObjectId("123456789"), "name": "destination desk"}]
        """
        And we post to "/archive/package-1/move"
        """
        [{"allPackageItems": true, "task": {"desk": "#desks._id#", "stage": "#desks.incoming_stage#"}}]
        """
        Then we get response code 201

        When we get "/archive/package-1"
        Then we get existing resource
        """
        {"_id": "package-1", "task": {"desk": "#desks._id#", "user": "#user._id#"}}
        """

        When we get "/archive/item-1"
        Then we get existing resource
        """
        { "headline": "test", "_id": "item-1", "guid": "item-1", "slugline": "WORMS",
          "task": {"desk": "#desks._id#", "user": "#user._id#"}}
        """

    @auth
    Scenario: Send Content from one desk to Personal desk
        Given we have "desks" with "SPORTS_DESK_ID" and success
        """
        [{"name": "Sports", "desk_type": "authoring"}]
        """
        When we post to "archive"
        """
        [{  "type":"text", "headline": "test1", "guid": "123", "state": "submitted",
            "task": {"desk": "#desks._id#", "stage": "#desks.incoming_stage#", "user": "#CONTEXT_USER_ID#"}}]
        """
        And we get "/archive/123"
        Then we get existing resource
        """
        {"headline": "test1", "sign_off": "abc"}
        """
        When we post to "/desks" with "FINANCE_DESK_ID" and success
        """
        [{"name": "Finance", "desk_type": "production" }]
        """
        And we switch user
        And we post to "/archive/123/move"
        """
        [{}]
        """
        Then we get OK response

        When we get "/archive/123"
        Then we get existing resource
        """
        { "operation": "move", "headline": "test1", "guid": "123", "state": "submitted", "_current_version": 2, "sign_off": "abc/foo",
          "task": {
                "user": "#CONTEXT_USER_ID#"
            }
        }
        """<|MERGE_RESOLUTION|>--- conflicted
+++ resolved
@@ -11,12 +11,7 @@
         """
         [{"guid": "123", "type":"text", "headline": "test1", "guid": "123", "state": "draft", "task": {"user": "#CONTEXT_USER_ID#"}, "versioncreated": "2020-01-01T10:00:00+0000"}]
         """
-<<<<<<< HEAD
-        When we get "/archive/123"
-        And we post to "/archive/123/move"
-=======
         When we post to "/archive/123/move"
->>>>>>> c2a1e9fc
         """
         [{"task": {"desk": "#desks._id#", "stage": "#desks.incoming_stage#"}}]
         """
