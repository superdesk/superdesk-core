--- conflicted
+++ resolved
@@ -1288,7 +1288,6 @@
 
     @auth
     @vocabulary
-<<<<<<< HEAD
     Scenario: Update feature media with different item and copy metadata flag
         Given "archive"
         """
@@ -1538,7 +1537,10 @@
                 }
             }
         }
-=======
+        """
+
+    @auth
+    @vocabulary
     Scenario: Uploaded image should not get DEFAULT_CONTENT_TYPE assigned
         Given config
         """
@@ -1549,5 +1551,4 @@
         Then we get new resource
         """
         {"profile": "__no_value__"}
->>>>>>> c2e2b144
         """