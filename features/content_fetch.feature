Feature: Fetch Items from Ingest

    @auth
    @provider
    Scenario: Fetch an item and validate metadata set by API
      Given empty "archive"
      And "desks"
      """
      [{"name": "Sports"}]
      """
      And ingest from "reuters"
      """
      [{"guid": "tag_reuters.com_2014_newsml_LOVEA6M0L7U2E", "byline": "Chuck Norris", "dateline": {"source": "Reuters"}}]
      """
      When we post to "/ingest/tag_reuters.com_2014_newsml_LOVEA6M0L7U2E/fetch"
      """
      {"desk": "#desks._id#"}
      """
      Then we get new resource
      When we get "/archive?q=#desks._id#"
      Then we get list with 1 items
      """
      {"_items": [
      	{
      		"family_id": "tag_reuters.com_2014_newsml_LOVEA6M0L7U2E",
      		"ingest_id": "tag_reuters.com_2014_newsml_LOVEA6M0L7U2E",
      		"operation": "fetch",
      		"sign_off": "abc",
      		"byline": "Chuck Norris",
      		"dateline": {"source": "Reuters"}
      	}
      ]}
      """

    @auth
    @provider
    Scenario: Fetch an item and it fetches embedded items
      Given empty "archive"
      And "desks"
      """
      [{"name": "Sports"}]
      """
      And ingest from "reuters"
      """
      [{
          "_id" : "urn:newsml:localhost:5000:2019-03-31T20:37:42.832355:9e339340-11c5-43f5-8314-3c6088bbe562",
          "description_text" : "Oil prices edged up on Monday, supported by the first fall in US drilling activity in month.",
          "headline" : "Financial Markets",
          "versioncreated" : "2019-03-31T09:37:42.000Z",
          "copyrightholder" : "Australian Associated Press",
          "pubstatus" : "usable",
          "place" : [
              {
                  "qcode" : "US",
                  "name" : "US"
              }
          ],
          "anpa_category" : [
              {
                  "qcode" : "f",
                  "name" : "Finance"
              }
          ],
          "byline" : "Bebeto Matthews",
          "genre" : [
              {
                  "qcode" : "Article",
                  "name" : "Article (news)"
              }
          ],
          "firstcreated" : "2015-07-08T15:46:07.000Z",
          "flags" : {
              "marked_for_legal" : false,
              "marked_archived_only" : false,
              "marked_for_sms" : false,
              "marked_for_not_publication" : false
          },
          "type" : "picture",
          "body_text" : "Oil markets something",
          "source" : "NINJS",
          "renditions" : {
              "viewImage" : {
                  "width" : 640,
                  "media" : "5ca08a675f627dc02f16a39a",
                  "mimetype" : "image/jpeg",
                  "height" : 490,
                  "href" : "http://localhost:5000/api/upload-raw/5ca08a675f627dc02f16a39a.jpg"
              },
              "thumbnail" : {
                  "width" : 156,
                  "media" : "5ca08a675f627dc02f16a39c",
                  "mimetype" : "image/jpeg",
                  "height" : 120,
                  "href" : "http://localhost:5000/api/upload-raw/5ca08a675f627dc02f16a39c.jpg"
              },
              "original" : {
                  "width" : 800,
                  "media" : "5ca08a665f627dc02f16a396",
                  "mimetype" : "image/jpeg",
                  "height" : 614,
                  "href" : "http://localhost:5000/api/upload-raw/5ca08a665f627dc02f16a396.jpg"
              },
              "baseImage" : {
                  "width" : 1400,
                  "media" : "5ca08a665f627dc02f16a398",
                  "mimetype" : "image/jpeg",
                  "height" : 1074,
                  "href" : "http://localhost:5000/api/upload-raw/5ca08a665f627dc02f16a398.jpg"
              }
          },
          "copyrightnotice" : "AAP content is owned by or licensed to Australian Associated Press Pty Limited (AAP) and is\r\ncopyright protected.  AAP content is published on an \"as is\" basis for personal use only and\r\nmust not be copied, republished, rewritten, resold or redistributed, whether by caching,\r\nframing or similar means, without AAP's prior written permission.  AAP and its licensors\r\nare not liable for any loss, through negligence or otherwise, resulting from errors or\r\nomissions in or reliance on AAP content.  The globe symbol and \"AAP\" are registered trade marks.\r\nFurther this AAP content is supplied to the direct recipient pursuant to an Information Supply\r\nAgreement with AAP (AAP Information Supply Agreement).  The direct recipient has a non-exclusive,\r\nnon-transferable right to display this AAP content in accordance with and subject to the\r\nterms of the AAP Information Supply Agreement.",
          "alt_text" : "Oil markets something",
          "guid" : "20170809001313906811",
          "usageterms" : "The direct recipient must comply with the limitations specified in the AAP Information\r\nSupply Agreement relating to the AAP content including, without limitation, not permitting\r\nredistribution and storage of the content (outside the terms of the Agreement) and not\r\npermitting deep hyperlinking to the content, framing of the content on a web site,\r\nposting the content to usenet newsgroups or facilitating such actions.",
          "priority" : 3,
          "ingest_provider" : "5ca08a665f627dc02f16a38a",
          "ednote" : "WEDNESDAY, JULY 8, 2015, FILE PHOTO",
          "operation" : "create",
          "urgency" : 3,
          "family_id" : "urn:newsml:localhost:5000:2019-03-31T20:37:42.832355:9e339340-11c5-43f5-8314-3c6088bbe562",
          "slugline" : "GLOBAL-OIL",
          "_etag" : "2a7a9e50489fe061cca9b02976a5dea9fb21f300",
          "mimetype" : "image/jpeg",
          "state" : "ingested",
          "subject" : [
              {
                  "qcode" : "04005004",
                  "name" : "oil and gas - upstream activities"
              },
              {
                  "qcode" : "04000000",
                  "name" : "economy, business and finance"
              },
              {
                  "qcode" : "04005000",
                  "name" : "energy and resource"
              }
          ],
          "unique_id" : 1,
          "original_source" : "AAP",
          "language" : "en",
          "unique_name" : "#1",
          "ingest_provider_sequence" : "1",
          "format" : "HTML",
          "expiry" : "2019-04-02T09:37:42.000Z"
      }, {
          "_id" : "urn:newsml:localhost:5000:2019-03-31T20:37:43.126066:07067129-d906-412d-92c5-4a72d9796a64",
          "description_text" : "Oil prices edged up on Monday, supported by the first fall in US drilling activity in month.",
          "headline" : "Oil prices edge up on first drop in US drilling in months",
          "versioncreated" : "2019-03-31T09:37:42.000Z",
          "copyrightholder" : "Australian Associated Press",
          "format" : "HTML",
          "pubstatus" : "usable",
          "place" : [
              {
                  "qcode" : "US",
                  "name" : "US"
              }
          ],
          "anpa_category" : [
              {
                  "qcode" : "f",
                  "name" : "Finance"
              }
          ],
          "byline" : "By Henning Gloystein",
          "genre" : [
              {
                  "qcode" : "Article",
                  "name" : "Article (news)"
              }
          ],
          "firstcreated" : "2017-07-03T01:38:13.000Z",
          "flags" : {
              "marked_for_legal" : false,
              "marked_archived_only" : false,
              "marked_for_sms" : false,
              "marked_for_not_publication" : false
          },
          "type" : "text",
          "source" : "NINJS",
          "copyrightnotice" : "AAP content is owned by or licensed to Australian Associated Press Pty Limited (AAP) and is\r\ncopyright protected.  AAP content is published on an \"as is\" basis for personal use only and\r\nmust not be copied, republished, rewritten, resold or redistributed, whether by caching,\r\nframing or similar means, without AAP's prior written permission.  AAP and its licensors\r\nare not liable for any loss, through negligence or otherwise, resulting from errors or\r\nomissions in or reliance on AAP content.  The globe symbol and \"AAP\" are registered trade marks.\r\nFurther this AAP content is supplied to the direct recipient pursuant to an Information Supply\r\nAgreement with AAP (AAP Information Supply Agreement).  The direct recipient has a non-exclusive,\r\nnon-transferable right to display this AAP content in accordance with and subject to the\r\nterms of the AAP Information Supply Agreement.",
          "unique_name" : "#2",
          "abstract" : "Oil prices edged up on Monday, supported by the first fall in US drilling activity in month.",
          "guid" : "tag:localhost:2017:7ca07622-3b19-4d61-8daf-18500412d46b",
          "usageterms" : "The direct recipient must comply with the limitations specified in the AAP Information\r\nSupply Agreement relating to the AAP content including, without limitation, not permitting\r\nredistribution and storage of the content (outside the terms of the Agreement) and not\r\npermitting deep hyperlinking to the content, framing of the content on a web site,\r\nposting the content to usenet newsgroups or facilitating such actions.",
          "priority" : 3,
          "ingest_provider" : "5ca08a665f627dc02f16a38a",
          "operation" : "create",
          "urgency" : 3,
          "family_id" : "urn:newsml:localhost:5000:2019-03-31T20:37:43.126066:07067129-d906-412d-92c5-4a72d9796a64",
          "slugline" : "TEST GLOBAL-OIL",
          "_etag" : "1a663fffe2a2cbc711b7178428676aa04ed3dca5",
          "associations" : {
              "embedded216742513" : {
                  "description_text" : "Oil prices edged up on Monday, supported by the first fall in US drilling activity in month.",
                  "urgency" : 3,
                  "versioncreated" : "2017-08-24T01:56:56.000Z",
                  "copyrightholder" : "Australian Associated Press",
                  "pubstatus" : "usable",
                  "genre" : [
                      {
                          "code" : "Article",
                          "name" : "Article (news)"
                      }
                  ],
                  "byline" : "Bebeto Matthews",
                  "place" : [
                      {
                          "code" : "US",
                          "name" : "US"
                      }
                  ],
                  "firstcreated" : "2015-07-08T15:46:07+0000",
                  "version" : "2",
                  "body_text" : "Oil markets something",
                  "source" : "AAP",
                  "_id" : "urn:newsml:localhost:5000:2019-03-31T20:37:42.832355:9e339340-11c5-43f5-8314-3c6088bbe562",
                  "renditions" : {
                      "viewImage" : {
                          "width" : 640,
                          "media" : "5ca08a675f627dc02f16a39a",
                          "mimetype" : "image/jpeg",
                          "href" : "http://localhost:5000/api/upload-raw/5ca08a675f627dc02f16a39a.jpg",
                          "height" : 490
                      },
                      "thumbnail" : {
                          "width" : 156,
                          "media" : "5ca08a675f627dc02f16a39c",
                          "mimetype" : "image/jpeg",
                          "href" : "http://localhost:5000/api/upload-raw/5ca08a675f627dc02f16a39c.jpg",
                          "height" : 120
                      },
                      "original" : {
                          "width" : 3489,
                          "height" : 2296,
                          "mimetype" : "image/jpeg",
                          "poi" : {
                              "y" : 1193,
                              "x" : 2128
                          },
                          "media" : "5ca08a675f627dc02f16a39f",
                          "href" : "http://localhost:5000/api/upload-raw/5ca08a675f627dc02f16a39f.jpg"
                      },
                      "baseImage" : {
                          "width" : 1400,
                          "height" : 921,
                          "mimetype" : "image/jpeg",
                          "poi" : {
                              "y" : 478,
                              "x" : 854
                          },
                          "media" : "5ca08a675f627dc02f16a3a2",
                          "href" : "http://localhost:5000/api/upload-raw/5ca08a675f627dc02f16a3a2.jpg"
                      }
                  },
                  "copyrightnotice" : "AAP content is owned by or licensed to Australian Associated Press Pty Limited (AAP) and is\r\ncopyright protected.  AAP content is published on an \"as is\" basis for personal use only and\r\nmust not be copied, republished, rewritten, resold or redistributed, whether by caching,\r\nframing or similar means, without AAP's prior written permission.  AAP and its licensors\r\nare not liable for any loss, through negligence or otherwise, resulting from errors or\r\nomissions in or reliance on AAP content.  The globe symbol and \"AAP\" are registered trade marks.\r\nFurther this AAP content is supplied to the direct recipient pursuant to an Information Supply\r\nAgreement with AAP (AAP Information Supply Agreement).  The direct recipient has a non-exclusive,\r\nnon-transferable right to display this AAP content in accordance with and subject to the\r\nterms of the AAP Information Supply Agreement.",
                  "alt_text" : "Oil markets something",
                  "guid" : "20170809001313906811",
                  "usageterms" : "The direct recipient must comply with the limitations specified in the AAP Information\r\nSupply Agreement relating to the AAP content including, without limitation, not permitting\r\nredistribution and storage of the content (outside the terms of the Agreement) and not\r\npermitting deep hyperlinking to the content, framing of the content on a web site,\r\nposting the content to usenet newsgroups or facilitating such actions.",
                  "priority" : 3,
                  "ednote" : "WEDNESDAY, JULY 8, 2015, FILE PHOTO",
                  "headline" : "Financial Markets",
                  "slugline" : "GLOBAL-OIL",
                  "service" : [
                      {
                          "code" : "f",
                          "name" : "Finance"
                      }
                  ],
                  "mimetype" : "image/jpeg",
                  "state" : "ingested",
                  "subject" : [
                      {
                          "code" : "04005004",
                          "name" : "oil and gas - upstream activities"
                      }
                  ],
                  "type" : "picture",
                  "language" : "en",
                  "description_html" : "<p>Oil prices edged up on Monday, supported by the first fall in US drilling activity in month.</p>"
              }
          },
          "profile" : "ContentProfile",
          "word_count" : 312,
          "state" : "ingested",
          "subject" : [
              {
                  "qcode" : "04005004",
                  "name" : "oil and gas - upstream activities"
              },
              {
                  "qcode" : "04000000",
                  "name" : "economy, business and finance"
              },
              {
                  "qcode" : "04005000",
                  "name" : "energy and resource"
              }
          ],
          "unique_id" : 2,
          "original_source" : "Reuters",
          "language" : "en",
          "dateline" : {
              "located" : {
                  "city" : "Singapore"
              }
          },
          "ingest_provider_sequence" : "2",
          "body_html" : "<p>Oil prices edged up on Monday,\nsupported by the first autumn in US drilling activity in months,\nalthough rising output from OPEC despite a pledge to cut\nsupplies capped gains.<br/></p><p>Brent crude futures added 6 cents or 0.1 per cent to\n$48.83 per barrel by 0137 GMT, after jumping 5 per cent last week\nfor the first gain in six weeks.</p><p>US West Texas Intermediate (WTI) crude futures rose\n15 cents, or 0.3 per cent, to $46.19 per barrel after a more than\n7 per cent gain last week from depressed levels.</p><p>Traders said US prices were relatively stronger than Brent\nafter US drilling activity fell for the first time since\nJanuary. Sentiment for the global Brent benchmark was more\nsubdued due to rising output from within the the Organisation of\nthe Petroleum Exporting Countries (OPEC).</p><p>\"For the first time in 23 weeks, the number of drill rigs\noperating in the US fell, down 2 to 756,\" ANZ bank said on\nMonday, but added that \"this exuberance may be tempered by news\nover the weekend that Libya oil production hit another record.\"</p><p>Despite the drop, the total rig count was still more than\ndouble the 341 rigs in the same week a year ago, according to\nenergy services firm Baker Hughes Inc.</p><p>The slight cut in US drilling for new production was met\nby a rise in output from within OPEC in June, up by 280,000\nbarrels per day (bpd) to an estimated 2017 high of 32.72 million\nbpd despite the group's pledge to hold back production in an\neffort to tighten the market.</p><p>OPEC's high output is largely down to rising production from\nmembers Nigeria and Libya, which were exempted from the output\ncuts, and whose surge in supplies has undermined efforts by\nother members like Saudi Arabia to restrict supplies.</p><p>(Reporting by Henning Gloystein; Editing by Richard Pullin)</p>",
          "expiry" : "2019-04-02T09:37:42.000Z"
      }]
      """
      When we post to "/ingest/urn:newsml:localhost:5000:2019-03-31T20:37:43.126066:07067129-d906-412d-92c5-4a72d9796a64/fetch"
      """
      {"desk": "#desks._id#"}
      """
      Then we get new resource
      When we get "/archive?q=#desks._id#"
      Then we get list with 2 items
      """
      {"_items": [
      	{
      		"family_id": "urn:newsml:localhost:5000:2019-03-31T20:37:43.126066:07067129-d906-412d-92c5-4a72d9796a64",
      		"ingest_id": "tag:localhost:2017:7ca07622-3b19-4d61-8daf-18500412d46b",
      		"operation": "fetch",
      		"sign_off": "abc",
      		"slugline": "TEST GLOBAL-OIL",
      		"associations" : {
              "embedded216742513" : {
                  "description_text" : "Oil prices edged up on Monday, supported by the first fall in US drilling activity in month."
               }
            },
            "refs": [
                {
                    "key": "embedded216742513",
                    "type": "picture"
                }
            ]
      	}, {
      		"family_id": "urn:newsml:localhost:5000:2019-03-31T20:37:42.832355:9e339340-11c5-43f5-8314-3c6088bbe562",
      		"type": "picture"
      	}
      ]}
      """


    @auth
    @provider
    Scenario: Fetch an item empty byline and dateline doesn't get populated
      Given empty "archive"
      And "desks"
      """
      [{"name": "Sports"}]
      """
      And ingest from "reuters"
      """
      [{"guid": "tag_reuters.com_2014_newsml_LOVEA6M0L7U2E"}]
      """
      When we post to "/ingest/tag_reuters.com_2014_newsml_LOVEA6M0L7U2E/fetch"
      """
      {"desk": "#desks._id#"}
      """
      Then we get new resource
      When we get "/archive?q=#desks._id#"
      Then we get no "byline"
      Then we get no "dateline"


    @auth
    @provider
    Scenario: Fetch an item of type Media and validate metadata set by API
      Given empty "archive"
      And "desks"
      """
      [{"name": "Sports"}]
      """
      When we fetch from "reuters" ingest "tag_reuters.com_0000_newsml_GM1EA7M13RP01:484616934"
      And we post to "/ingest/#reuters.tag_reuters.com_0000_newsml_GM1EA7M13RP01:484616934#/fetch" with success
      """
      {
      "desk": "#desks._id#"
      }
      """
      Then we get "_id"
      When we get "/archive/#_id#"
      Then we get existing resource
      """
      {   "sign_off": "abc",
          "renditions": {
              "baseImage": {"height": 845, "mimetype": "image/jpeg", "width": 1400},
              "original": {"height": 2113, "mimetype": "image/jpeg", "width": 3500},
              "thumbnail": {"height": 120, "mimetype": "image/jpeg", "width": 198},
              "viewImage": {"height": 386, "mimetype": "image/jpeg", "width": 640}
          }
      }
      """

    @auth
    @provider
    Scenario: Fetch a package and validate metadata set by API
      Given empty "ingest"
      And "desks"
      """
      [{"name": "Sports"}]
      """
      When we fetch from "reuters" ingest "tag_reuters.com_2014_newsml_KBN0FL0NM:10"
      And we post to "/ingest/#reuters.tag_reuters.com_2014_newsml_KBN0FL0NM:10#/fetch"
      """
      {
      "desk": "#desks._id#"
      }
      """
      And we get "archive"
      Then we get existing resource
      """
      {
          "_items": [
              {
                  "_current_version": 1,
                  "linked_in_packages": [{}],
                  "state": "fetched",
                  "type": "picture",
                  "sign_off": "abc"
              },
              {
                  "_current_version": 1,
                  "groups": [
                      {
                          "refs": [
                              {"itemClass": "icls:text"},
                              {"itemClass": "icls:picture"},
                              {"itemClass": "icls:picture"},
                              {"itemClass": "icls:picture"}
                          ]
                      },
                      {"refs": [{"itemClass": "icls:text"}]}
                  ],
                  "state": "fetched",
                  "type": "composite",
                  "sign_off": "abc"
              },
              {
                  "_current_version": 1,
                  "linked_in_packages": [{}],
                  "state": "fetched",
                  "type": "picture",
                  "sign_off": "abc"
              },
              {
                  "_current_version": 1,
                  "linked_in_packages": [{}],
                  "state": "fetched",
                  "type": "text",
                  "sign_off": "abc"
              },
              {
                  "_current_version": 1,
                  "linked_in_packages": [{}],
                  "state": "fetched",
                  "type": "picture",
                  "sign_off": "abc"
              },
              {
                  "_current_version": 1,
                  "linked_in_packages": [{}],
                  "state": "fetched",
                  "type": "text",
                  "sign_off": "abc"
              }
          ]
      }
      """

    @auth
    @provider
    Scenario: Fetch same ingest item to a desk twice
      Given empty "archive"
      And "desks"
      """
      [{"name": "Sports"}]
      """
      And ingest from "reuters"
      """
      [{"guid": "tag_reuters.com_2014_newsml_LOVEA6M0L7U2E"}]
      """
      When we post to "/ingest/tag_reuters.com_2014_newsml_LOVEA6M0L7U2E/fetch"
      """
      {"desk": "#desks._id#"}
      """
      And we post to "/ingest/tag_reuters.com_2014_newsml_LOVEA6M0L7U2E/fetch"
      """
      {"desk": "#desks._id#"}
      """
      Then we get new resource
      When we get "/archive?q=#desks._id#"
      Then we get list with 2 items
      """
      {"_items": [
              {
                "family_id": "tag_reuters.com_2014_newsml_LOVEA6M0L7U2E",
                "unique_id": 1
               },
              {
                "family_id": "tag_reuters.com_2014_newsml_LOVEA6M0L7U2E",
                "unique_id": 2
              }
              ]}
      """

    @auth
    Scenario: Fetch should fail when invalid ingest id is passed
      Given empty "archive"
      And "desks"
      """
      [{"name": "Sports"}]
      """
      And empty "ingest"
      When we post to "/ingest/invalid_id/fetch"
      """
      {
      "desk": "#desks._id#"
      }
      """
      Then we get error 404
      """
      {"_message": "Failed to find ingest item with _id: invalid_id", "_status": "ERR"}
      """

    @auth
    @provider
    Scenario: Fetch should fail when no desk is specified
      Given empty "archive"
      When we fetch from "reuters" ingest "tag_reuters.com_0000_newsml_GM1EA7M13RP01:484616934"
      When we post to "/ingest/tag_reuters.com_0000_newsml_GM1EA7M13RP01:484616934/fetch"
      """
      {}
      """
      Then we get error 400
      """
      {"_issues": {"desk": {"required": 1}}}
      """

    @auth
    @provider
    Scenario: Fetched item should have "in_progress" state when locked and edited
      Given empty "archive"
      And "desks"
      """
      [{"name": "Sports"}]
      """
      And ingest from "reuters"
      """
      [{"guid": "tag_reuters.com_2014_newsml_LOVEA6M0L7U2E"}]
      """
      When we post to "/ingest/tag_reuters.com_2014_newsml_LOVEA6M0L7U2E/fetch"
      """
      {"desk": "#desks._id#"}
      """
      Then we get "_id"
      When we post to "/archive/#_id#/lock"
      """
      {}
      """
      And we patch "/archive/#_id#"
      """
      {"headline": "test 2"}
      """
      Then we get existing resource
      """
      {"headline": "test 2", "state": "in_progress", "task": {"desk": "#desks._id#"}}
      """

    @auth
    @provider
    Scenario: User can't fetch content without a privilege
      Given empty "archive"
      And "desks"
      """
      [{"name": "Sports"}]
      """
      And ingest from "reuters"
      """
      [{"guid": "tag_reuters.com_2014_newsml_LOVEA6M0L7U2E"}]
      """
      When we login as user "foo" with password "bar" and user type "user"
      """
      {"user_type": "user", "email": "foo.bar@foobar.org"}
      """
      And we post to "/ingest/tag_reuters.com_2014_newsml_LOVEA6M0L7U2E/fetch"
      """
      {"desk": "#desks._id#"}
      """
      Then we get response code 403

    @auth
    Scenario: Use default content profiles when fetching text item
        Given config
        """
        {"DEFAULT_CONTENT_TYPE": "bar"}
        """
        And "ingest"
        """
        [{"_id": "ingest1", "type": "text"}, {"_id": "ingest2", "type": "picture"}]
        """
        And "content_types"
        """
        [{"_id": "foo"}]
        """
        When we get "/ingest/ingest1"
        Then we get existing resource
        """
        {"profile": "__none__"}
        """

        When we post to "/desks"
        """
        {"name": "sports", "default_content_profile": "foo", "content_profiles": {"foo": 1}}
        """
        Then we get new resource

        When we post to "/ingest/ingest1/fetch"
        """
        {"desk": "#desks._id#"}
        """
        Then we get new resource
        """
        {"profile": "foo"}
        """

        When we post to "/ingest/ingest2/fetch"
        """
        {"desk": "#desks._id#"}
        """
        Then we get new resource
        """
<<<<<<< HEAD
        {"profile": "picture"}
=======
        {"profile": "__none__"}
        """

        When we post to "/desks"
        """
        {"name": "finance"}
        """
        Then we get new resource

        When we post to "/ingest/ingest1/fetch"
        """
        {"desk": "#desks._id#"}
        """
        Then we get new resource
        """
        {"profile": "bar"}
>>>>>>> 36fc8110
        """

    @auth
    @provider
    Scenario: Fetch an item from reuters and ensure that dateline and source don't change on publish.
      Given empty "archive"
      And "desks"
      """
      [{"name": "Sports", "source": "AAP"}]
      """
      And the "validators"
      """
        [
        {
            "schema": {},
            "type": "text",
            "act": "publish",
            "_id": "publish_text"
        },
        {
            "_id": "publish_composite",
            "act": "publish",
            "type": "composite",
            "schema": {}
        }
        ]
      """
      And ingest from "reuters"
      """
      [{"guid": "tag_reuters.com_2014_newsml_LOVEA6M0L7U2E"}]
      """
      When we post to "/ingest/tag_reuters.com_2014_newsml_LOVEA6M0L7U2E/fetch" with "fetched_item" and success
      """
      {"desk": "#desks._id#"}
      """
      And we patch "/archive/#fetched_item#"
      """
      {
        "dateline": {
          "date": "2017-01-05T04:00:00+0000",
          "located" : {
              "city" : "Sydney",
              "state" : "NSW",
              "tz" : "Australia/Sydney",
              "country" : "Australia",
              "city_code" : "Sydney",
              "country_code" : "AU",
              "state_code" : "AU.02",
              "dateline" : "city",
              "alt_name" : ""
          }
        }
      }
      """
      Then we get existing resource
      """
      {
        "_current_version": 2,
        "source": "reuters",
        "dateline": {
          "date": "2017-01-05T04:00:00+0000",
          "text": "SYDNEY, Jan 5 reuters -",
          "located" : {
              "city" : "Sydney",
              "state" : "NSW",
              "tz" : "Australia/Sydney",
              "country" : "Australia",
              "city_code" : "Sydney",
              "country_code" : "AU",
              "state_code" : "AU.02",
              "dateline" : "city",
              "alt_name" : ""
          }
        }
      }
      """
      When we post to "/products" with success
      """
      {
        "name":"prod-1","codes":"abc,xyz", "product_type": "both"
      }
      """
      And we post to "/subscribers" with "digital" and success
      """
      {
        "name":"Channel 1","media_type":"media", "subscriber_type": "digital", "sequence_num_settings":{"min" : 1, "max" : 10}, "email": "test@test.com",
        "products": ["#products._id#"],
        "destinations":[{"name":"Test","format": "nitf", "delivery_type":"email","config":{"recipients":"test@test.com"}}]
      }
      """
      And we post to "/subscribers" with "wire" and success
      """
      {
        "name":"Channel 2","media_type":"media", "subscriber_type": "wire", "sequence_num_settings":{"min" : 1, "max" : 10}, "email": "test@test.com",
        "products": ["#products._id#"],
        "destinations":[{"name":"Test","format": "nitf", "delivery_type":"email","config":{"recipients":"test@test.com"}}]
      }
      """
      And we publish "#fetched_item#" with "publish" type and "published" state
      Then we get OK response
      And we get existing resource
      """
      {
        "_current_version": 3, "state": "published", "task":{"desk": "#desks._id#", "stage": "#desks.incoming_stage#"},
        "source": "reuters",
        "dateline": {
          "date": "2017-01-05T04:00:00+0000",
          "text": "SYDNEY, Jan 5 reuters -",
          "located" : {
              "city" : "Sydney",
              "state" : "NSW",
              "tz" : "Australia/Sydney",
              "country" : "Australia",
              "city_code" : "Sydney",
              "country_code" : "AU",
              "state_code" : "AU.02",
              "dateline" : "city",
              "alt_name" : ""
          }
        }
      }
      """
      When we get "/published"
      Then we get existing resource
      """
      {"_items" : [
        {
          "_id": "#fetched_item#", "_current_version": 3, "state": "published", "type": "text","source": "reuters",
          "dateline": {
            "date": "2017-01-05T04:00:00+0000",
            "text": "SYDNEY, Jan 5 reuters -",
            "located" : {
                "city" : "Sydney",
                "state" : "NSW",
                "tz" : "Australia/Sydney",
                "country" : "Australia",
                "city_code" : "Sydney",
                "country_code" : "AU",
                "state_code" : "AU.02",
                "dateline" : "city",
                "alt_name" : ""
            }
          }
        }
        ]}
      """

    @auth
    Scenario: Fetch item with associations
        Given "ingest"
        """
        [
            {
                "_id": "picture",
                "type": "picture",
                "state": "ingested"
            },
            {
                "_id": "text",
                "type": "text",
                "associations": {
                    "featured": {
                        "_id": "picture",
                        "type": "picture",
                        "state": "ingested"
                    }
                }
            }
        ]
        """
        And "desks"
        """
        [{"name": "Sports"}]
        """

        When we post to "/ingest/text/fetch"
        """
        {"desk": "#desks._id#"}
        """
        Then we get new resource
        When we get "archive"
        Then we get list with 2 items
        """
        {
            "_items": [
                {
                    "type": "picture",
                    "_current_version": 1,
                    "state": "fetched"
                },
                {
                    "type": "text",
                    "_current_version": 1,
                    "associations": {
                        "featured": {
                            "_current_version": 1,
                            "state": "fetched"
                        }
                    }
                }
            ]
        }
        """<|MERGE_RESOLUTION|>--- conflicted
+++ resolved
@@ -634,10 +634,7 @@
         """
         Then we get new resource
         """
-<<<<<<< HEAD
         {"profile": "picture"}
-=======
-        {"profile": "__none__"}
         """
 
         When we post to "/desks"
@@ -653,7 +650,6 @@
         Then we get new resource
         """
         {"profile": "bar"}
->>>>>>> 36fc8110
         """
 
     @auth
