--- conflicted
+++ resolved
@@ -1,6 +1,5 @@
 # Superdesk Server Changelog
 
-<<<<<<< HEAD
 ## [1.32] 2019-12-03
 
 ### Added
@@ -44,7 +43,7 @@
 - Use custom error message for unpublish validation.
 - Fix AP category parser mapping.
 - Fix validation for custom types.
-=======
+
 ## [1.31.5] 2019-10-14
 
 ### Changed
@@ -56,7 +55,6 @@
 ### Fixed
 
 - Use custom error message for unpublish validation error.
->>>>>>> 2d3d1ed5
 
 ## [1.31.3] 2019-09-06
 
