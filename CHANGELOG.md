# Superdesk Server Changelog

<<<<<<< HEAD
## [1.32.5] 2020-02-17

### Fixed

- Fix werkzeug package version.

## [1.32.4] 2019-12-23

### Added

- Add `item:create` signal.

## [1.32.3] 2019-12-17

### Fixed

- Fix rendition width/height sent as string in NINJS.
=======
## [1.33] 2020-04-09

Listing some changes below, for full list go to [github](https://github.com/superdesk/superdesk-core/milestone/79?closed=1).

### Fixed

- Handle missing macro for internal destination.
- Fix block content filter when field is empty.
- Fix babel get locale selector.
- Fix error when moving item to archived and item is there already.
- Don't publish locked associated items during correction.
- Empty error message on insufficient privileges to create a template.
- Fix related item refs on correction.
- It is possible to publish related items locked by a user.
- Removed associated item gets corrected on story correction.
- Don't publish/unpublish items not fetchable from provider.
- Custom CV field validation displays id instead of name.
- POI of associated images is not updated in NINJS output on correction.
- Make sure `guid` matches `_id` for items fetched from search provider.
- Fix `item.extra` elastic mapping.
- Fix backend validation for required custom fields.
- Fix manage subscription on save error.
- Fix internal markup language visible in activity stream.
- Reset list of translations when duplicating/spiking an item.
- Remove marked for user on publishing/spiking/killing.

### Changed

- Stop transmitting to subscriber on first error.
- Use `ingest` celery queue for ingest.
- Make geonames search style param configurable.
- Don't move file on failed FTP ingestion on first attempt.
- Set default pagination to match max limit.
- Allow user to skip ingest config test if needed.
- Handle tansa configuration on server.
- Allow creating update before publishing previous one.
- Make privileges names more descriptive.

### Added

- Add support to download media files.
- Add config to allow updates of scheduled items.
- Add method to get whole items chain.
- Add `mark_for_user` privilege.
- Allow `display_name` to be formatted on ldap authentication.
- Add preview config for content profile editor fields.
- Add config for custom S3 endpoint.
- Add signal when item is routed via internal destination.
- Add helpers for manipulating draftjs state.
- Production API.
- Allow special character validation in fields.
- Implement slugline autocomplete.
- Save new keywords when publishing an item.
- Unpublishing an item is now possible in package editor.
- Send email notification when item is marked for user.
>>>>>>> af6ce3d1

## [1.32.2] 2019-12-13

### Fixed

- Fix error when parsing empty urgency in Newml G2 parser.
- Check if user is a member of destination desk when moving content.

### Changed

- Make file ingest repeat timeout configurable.
- Refactor Picture IPTC parser to simplify extending it in subclass.

## [1.32.1] 2019-12-10

### Added

- Add data upgrade script for ContentType/CoverageProvider CVs.

### Fixed

- Fix binary image ingest missing IPTC metadata in output.
- Add notifications for `content_template` changes.

## [1.32] 2019-12-03

### Added

- Add `content_type` to *Contacts* resource.
- Add `schema_field` to *Terms of Use* cv.
- Support internal attachments.
- Allow ingested item to reference item ingested previously.
- Add news resource for production content.
- Support internal attachments.
- Add filter condition for featuremedia presence.
- Add production API.
- Keep list of translations on original item.
- Implement mark for user action backend.
- Additional filter condition operators for place.
- Support Leuven University Dutch spellchecker.
- Support Grammalecte spellchecker.

### Changed

- Use `contentUpdated` field to populate `versionCreated` in STT parser.
- Generate custom renditions on image upload.
- Add `task` param to stage incoming macro call.

### Fixed

- Fix date parsing in IPTC picture parser.
- Use original item for validate signal.
- Ingested and auto published updates are not reflected in Newshub.
- Fix data type for custom date fields.
- Check also `ctime` when detecting if file is too old for ingest.
- Avoid duplicate items ingested via rss.
- Set tzinfo on dates when ingesting ninjs.
- Subject is required error when subject is there.
- Fix routing of ingested items on every ingest update.
- Auto-publish associated items only if those are not published yet.
- Prevent out-of-sequence publishing of Updates.
- Update user etag on role privileges change to force reload on client.
- Fix validation error when same qcode is used with different scheme.
- AP ingest stops on parsing error.
- Use custom error message for unpublish validation.
- Fix AP category parser mapping.
- Fix validation for custom types.

## [1.31.5] 2019-10-14

### Changed

- Add config to generate custom renditions by default.

## [1.31.4] 2019-10-03

### Fixed

- Use custom error message for unpublish validation error.

## [1.31.3] 2019-09-06

### Fixed

- Avoid sending multi line subject via email.
- Use pymongo 3.8.
- Fix NINJS formatter error when custom crop is not set for picture item.

## [1.31.2] 2019-09-03

### Fixed

- Avoid recursive formatting of related items in NINJS.
- Fix crop data returned after media operation.

## [1.31.1] 2019-08-28

### Fixed

- Fix upgrade script for related items references.

## [1.31] 2019-08-26

### Added

- Add `id` to authors in NINJS output.
- Add high priority publish celery queue.
- Default spellchecker implementation using new api.
- AP Media API ingest.
- Implement `Unpublish` action.

### Fixed

- Fix custom renditions generated during ingest not cropping.
- Do not expire items from production if the reference an assignment.
- Fix saved search reports showing more items than visible in UI.
- Edit image action done from article should not modify the original image.

### Changed

- Update celery version to 4.3.

## [1.30] 2019-06-12

### Added

- Add generic spellcheckers management
- Add Grammalecte French spellchecker support
- Add Leuven University Dutch spellchecker support
- Add basic generic spellchecker

### Fixed

- Make media description field multi-line.
- Fix subject required validation failing in some cases.

## [1.29] 2019-04-30

### Added

- Ingest embargoed info in NewsML G2 and publish it in NINJS format.
- Add data required for dateline to geonames search.
- Add collation support for case insensitive mongo indexes.
- Add support for localization.
- Add source and dest language info to translate macro.
- Add desk routing support.
- Backend implementation for knowledge base.
- Create custom decorator for test scenarios for executing `app:initialize_data`.
- Allow item attachments in content editor.
- Implement `on_replace` and `on_replaced` hooks for PUT requests.
- Log execution time during FTP ingest.
- Add docs for `manage.py` commands.
- Add section attribute to content profile fields.
- Allow to restrict a feeding service to no parser.
- Add default author/editor role config.
- Add widgets config to content profiles.
- Add new `HTTPFeedinfServiceBase` helper class.
- Add FTP reading limit for files.
- Pass `req.arg.params` to search proxy.

### Changed

- Publish queue should allow `item_id` for any resource type.
- Update PyYAML version.

### Fixed

- Fix subject name parsing in STT NewsML parser.
- Enabled related items widget to work with media from external source.
- Publishing fails for missing embedded item.
- Auto-published updates appear as brand new stories in Newsroom.
- Handle `ingest_provider` in saved search.
- Send ingested status to feeding service.
- Keep removed associations as `null`.
- Add missing ingest error logs to ingest dashboard.
- Fix `original_source` parsing in NINJS parser.
- Fix unknown error is thrown on publishing a story that contains URL.
- Ingest subject scheme in NINJS parser.
- Ignore etag during update when `IF_MATCH` is switched off.
- Display latest properties for related items.
- Remove `httmock` from setup dependencies.
- Add missing cvs for media contacts.
- Fix creating a vocabulary with same ID like previously deleted one.
- Fix backend-meta return value for unknow superdesk revision.

## [1.28] 2019-01-18

### Added

- Add `manage.py` command for generating vocabularies from text files.
- Make geonames feature class configurable for place autocomplete.
- Add api for custom item schema field registration.
- Add `embargoed` field to content api item schema.
- Attach featured image to email output.
- Add `manage.py` commands to docs.
- Add guid to associations in WXR parser. 

### Changed

- Return user `_etag` on password change.
- Improve component version info for about screen.

### Fixed

- Fix failing update ingest tests.
- Preserve legal and sms flags on associate as update action.
- Do not overwrite existing item associations during archive rewrite.
- Fix `CRLF` handling in WXR parser.
- Handle ingest expiry set to very big number.
- Updated item preserves parent's featured image even if it was changed.
- Fix unlocking with invalid renditions data.
- Fix unlocking of item with expired embargo.
- Stop using self closing tags for non-void elements in WXR parser.
- When translated item is corrected, send notification to translators.
- Fix mandatory subject in schema when not present in the editor.

## [1.27] 2018-12-13

### Fixed

- Set default log level to `INFO` for `content_api` module.
- Decode filter in response when new saved search is created.
- Fix readthedocs build.
- Handle timeouts from geonames api.
- Fix issue with related items validation.
- Fix `NewsML G2` parser to handle STT content.
- Various fixes in Wordpress import.
- Fix `on_item_locked` signal not passing updated item.
- Improvements for DPA feed parser.

### Added

- Add `app:flush_elastic_index` manage command.
- Add `local_domains` cv for detecting local links.
- Add links to items in saved search report.
- Add ability to send email attachments.
- Add sync mode to `ingest:update` command.
- Add support for related items in `NINJS` output format.
- Add description and tags to vocabularies in metadata settings.

### Changed

- Include lock/unlock info in archive history.
- Desk members from `/desks` are sorted by name.
- Use aggregations from query param sor class instance variable in search.
- Filter out `do not show` vocabularies from content profile editor.
- Replace `single_value` with `selection_type` in vocabularies.
- Don't store publish formatter instance in registry.
- Don't store feeding service instance in ingest.

## [1.26] 2018-11-12

### TBD

## [1.25.1] 2018-09-19

### Fixed

- Fix media id missing extension for mp3 files when using Amazon backend.
- Add qcode to genre element in NewsmlG2 output.
- Fix send to with items package operation.
- Handle daylight saving time in Ritzau ingest.

## [1.25] 2018-09-18

### Fixed

- Optimize the enqueue processing of content filters.
- Fix calculation of next run for template schedule.
- Fix FTP ingest config form.
- If error message is too long, use first 200 characters instead of last.

### Added

- Add IDML output support.
- Allow moving package with all items.
- Add saved searches subscriptions and scheduled reports.

### Changed

- Update PyYAML version.

## [1.24] 2018-08-20

### Fixed

- Add missing provider information in error messages.
- Don't overwrite editable fields for embedded media items.
- Set default crops when crops values are missing in payload.
- Convert RGBA jpg images to RGB only if saving fails.

### Changed

- Extending internal destination to publish the duplicate item.
- Associations are now validated in backend
- New setting `VALIDATOR_MEDIA_METADATA` to indicate which fields are mandatory in media
- Executing on stage macro when content is created via scheduled template.

## [1.23] 2018-08-07

### Fixed

- Fix the upload of rgba jpg images.
- Filter non text fields from content filter options.
- Fix dictionary entries saving when ending with dot.
- Prevent item type change after it's created.

### Added

- Add `agenda_href` to content api items schema.
- Add event and coverage ids to content api items schema.
- Add Preview API support.

### Changed

- Move tweet url from ednote to extra field in twitter ingest.
- Move aggregations to be a member of search endpoint class.

## [1.22] 2018-06-17

### Fixed

- Fix unlocking not working due to schedule validation.

### Added

- Add support to expire user password after given period.
- Allow media transmitting while formatting item. 
- Create context manager for es aggregations.
- Add registry for restricted parser on feeding services.
- Add `preview_endpoint_url` to subscribers schema.

### Changed

- Add mongo index on `_id_document` in `archive_versions` collection.

## [1.21] 2018-06-25

### Fixed

- Upgrade script for qumu embeds.
- Use item from production instead of client in media editor.

### Added

- Add `popup_width` field to vocabularies.
- Add elastic aggregations management api.
- Add new contact fields to author profiles.
- Configure feed parser restrictions on feed services in ingest.

## [1.20] 2018-06-11

### Fixed

- Specify qcode type in vocabulary schema.
- Fix newsmlg2/ninjs parsers to handle sample iptc data.
- Fix error sending on validation error in metadata.
- Add signature header to assets http push.

### Added

- Add BBC LDRS service and ninjs parser. (by CaerphillyMediaLtd)
- Add `places_autocomplete` resource for using geonames.
- Add prepopulate data for planning e2e tests.
- Add support for `planning_types` in `app:initialize_data` cmd.
- It should be possible to restrict feed parsers for a service.
- Add new media editor endpoint.

## [1.19] 2018-05-31

### Fixed

- Fix priority and urgency qcodes schema.
- Fix vocabularies not validating item if unique field is missing.

### Added

- Add event/planning item types to content filters.
- Add docs how to create an output formatter.
- Add schema fields for preffered cv items.
- Add dev server config for content api.

### Changed

- Push notification when new vocabulary is created.
- Feeding services labels and fields should be set server side, not client.
- Change email address field not to be case sensitive.
- Default `unique_field` to `qcode` when suitable in vocabulary.
- Enable getting image/video item id form image/video url.

## [1.18] 2018-05-11

### Fixed

- Modify json loads to handle arrow `ParserError`.
- Fix opening published image takes too much time.

### Added

- Add tests for custom media multi-items ninjs output.

### Changed

- Set `qcode` as unique field for `genre`, `priority`, `replace_words` and `annotation_types` cvs.

## [1.17] 2018-05-02

### Fixed

- Allow item to be archived if the associated item is not expired.
- Provide `_type` when fetching single item from api.
- Empty qcode was not checked for some vocabularies.
- Parse abstract metadata in STT parser.
- Use first 100 body characters as headline if no headline is present in Ritzau feed.

### Added

- Add endpoint for auto suggestions for contact organisations names.
- Add new user type `support`.
- Add config to toggle off error notification emails globally.

### Changed

- Change email password field not to be case sensitive.
- Pass destination desk/stage to incoming stage macro.
- Make user optional when marking for a desk.

## [1.16] 2018-04-13

### Fixed

- Use search providers proxy for saved search validation.
- Allow contentapi elastic index re-indexing using rebuild command.
- Map caption to `description_text` in image iptc parser.

### Added

- Add `advanced_search` field to search provider schema.
- Add `monitoring_default_view` field to desk schema.
- Add macro to set item in progress when ingesting file with correspoind `assign_id`.

### Changed

- Raise `IngestFileError` on ingest error.
- Replace `editor_state` by `fields_meta` in item schema.
- Allow forcing update of specific vocabulary using init command.

## [1.15] 2018-03-28

### Fixed

- Use file extension when getting binary from amazon media storage.
- Parse authors when ingesting ninjs.
- Fix place elastic mapping to be consistent across resources.
- Fix ftp not re-ingesting same file.
- Avoid ssl verification on sentry.
- Remove place field from Ritzau parser.
- Fix ingest item expiry handling.
- Add language to elastic aggregations when `apps.languages` is enabled.
- Fix exception catching in ingest when content expiry is 0.
- Remove content expiry from ingest settings if its <0.

### Added

- Add source and ednote with tweet url to twitter ingest.
- Add image feed ingest.
- Add AP ingest service.
- Add `--dir` param to `app:prepopulate` command.

### Changed

- Use content profile for validation on auto-publishing.
- Remove annotations processing from ninjs formatter.
- Publish media embedded in item on item publishing.

## [1.14] 2018-03-05

### Fixed

- Allow json files ingestion via ftp.
- Ingest featuremedia items from ninjs if not present.
- Rename conflicting field names in contacts.
- Fix readtime for japanese content.

### Added

- Add monitoring view preferences.
- Add name field to search providers.
- Add Ritzau feed parser.
- Add STT NewsML ingest parser.
- Add method to clean HTML content in ingest.

### Changed

- Expose server default genre to client.

## [1.13] 2018-02-19

### Fixed

- Fix error on publishing that custom media is required even if not empty.
- Fix NewsML2 parser crash when `firstCreated` is missing.
- Fix mapping for place in content api.
- Fix unlock item when spiking.
- Fix empty associations in ninjs output.

### Added

- Add source field for sms config to content profile editor.
- Add twitter ingest support.

### Changed

- Update dependencies.
- Use layout for emails.

## [1.12] 2018-02-02

### Fixed

- Fix default values in `categories` vocabulary.
- An error message should be displayed for all custom required fields when missing.
- Revisiting saved search and marking it as global throws an error.
- Update `word_count` on correction.

### Added

- Add package item labels support.
- Add author `avatar_url` to ninjs output.

## [1.11] 2018-01-19

### Fixed

- Fixed language missing in output when not enabled in profile.
- Removing duplicate operators for headline filter parameters.
- Fix markup removed from custom field on validation.
- Use field name for custom fields in validation error messages.
- Fix saving of minlength in content profile.

### Added

- Add settings to control editor note overriding.
- Add charcount and wordcount to ninjs output.
- Add support for custom date fields.
- Send notifications to users mentioned in inline comments.
- Add e2e test data for editor3.

## [1.10] 2018-01-05

### Fixed

- Fix NITF Formatter - remove `<styule>` element.
- Fix RSS ingest for feeds with missing guid field.

### Added

- Add feedback url to client config.

## [1.9] 2017-12-14

### Fixed

- Reset description when abstract is empty in NINJS format.
- Fix update of editor state, extra fields and associations on rewrite.
- Avoid overwriting assocations data if there was no update on the associated item.
- Fix the update of image metadata on correction.
- Set Flask version to match Eve.
- Fix `MEDIA_PREFIX` setting for Content API.
- Fix Superdesk NINJS Schema.
- Refactor purging of audit collection.
- Reorder fields on default content profile.
- Fix parsers for AP and DPA.
- Validate SMS message when SMS is enabled.
- Fix image upload for images requiring a rotation.
- Abort sending items to readonly stage.

### Added

- Add annotations field to item schema.
- Add support for vocabulary items translations.
- Add `firstpublished` field to NINJS format.
- Add Slack channel name to desks and Slack user name to users.
- Add setting for basic content type schema and editor.
- Add annotations types vocabulary.
- Add custom embed field support.
- Add custom media field support.
- Add mongo index to `archive_history` and `legal_archive_history`.
- Add support for extra fields in filter conditions.
- Add support for extra fields in content profile.
- Add support for signatures to HTTP Push output.
- Add Authors to NINJS format.
- Add Job title vocabulary.
- Add time to read into NINJS.
- Add Contacts resource.
- Add Author roles vocabulary.
- Add setting for Publish Queue expiry.
- Add NINJS parser for ingesting of text with featuremedia.
- Add helper text for custom fields.
- Add author flag to users.
- Add attachments resource with NINJS output support.
- Allow extra fields in item schema.
- Add desktop notifications to user preferences.
- Add publisher Livesite Editor privilege.
- Enable events publishing.
- Add support for language in content profile.
- Add SAML Auth method.
- Allow creation of new Vocabularies.
- Added reading time to ninjs output (`readtime` property)
- Added authors to ninjs output (`authors` property)

### Changed

- Make websocket exchange name configurable.
- Simplify email validation.
- Make user sign-off field nullable.
- Remove `SERVER_NAME` and `URL_PROTOCOL` settings.
- Upgrade LDAP package.
- Add file extension to urls for local media storage.
- Enable DELETE for vocabularies.
- Moved non etree releated methods from `etree` module to the new `text_utils` one
- Improved error handling in FTP ingest.
- Takes are removed from core.

## [1.8.6] 2017-10-11

### Fixed

- Fix parsing of ANSA NewsmlG2 feed.
- Add nijs parser to ingest both text and feature media.
- Fix issue where user cannot publish after removing feature media.

## [1.6.3] 2017-09-25

### Fixed

- Fix user email validation to allow subdomains.

## [1.8.5] 2017-08-02

### Fixed

- Fix unique validator when search backend is configured.
- Fix AP and DPA parsers.
- Validate the SMS message when SMS is enabled.
- Source is preserved when the story is rewritten

### Changed

- Make displaying crops for featured media config option.

## [1.8.4] 2017-06-30

### Fixed

- Fix bad field type in Wordpress import.
- Fix fetching media from relative URLs.
- Remove SMS flag on duplication.
- Fix item history for scheduled items.
- Ingested content should preserve its source on duplication/rewrite.

## [1.8.3] 2017-06-19

### Fixed

- Fix wordpress parser image embeds.

## [1.8.2] 2017-06-16

### Fixed

- Fix wordpress parser image handling.

## [1.8.1] 2017-06-16

### Fixed

- Fix wordpress import - upload image to archive and generate renditions.
- Fix publish when feature media or media description is required

## [1.8] 2017-06-09

### Fixed

- Remove `pf:` from content filter messages.
- Handle deleted/disabled content profiles.
- Fix clean images command not working with 1000+ images on S3.
- Fix mapping for content api items to match superdesk resources.
- Fix `iunieuq` filter when `search_backend` is configured on resource.
- Make legal archive optional.
- Set celery timezone to UTC.
- Change default settings to not contain AAP info.

### Added

- Expose expiry settings via Superdesk API.
- Add `CELERY_WORKER_CONCURRENCY` setting.
- Add `client_config` resource for exposing some config to client.
- Add option to move ingested files via FTP to another path.
- Support `keywords` field in content profile editor.
- Let vocabularies specify schema.
- Implement google oauth2 authentication.
- Internal resource for content api items.
- Add full elastic reindex from mongodb.
- Test ingest config when creating/updating provider.
- Add option for relative media urls.
- Add Wordpress WXR parser.
- Allow filtering of associated items by products.
- Add `source` field to NINJS output.
- Add extract html macro from NTB.
- Create new template when new content profile is created.

### Changed

- Remove mark desk flag when item is duplicated.
- Prevent changes to items on readonly stage.
- Create mongo indexes and elastic mapping only during `app:initialize_data` action.

## [1.7.1] 2017-06-05

### Fixed

- Add `_etag` to `item:lock` and `item:unlock` notifications.
- Fix NITF formatter inserting too many line breaks.

## [1.7] 2017-05-23

### Fixed

- Keep item schedule when using internal destinations.
- Set pending state on items when there is an error during enqueue in order to try again next time.
- Fix unlock requiring privileges to modify unique name.
- Update mapping for associations to enable searching for featuremedia.
- Fix ap anpa parser throwing exception in dateline parsing.
- Update embedded image caption using associations metadata.
- Fix pydocstyle version.
- Fix renditions generator when crop is missing.
- Fix rewrites missing `_current_version` field.
- Fix `first_paragraph` template filter.
- Avoid dynamic elastic mapping.
- Fix image renditions being few pixels shorter than specified width.
- Add mongo index on `guid` for `archive_versions` resource.
- Remove highlights info and marked for desk status from archived items.
- Optimize content filtering for global block filters.
- Content filter referenced by api product sould not be deletable.
- Non required fields in content profile should have minlenght set to `0`.
- Fix update ingest when scheme is missing.
- Fix Correct and Kill buttons missing when workqueue item is opened.
- Handle newlines in kill template body.
- Fix resending of published item to digital subscribers.
- Update session `_updated` time on autosave.
- Use item `_id` when adding to highlights instead of `guid`.
- Fix history for highlights.
- Validate updated content when checking marked not for publication.
- Fix search results highlighting with elastic 2.x.
- Previous versions of killed item should not be visible in Content API.
- Use self-closed html elements for empty fields in NewsMLG2 formatter.
- Fix handling of existing digital package if takes are disabled.
- Apply specified stage when getting items from external source.
- Remove obsolete Public API auth module.
- Avoid elastic index initialization in rest/work processes.
- Handle `<br />` in NITF formatter.
- Remove fields excluded from profile in output.
- Fix missing html part in email output when dateline was missing.
- Preserve `\r` char when parsing content.
- Fix validate exception catching in validate service.
- Use `superdesk.macros` as a default value for `MACROS_MODULE` config.
- Ingest supports items with predefined ids.

### Added

- Push notification when subscriber is added/updated.
- Push notification when scheduled item gets published.
- Purge content from Content API when expired.
- Purge exported files from storage.
- Add filter condition for *embargo* field.
- Allow search provider to specify label.
- Add `fix_html_void_elements` to `superdesk.etree` and use it in NewsMLG2 formatter.
- Provide distinct caption and description for images.
- Allow duplication to different desk/stage.
- Add product types to products.
- Add internal destinations feature.
- Allow ingest triggering via webhook.
- Add item versioning to Content API.
- Add Wufoo service provider and parser.
- Keep audit of items/assets retrieved from Content API.
- Add export feature for items.
- Add support for elastic 2.x.
- Display instance registration form on first login.

### Changed

- Start using signature version 4 on S3.
- When unlocking an item save existing autosave as a new item version.
- Remove groups.
- Don't put default ednote for embargoed stories.
- Stop generating custom crops on upload, only create system renditions.
- Use headline for kill email subject.
- Remove Reuters provider from init data.
- Update NINJS superdesk output.
- Update dependencies (eve, hachoir3, pillow, arrow).
- Change `search_providers_proxy` privilege to `archive`.
- Separate history from item versions.
- Move analytics into its own repository.
- Switch from `ElementTree` and `BeautifulSoup` to `lxml` library.

## [1.6.2] 2017-03-01

### Fixed

- Fix city names in locators vocabulary.
- Fix again *Fix email formatter to preserve line breaks in text version.*.

## [1.6.1] 2017-02-28

### Fixed

- Fix email formatter to preserve line breaks in text version.
- Make archived items published from invisible stages visible.

## [1.6.0] 2017-02-16

### Fixed

- Report original exception details to sentry.
- Ensure username is unique.
- Remove the link to other stories.
- Keep renditions until item expiry.
- Fix renditions if published it can't be removed.
- Activate token should be active for 7 days.
- Fix bad argument handling in data upgrades.
- Fix image cropping if mimetype is missing for some rendition.
- Fix `place` filter condition.
- Reset `event_id` for unlinked stories.
- Fix resending of stories when `NO_TAKES` is on.
- Fix image cropping for renditions defined via vocabulary.
- Fix dateline is required for picture item kill.
- Fix push to send all renditions of package items and embedded items.
- Fix reuters content formatting.
- Fix `item:expired` notification to send item id.
- Fix rss guid handling when it's not permalink.
- Fix email subject with utf8.
- Stop retrying enqueue on error.
- Make word counts consistent with UI.

### Added

- Add mark stories for desks.
- Add endpoint to generate content api tokens for subscribers.
- Activity reports generating and management.
- Add audit collection gc.
- Add EFE specific parser.
- Password-less authentication via xmpp.
- Document authentication.
- New operators for filter conditions.
- Store ingested data that could not be parsed.
- Add `CELERY_PREFIX` config option.
- Add `evolvedfrom` to ninjs output.
- Copy metadata field from parent to associated items.
- Add archived collection curation functions.
- Add group label to macros.
- Add filter to block api content.

### Changed

- Refactor ingest providers registry.
- Refactor search providers registry.
- Add associations to rewrites and takes.
- Update celery to 4.0.
- Make single-line view a user preference.

## [1.5.2] 2017-01-18

### Fixed

- Update sign off if mapped field is updated on user.
- Fix editing content profiles with custom fields.
- Fix publishing with content profiles.

### Added

- Implement email publishing to multiple users via bcc.

## [1.5.1] 2017-01-03

### Changed

- Bypass content validation using profile for auto published content.

### Fixed

- Clean up old item locks.
- Mark search provider as used when an item is fetched.
- Fix issues with dateline validation for content profile.

## [1.5] 2016-12-21

### Fixed

- Push notification when dictionary is created/updated.
- Fix `backend_meta` service on python3.4.
- Parse byline from rss.
- Fix slow query in duplicate item.
- In app factory load `CORE_APPS` before `INSTALLED_APPS`.
- Clear SMS flag for new takes and updates.
- Load init files from core if missing in data folder.
- Fix xml file ingest with BOM or non-unicode encoding.

### Changed

- Set default content expiry to `0`.
- Use `CONTENTAPI_URL` setting for content API.
- Use projections in search results.
- App init command won't override modified data. Use `-f` to keep old behaviour.
- Make `byline` empty on kill.
- Remove `By` prefix from `byline` in nitf output.
- Initial [Content API Refactoring](http://superdesk.readthedocs.io/en/latest/contentapi.html).

### Added

- Allow duplication of items in text archive.
- Add `Place` to criteria fields for content filters.
- Add `PUBLISHED_CONTENT_EXPIRY_MINUTES` for published items.
- Add `firtscreated` field to superdesk ninjs output.
- Add `desk:preferred` user preference.
- Add `suggestions` resource for related items suggestion.

## [1.4.7] 2016-12-20

### Fixed

- Fix comments notifications for users with `.` in username.

## [1.4.6] 2016-12-14

### Fixed

- Fix parsing of non-unicode nitf.
- Fix ingestion with refresh rate < 1m.

## [1.4.5] 2016-12-07

### Added

- Add option to skip iptc codes processing on ingest.

## [1.4.4] 2016-12-05

### Fixed

- Use default language if no language is set on desk.

## [1.4.3] 2016-11-30

### Fixed

- Allow tables in NITF output.

## [1.4.2] 2016-11-29

### Added

- Add support for desk language

### Fixed

- Fix validation in case of error in list field

## [1.4.1] 2016-11-22

### Fixed

- Fix missing validation error for embedded items.

## [1.4] 2016-11-15

### Added

- Add option to generate short item ids.
- Add support for translate item action.

### Fixed

- Set celery version <4.
- Allow email formatter for publishing.
- Improve word counting.
- Ignore dateline when validating correction.
- Fix online users info when doing sessions gc.
- Fix rss ingest when missing last updated date.
- Prevent rss ingested items to have timestamps in future.

## [1.3] 2016-10-14

### Added

- Add `superdesk.cache` module.
- Add htm2nitf method to NITF formatter
- Add basic curation function for text archive
- Add embargo privilege

### Fixed

- PA NITF ingest fixes
- Set ingest default values only of not set via profile
- Fix image cropping after updating image crop size vocabulary
- Preserve language on update/rewrite actions
- Update word count on save and publish action
- Allow duplicating items to different desks
- Update `versioncreated` of duplicated item

## [1.2] 2016-10-04

### Added

- Add spike expiry config setting
- Implement removing of content profiles
- Add `NO_TAKES` (default: `False`) config to be able to turn off takes packages.

### Fixed

- Fix scheduled items should not block publishing of normal items.
- Fix the query for genre in content filters
- Fix upload after changes to crop sizes vocabulary
- Fix saved search endpoint to return proper hateoas links
- Fix deleting of routed ingest items
- Use timezone for highlights queries
- Fix publishing of package items when those should be just included
- Fix only showing 25 desks
- Fixes for NITF formatter
- Fix fetching of media items - should not use content profiles
- Fix associated items validation - refresh before validation
- Fix query to return items for generating highlights

## [1.1] 2016-08-29

### Added

- Add destination picker for unspike action.
- Highlight matching terms in search results.

### Fixed

- Add missing associations data to HTTP PUSH publishing.
- Fix select area of interest func for embedded pictures.
- Fix uploading/editing of dictionaries.
- Filter out inactive search providers.
- Fix error when setting default value for cv field.
- Fix publishing of stories with feature image.
- Fix `LDAP_SERVER_PORT` setting not being integer.
- Fix duplicate subject codes parsing for nitf.
- Strip markup while matching content filters
- Make newly created items invisible, show it only after saving.


## [1.0] 2016-08-17

### Fixed

- Fix the handling of `anpa_take_key` for null values.

## [1.0-beta1] 2016-04-25

- initial release<|MERGE_RESOLUTION|>--- conflicted
+++ resolved
@@ -1,24 +1,5 @@
 # Superdesk Server Changelog
 
-<<<<<<< HEAD
-## [1.32.5] 2020-02-17
-
-### Fixed
-
-- Fix werkzeug package version.
-
-## [1.32.4] 2019-12-23
-
-### Added
-
-- Add `item:create` signal.
-
-## [1.32.3] 2019-12-17
-
-### Fixed
-
-- Fix rendition width/height sent as string in NINJS.
-=======
 ## [1.33] 2020-04-09
 
 Listing some changes below, for full list go to [github](https://github.com/superdesk/superdesk-core/milestone/79?closed=1).
@@ -74,7 +55,24 @@
 - Save new keywords when publishing an item.
 - Unpublishing an item is now possible in package editor.
 - Send email notification when item is marked for user.
->>>>>>> af6ce3d1
+
+## [1.32.5] 2020-02-17
+
+### Fixed
+
+- Fix werkzeug package version.
+
+## [1.32.4] 2019-12-23
+
+### Added
+
+- Add `item:create` signal.
+
+## [1.32.3] 2019-12-17
+
+### Fixed
+
+- Fix rendition width/height sent as string in NINJS.
 
 ## [1.32.2] 2019-12-13
 
