# Superdesk Server Changelog

<<<<<<< HEAD
## [1.30] NOT RELEASED YET

### Fixed

- Fix subject required validation failing in some cases
=======
## [1.29.2] 2019-06-07

### Fixed

- Fix AP ingest.
- Fix wufoo ingest.
>>>>>>> d602473e

## [1.29.1] 2019-05-28

### Fixed

- Handling empty content in STT ingest.
- SD sends wrong feature media pic renditions after correction.

## [1.29] 2019-04-30

### Added

- Ingest embargoed info in NewsML G2 and publish it in NINJS format.
- Add data required for dateline to geonames search.
- Add collation support for case insensitive mongo indexes.
- Add support for localization.
- Add source and dest language info to translate macro.
- Add desk routing support.
- Backend implementation for knowledge base.
- Create custom decorator for test scenarios for executing `app:initialize_data`.
- Allow item attachments in content editor.
- Implement `on_replace` and `on_replaced` hooks for PUT requests.
- Log execution time during FTP ingest.
- Add docs for `manage.py` commands.
- Add section attribute to content profile fields.
- Allow to restrict a feeding service to no parser.
- Add default author/editor role config.
- Add widgets config to content profiles.
- Add new `HTTPFeedinfServiceBase` helper class.
- Add FTP reading limit for files.
- Pass `req.arg.params` to search proxy.

### Changed

- Publish queue should allow `item_id` for any resource type.
- Update PyYAML version.

### Fixed

- Fix subject name parsing in STT NewsML parser.
- Enabled related items widget to work with media from external source.
- Publishing fails for missing embedded item.
- Auto-published updates appear as brand new stories in Newsroom.
- Handle `ingest_provider` in saved search.
- Send ingested status to feeding service.
- Keep removed associations as `null`.
- Add missing ingest error logs to ingest dashboard.
- Fix `original_source` parsing in NINJS parser.
- Fix unknown error is thrown on publishing a story that contains URL.
- Ingest subject scheme in NINJS parser.
- Ignore etag during update when `IF_MATCH` is switched off.
- Display latest properties for related items.
- Remove `httmock` from setup dependencies.
- Add missing cvs for media contacts.
- Fix creating a vocabulary with same ID like previously deleted one.
- Fix backend-meta return value for unknow superdesk revision.

## [1.28] 2019-01-18

### Added

- Add `manage.py` command for generating vocabularies from text files.
- Make geonames feature class configurable for place autocomplete.
- Add api for custom item schema field registration.
- Add `embargoed` field to content api item schema.
- Attach featured image to email output.
- Add `manage.py` commands to docs.
- Add guid to associations in WXR parser. 

### Changed

- Return user `_etag` on password change.
- Improve component version info for about screen.

### Fixed

- Fix failing update ingest tests.
- Preserve legal and sms flags on associate as update action.
- Do not overwrite existing item associations during archive rewrite.
- Fix `CRLF` handling in WXR parser.
- Handle ingest expiry set to very big number.
- Updated item preserves parent's featured image even if it was changed.
- Fix unlocking with invalid renditions data.
- Fix unlocking of item with expired embargo.
- Stop using self closing tags for non-void elements in WXR parser.
- When translated item is corrected, send notification to translators.
- Fix mandatory subject in schema when not present in the editor.

## [1.27] 2018-12-13

### Fixed

- Set default log level to `INFO` for `content_api` module.
- Decode filter in response when new saved search is created.
- Fix readthedocs build.
- Handle timeouts from geonames api.
- Fix issue with related items validation.
- Fix `NewsML G2` parser to handle STT content.
- Various fixes in Wordpress import.
- Fix `on_item_locked` signal not passing updated item.
- Improvements for DPA feed parser.

### Added

- Add `app:flush_elastic_index` manage command.
- Add `local_domains` cv for detecting local links.
- Add links to items in saved search report.
- Add ability to send email attachments.
- Add sync mode to `ingest:update` command.
- Add support for related items in `NINJS` output format.
- Add description and tags to vocabularies in metadata settings.

### Changed

- Include lock/unlock info in archive history.
- Desk members from `/desks` are sorted by name.
- Use aggregations from query param sor class instance variable in search.
- Filter out `do not show` vocabularies from content profile editor.
- Replace `single_value` with `selection_type` in vocabularies.
- Don't store publish formatter instance in registry.
- Don't store feeding service instance in ingest.

## [1.26] 2018-11-12

### TBD

## [1.25.1] 2018-09-19

### Fixed

- Fix media id missing extension for mp3 files when using Amazon backend.
- Add qcode to genre element in NewsmlG2 output.
- Fix send to with items package operation.
- Handle daylight saving time in Ritzau ingest.

## [1.25] 2018-09-18

### Fixed

- Optimize the enqueue processing of content filters.
- Fix calculation of next run for template schedule.
- Fix FTP ingest config form.
- If error message is too long, use first 200 characters instead of last.

### Added

- Add IDML output support.
- Allow moving package with all items.
- Add saved searches subscriptions and scheduled reports.

### Changed

- Update PyYAML version.

## [1.24] 2018-08-20

### Fixed

- Add missing provider information in error messages.
- Don't overwrite editable fields for embedded media items.
- Set default crops when crops values are missing in payload.
- Convert RGBA jpg images to RGB only if saving fails.

### Changed

- Extending internal destination to publish the duplicate item.
- Associations are now validated in backend
- New setting `VALIDATOR_MEDIA_METADATA` to indicate which fields are mandatory in media
- Executing on stage macro when content is created via scheduled template.

## [1.23] 2018-08-07

### Fixed

- Fix the upload of rgba jpg images.
- Filter non text fields from content filter options.
- Fix dictionary entries saving when ending with dot.
- Prevent item type change after it's created.

### Added

- Add `agenda_href` to content api items schema.
- Add event and coverage ids to content api items schema.
- Add Preview API support.

### Changed

- Move tweet url from ednote to extra field in twitter ingest.
- Move aggregations to be a member of search endpoint class.

## [1.22] 2018-06-17

### Fixed

- Fix unlocking not working due to schedule validation.

### Added

- Add support to expire user password after given period.
- Allow media transmitting while formatting item. 
- Create context manager for es aggregations.
- Add registry for restricted parser on feeding services.
- Add `preview_endpoint_url` to subscribers schema.

### Changed

- Add mongo index on `_id_document` in `archive_versions` collection.

## [1.21] 2018-06-25

### Fixed

- Upgrade script for qumu embeds.
- Use item from production instead of client in media editor.

### Added

- Add `popup_width` field to vocabularies.
- Add elastic aggregations management api.
- Add new contact fields to author profiles.
- Configure feed parser restrictions on feed services in ingest.

## [1.20] 2018-06-11

### Fixed

- Specify qcode type in vocabulary schema.
- Fix newsmlg2/ninjs parsers to handle sample iptc data.
- Fix error sending on validation error in metadata.
- Add signature header to assets http push.

### Added

- Add BBC LDRS service and ninjs parser. (by CaerphillyMediaLtd)
- Add `places_autocomplete` resource for using geonames.
- Add prepopulate data for planning e2e tests.
- Add support for `planning_types` in `app:initialize_data` cmd.
- It should be possible to restrict feed parsers for a service.
- Add new media editor endpoint.

## [1.19] 2018-05-31

### Fixed

- Fix priority and urgency qcodes schema.
- Fix vocabularies not validating item if unique field is missing.

### Added

- Add event/planning item types to content filters.
- Add docs how to create an output formatter.
- Add schema fields for preffered cv items.
- Add dev server config for content api.

### Changed

- Push notification when new vocabulary is created.
- Feeding services labels and fields should be set server side, not client.
- Change email address field not to be case sensitive.
- Default `unique_field` to `qcode` when suitable in vocabulary.
- Enable getting image/video item id form image/video url.

## [1.18] 2018-05-11

### Fixed

- Modify json loads to handle arrow `ParserError`.
- Fix opening published image takes too much time.

### Added

- Add tests for custom media multi-items ninjs output.

### Changed

- Set `qcode` as unique field for `genre`, `priority`, `replace_words` and `annotation_types` cvs.

## [1.17] 2018-05-02

### Fixed

- Allow item to be archived if the associated item is not expired.
- Provide `_type` when fetching single item from api.
- Empty qcode was not checked for some vocabularies.
- Parse abstract metadata in STT parser.
- Use first 100 body characters as headline if no headline is present in Ritzau feed.

### Added

- Add endpoint for auto suggestions for contact organisations names.
- Add new user type `support`.
- Add config to toggle off error notification emails globally.

### Changed

- Change email password field not to be case sensitive.
- Pass destination desk/stage to incoming stage macro.
- Make user optional when marking for a desk.

## [1.16] 2018-04-13

### Fixed

- Use search providers proxy for saved search validation.
- Allow contentapi elastic index re-indexing using rebuild command.
- Map caption to `description_text` in image iptc parser.

### Added

- Add `advanced_search` field to search provider schema.
- Add `monitoring_default_view` field to desk schema.
- Add macro to set item in progress when ingesting file with correspoind `assign_id`.

### Changed

- Raise `IngestFileError` on ingest error.
- Replace `editor_state` by `fields_meta` in item schema.
- Allow forcing update of specific vocabulary using init command.

## [1.15] 2018-03-28

### Fixed

- Use file extension when getting binary from amazon media storage.
- Parse authors when ingesting ninjs.
- Fix place elastic mapping to be consistent across resources.
- Fix ftp not re-ingesting same file.
- Avoid ssl verification on sentry.
- Remove place field from Ritzau parser.
- Fix ingest item expiry handling.
- Add language to elastic aggregations when `apps.languages` is enabled.
- Fix exception catching in ingest when content expiry is 0.
- Remove content expiry from ingest settings if its <0.

### Added

- Add source and ednote with tweet url to twitter ingest.
- Add image feed ingest.
- Add AP ingest service.
- Add `--dir` param to `app:prepopulate` command.

### Changed

- Use content profile for validation on auto-publishing.
- Remove annotations processing from ninjs formatter.
- Publish media embedded in item on item publishing.

## [1.14] 2018-03-05

### Fixed

- Allow json files ingestion via ftp.
- Ingest featuremedia items from ninjs if not present.
- Rename conflicting field names in contacts.
- Fix readtime for japanese content.

### Added

- Add monitoring view preferences.
- Add name field to search providers.
- Add Ritzau feed parser.
- Add STT NewsML ingest parser.
- Add method to clean HTML content in ingest.

### Changed

- Expose server default genre to client.

## [1.13] 2018-02-19

### Fixed

- Fix error on publishing that custom media is required even if not empty.
- Fix NewsML2 parser crash when `firstCreated` is missing.
- Fix mapping for place in content api.
- Fix unlock item when spiking.
- Fix empty associations in ninjs output.

### Added

- Add source field for sms config to content profile editor.
- Add twitter ingest support.

### Changed

- Update dependencies.
- Use layout for emails.

## [1.12] 2018-02-02

### Fixed

- Fix default values in `categories` vocabulary.
- An error message should be displayed for all custom required fields when missing.
- Revisiting saved search and marking it as global throws an error.
- Update `word_count` on correction.

### Added

- Add package item labels support.
- Add author `avatar_url` to ninjs output.

## [1.11] 2018-01-19

### Fixed

- Fixed language missing in output when not enabled in profile.
- Removing duplicate operators for headline filter parameters.
- Fix markup removed from custom field on validation.
- Use field name for custom fields in validation error messages.
- Fix saving of minlength in content profile.

### Added

- Add settings to control editor note overriding.
- Add charcount and wordcount to ninjs output.
- Add support for custom date fields.
- Send notifications to users mentioned in inline comments.
- Add e2e test data for editor3.

## [1.10] 2018-01-05

### Fixed

- Fix NITF Formatter - remove `<styule>` element.
- Fix RSS ingest for feeds with missing guid field.

### Added

- Add feedback url to client config.

## [1.9] 2017-12-14

### Fixed

- Reset description when abstract is empty in NINJS format.
- Fix update of editor state, extra fields and associations on rewrite.
- Avoid overwriting assocations data if there was no update on the associated item.
- Fix the update of image metadata on correction.
- Set Flask version to match Eve.
- Fix `MEDIA_PREFIX` setting for Content API.
- Fix Superdesk NINJS Schema.
- Refactor purging of audit collection.
- Reorder fields on default content profile.
- Fix parsers for AP and DPA.
- Validate SMS message when SMS is enabled.
- Fix image upload for images requiring a rotation.
- Abort sending items to readonly stage.

### Added

- Add annotations field to item schema.
- Add support for vocabulary items translations.
- Add `firstpublished` field to NINJS format.
- Add Slack channel name to desks and Slack user name to users.
- Add setting for basic content type schema and editor.
- Add annotations types vocabulary.
- Add custom embed field support.
- Add custom media field support.
- Add mongo index to `archive_history` and `legal_archive_history`.
- Add support for extra fields in filter conditions.
- Add support for extra fields in content profile.
- Add support for signatures to HTTP Push output.
- Add Authors to NINJS format.
- Add Job title vocabulary.
- Add time to read into NINJS.
- Add Contacts resource.
- Add Author roles vocabulary.
- Add setting for Publish Queue expiry.
- Add NINJS parser for ingesting of text with featuremedia.
- Add helper text for custom fields.
- Add author flag to users.
- Add attachments resource with NINJS output support.
- Allow extra fields in item schema.
- Add desktop notifications to user preferences.
- Add publisher Livesite Editor privilege.
- Enable events publishing.
- Add support for language in content profile.
- Add SAML Auth method.
- Allow creation of new Vocabularies.
- Added reading time to ninjs output (`readtime` property)
- Added authors to ninjs output (`authors` property)

### Changed

- Make websocket exchange name configurable.
- Simplify email validation.
- Make user sign-off field nullable.
- Remove `SERVER_NAME` and `URL_PROTOCOL` settings.
- Upgrade LDAP package.
- Add file extension to urls for local media storage.
- Enable DELETE for vocabularies.
- Moved non etree releated methods from `etree` module to the new `text_utils` one
- Improved error handling in FTP ingest.
- Takes are removed from core.

## [1.8.6] 2017-10-11

### Fixed

- Fix parsing of ANSA NewsmlG2 feed.
- Add nijs parser to ingest both text and feature media.
- Fix issue where user cannot publish after removing feature media.

## [1.6.3] 2017-09-25

### Fixed

- Fix user email validation to allow subdomains.

## [1.8.5] 2017-08-02

### Fixed

- Fix unique validator when search backend is configured.
- Fix AP and DPA parsers.
- Validate the SMS message when SMS is enabled.
- Source is preserved when the story is rewritten

### Changed

- Make displaying crops for featured media config option.

## [1.8.4] 2017-06-30

### Fixed

- Fix bad field type in Wordpress import.
- Fix fetching media from relative URLs.
- Remove SMS flag on duplication.
- Fix item history for scheduled items.
- Ingested content should preserve its source on duplication/rewrite.

## [1.8.3] 2017-06-19

### Fixed

- Fix wordpress parser image embeds.

## [1.8.2] 2017-06-16

### Fixed

- Fix wordpress parser image handling.

## [1.8.1] 2017-06-16

### Fixed

- Fix wordpress import - upload image to archive and generate renditions.
- Fix publish when feature media or media description is required

## [1.8] 2017-06-09

### Fixed

- Remove `pf:` from content filter messages.
- Handle deleted/disabled content profiles.
- Fix clean images command not working with 1000+ images on S3.
- Fix mapping for content api items to match superdesk resources.
- Fix `iunieuq` filter when `search_backend` is configured on resource.
- Make legal archive optional.
- Set celery timezone to UTC.
- Change default settings to not contain AAP info.

### Added

- Expose expiry settings via Superdesk API.
- Add `CELERY_WORKER_CONCURRENCY` setting.
- Add `client_config` resource for exposing some config to client.
- Add option to move ingested files via FTP to another path.
- Support `keywords` field in content profile editor.
- Let vocabularies specify schema.
- Implement google oauth2 authentication.
- Internal resource for content api items.
- Add full elastic reindex from mongodb.
- Test ingest config when creating/updating provider.
- Add option for relative media urls.
- Add Wordpress WXR parser.
- Allow filtering of associated items by products.
- Add `source` field to NINJS output.
- Add extract html macro from NTB.
- Create new template when new content profile is created.

### Changed

- Remove mark desk flag when item is duplicated.
- Prevent changes to items on readonly stage.
- Create mongo indexes and elastic mapping only during `app:initialize_data` action.

## [1.7.1] 2017-06-05

### Fixed

- Add `_etag` to `item:lock` and `item:unlock` notifications.
- Fix NITF formatter inserting too many line breaks.

## [1.7] 2017-05-23

### Fixed

- Keep item schedule when using internal destinations.
- Set pending state on items when there is an error during enqueue in order to try again next time.
- Fix unlock requiring privileges to modify unique name.
- Update mapping for associations to enable searching for featuremedia.
- Fix ap anpa parser throwing exception in dateline parsing.
- Update embedded image caption using associations metadata.
- Fix pydocstyle version.
- Fix renditions generator when crop is missing.
- Fix rewrites missing `_current_version` field.
- Fix `first_paragraph` template filter.
- Avoid dynamic elastic mapping.
- Fix image renditions being few pixels shorter than specified width.
- Add mongo index on `guid` for `archive_versions` resource.
- Remove highlights info and marked for desk status from archived items.
- Optimize content filtering for global block filters.
- Content filter referenced by api product sould not be deletable.
- Non required fields in content profile should have minlenght set to `0`.
- Fix update ingest when scheme is missing.
- Fix Correct and Kill buttons missing when workqueue item is opened.
- Handle newlines in kill template body.
- Fix resending of published item to digital subscribers.
- Update session `_updated` time on autosave.
- Use item `_id` when adding to highlights instead of `guid`.
- Fix history for highlights.
- Validate updated content when checking marked not for publication.
- Fix search results highlighting with elastic 2.x.
- Previous versions of killed item should not be visible in Content API.
- Use self-closed html elements for empty fields in NewsMLG2 formatter.
- Fix handling of existing digital package if takes are disabled.
- Apply specified stage when getting items from external source.
- Remove obsolete Public API auth module.
- Avoid elastic index initialization in rest/work processes.
- Handle `<br />` in NITF formatter.
- Remove fields excluded from profile in output.
- Fix missing html part in email output when dateline was missing.
- Preserve `\r` char when parsing content.
- Fix validate exception catching in validate service.
- Use `superdesk.macros` as a default value for `MACROS_MODULE` config.
- Ingest supports items with predefined ids.

### Added

- Push notification when subscriber is added/updated.
- Push notification when scheduled item gets published.
- Purge content from Content API when expired.
- Purge exported files from storage.
- Add filter condition for *embargo* field.
- Allow search provider to specify label.
- Add `fix_html_void_elements` to `superdesk.etree` and use it in NewsMLG2 formatter.
- Provide distinct caption and description for images.
- Allow duplication to different desk/stage.
- Add product types to products.
- Add internal destinations feature.
- Allow ingest triggering via webhook.
- Add item versioning to Content API.
- Add Wufoo service provider and parser.
- Keep audit of items/assets retrieved from Content API.
- Add export feature for items.
- Add support for elastic 2.x.
- Display instance registration form on first login.

### Changed

- Start using signature version 4 on S3.
- When unlocking an item save existing autosave as a new item version.
- Remove groups.
- Don't put default ednote for embargoed stories.
- Stop generating custom crops on upload, only create system renditions.
- Use headline for kill email subject.
- Remove Reuters provider from init data.
- Update NINJS superdesk output.
- Update dependencies (eve, hachoir3, pillow, arrow).
- Change `search_providers_proxy` privilege to `archive`.
- Separate history from item versions.
- Move analytics into its own repository.
- Switch from `ElementTree` and `BeautifulSoup` to `lxml` library.

## [1.6.2] 2017-03-01

### Fixed

- Fix city names in locators vocabulary.
- Fix again *Fix email formatter to preserve line breaks in text version.*.

## [1.6.1] 2017-02-28

### Fixed

- Fix email formatter to preserve line breaks in text version.
- Make archived items published from invisible stages visible.

## [1.6.0] 2017-02-16

### Fixed

- Report original exception details to sentry.
- Ensure username is unique.
- Remove the link to other stories.
- Keep renditions until item expiry.
- Fix renditions if published it can't be removed.
- Activate token should be active for 7 days.
- Fix bad argument handling in data upgrades.
- Fix image cropping if mimetype is missing for some rendition.
- Fix `place` filter condition.
- Reset `event_id` for unlinked stories.
- Fix resending of stories when `NO_TAKES` is on.
- Fix image cropping for renditions defined via vocabulary.
- Fix dateline is required for picture item kill.
- Fix push to send all renditions of package items and embedded items.
- Fix reuters content formatting.
- Fix `item:expired` notification to send item id.
- Fix rss guid handling when it's not permalink.
- Fix email subject with utf8.
- Stop retrying enqueue on error.
- Make word counts consistent with UI.

### Added

- Add mark stories for desks.
- Add endpoint to generate content api tokens for subscribers.
- Activity reports generating and management.
- Add audit collection gc.
- Add EFE specific parser.
- Password-less authentication via xmpp.
- Document authentication.
- New operators for filter conditions.
- Store ingested data that could not be parsed.
- Add `CELERY_PREFIX` config option.
- Add `evolvedfrom` to ninjs output.
- Copy metadata field from parent to associated items.
- Add archived collection curation functions.
- Add group label to macros.
- Add filter to block api content.

### Changed

- Refactor ingest providers registry.
- Refactor search providers registry.
- Add associations to rewrites and takes.
- Update celery to 4.0.
- Make single-line view a user preference.

## [1.5.2] 2017-01-18

### Fixed

- Update sign off if mapped field is updated on user.
- Fix editing content profiles with custom fields.
- Fix publishing with content profiles.

### Added

- Implement email publishing to multiple users via bcc.

## [1.5.1] 2017-01-03

### Changed

- Bypass content validation using profile for auto published content.

### Fixed

- Clean up old item locks.
- Mark search provider as used when an item is fetched.
- Fix issues with dateline validation for content profile.

## [1.5] 2016-12-21

### Fixed

- Push notification when dictionary is created/updated.
- Fix `backend_meta` service on python3.4.
- Parse byline from rss.
- Fix slow query in duplicate item.
- In app factory load `CORE_APPS` before `INSTALLED_APPS`.
- Clear SMS flag for new takes and updates.
- Load init files from core if missing in data folder.
- Fix xml file ingest with BOM or non-unicode encoding.

### Changed

- Set default content expiry to `0`.
- Use `CONTENTAPI_URL` setting for content API.
- Use projections in search results.
- App init command won't override modified data. Use `-f` to keep old behaviour.
- Make `byline` empty on kill.
- Remove `By` prefix from `byline` in nitf output.
- Initial [Content API Refactoring](http://superdesk.readthedocs.io/en/latest/contentapi.html).

### Added

- Allow duplication of items in text archive.
- Add `Place` to criteria fields for content filters.
- Add `PUBLISHED_CONTENT_EXPIRY_MINUTES` for published items.
- Add `firtscreated` field to superdesk ninjs output.
- Add `desk:preferred` user preference.
- Add `suggestions` resource for related items suggestion.

## [1.4.7] 2016-12-20

### Fixed

- Fix comments notifications for users with `.` in username.

## [1.4.6] 2016-12-14

### Fixed

- Fix parsing of non-unicode nitf.
- Fix ingestion with refresh rate < 1m.

## [1.4.5] 2016-12-07

### Added

- Add option to skip iptc codes processing on ingest.

## [1.4.4] 2016-12-05

### Fixed

- Use default language if no language is set on desk.

## [1.4.3] 2016-11-30

### Fixed

- Allow tables in NITF output.

## [1.4.2] 2016-11-29

### Added

- Add support for desk language

### Fixed

- Fix validation in case of error in list field

## [1.4.1] 2016-11-22

### Fixed

- Fix missing validation error for embedded items.

## [1.4] 2016-11-15

### Added

- Add option to generate short item ids.
- Add support for translate item action.

### Fixed

- Set celery version <4.
- Allow email formatter for publishing.
- Improve word counting.
- Ignore dateline when validating correction.
- Fix online users info when doing sessions gc.
- Fix rss ingest when missing last updated date.
- Prevent rss ingested items to have timestamps in future.

## [1.3] 2016-10-14

### Added

- Add `superdesk.cache` module.
- Add htm2nitf method to NITF formatter
- Add basic curation function for text archive
- Add embargo privilege

### Fixed

- PA NITF ingest fixes
- Set ingest default values only of not set via profile
- Fix image cropping after updating image crop size vocabulary
- Preserve language on update/rewrite actions
- Update word count on save and publish action
- Allow duplicating items to different desks
- Update `versioncreated` of duplicated item

## [1.2] 2016-10-04

### Added

- Add spike expiry config setting
- Implement removing of content profiles
- Add `NO_TAKES` (default: `False`) config to be able to turn off takes packages.

### Fixed

- Fix scheduled items should not block publishing of normal items.
- Fix the query for genre in content filters
- Fix upload after changes to crop sizes vocabulary
- Fix saved search endpoint to return proper hateoas links
- Fix deleting of routed ingest items
- Use timezone for highlights queries
- Fix publishing of package items when those should be just included
- Fix only showing 25 desks
- Fixes for NITF formatter
- Fix fetching of media items - should not use content profiles
- Fix associated items validation - refresh before validation
- Fix query to return items for generating highlights

## [1.1] 2016-08-29

### Added

- Add destination picker for unspike action.
- Highlight matching terms in search results.

### Fixed

- Add missing associations data to HTTP PUSH publishing.
- Fix select area of interest func for embedded pictures.
- Fix uploading/editing of dictionaries.
- Filter out inactive search providers.
- Fix error when setting default value for cv field.
- Fix publishing of stories with feature image.
- Fix `LDAP_SERVER_PORT` setting not being integer.
- Fix duplicate subject codes parsing for nitf.
- Strip markup while matching content filters
- Make newly created items invisible, show it only after saving.


## [1.0] 2016-08-17

### Fixed

- Fix the handling of `anpa_take_key` for null values.

## [1.0-beta1] 2016-04-25

- initial release<|MERGE_RESOLUTION|>--- conflicted
+++ resolved
@@ -1,19 +1,17 @@
 # Superdesk Server Changelog
 
-<<<<<<< HEAD
 ## [1.30] NOT RELEASED YET
 
 ### Fixed
 
 - Fix subject required validation failing in some cases
-=======
+
 ## [1.29.2] 2019-06-07
 
 ### Fixed
 
 - Fix AP ingest.
 - Fix wufoo ingest.
->>>>>>> d602473e
 
 ## [1.29.1] 2019-05-28
 
