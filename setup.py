--- conflicted
+++ resolved
@@ -52,13 +52,9 @@
     'unidecode==0.04.21',
     'authlib>0.12,<0.13',
     'draftjs-exporter[lxml]<2.2',
-<<<<<<< HEAD
-    'werkzeug<1.0',
-    'flask-oidc-ex==0.5.5',
-=======
     'werkzeug>=1.0,<1.1',
     'regex==2020.7.14',
->>>>>>> edeb0cb3
+    'flask-oidc-ex==0.5.5',
 ]
 
 package_data = {
