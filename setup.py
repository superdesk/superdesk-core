--- conflicted
+++ resolved
@@ -14,14 +14,7 @@
 
 install_requires = [
     "urllib3>=1.26,<3",
-<<<<<<< HEAD
     "elasticsearch[async]<7.18",  # we are using oss version on test server
-=======
-    "eve>=1.1.2,<=2.2.0",
-    "eve-elastic>=7.4.0,<7.5.0",
-    "elasticsearch<7.18",  # we are using oss version on test server
-    "flask>=1.1,<1.2",
->>>>>>> d8815260
     "flask-mail>=0.9,<0.11",
     "arrow>=0.4,<=1.3.0",
     "pillow>=9.2,<11.2",
@@ -47,37 +40,19 @@
     "lxml_html_clean>=0.1.1,<0.5",
     "python-twitter>=3.5,<3.6",
     "chardet<6.0",
-<<<<<<< HEAD
     "pymongo>=4.9.1,<4.10",
-    "croniter<3.1",
-    "python-dateutil<2.10",
-    "unidecode>=0.04.21,<=1.3.8",
-    "authlib>=1.3.1",
-=======
-    "pymongo>=3.8,<3.12",
     "croniter<6.1",
     "python-dateutil<2.10",
     "unidecode>=0.04.21,<=1.3.8",
     "authlib>0.14,<1.5",
->>>>>>> d8815260
     "draftjs-exporter[lxml]<5.1",
     "regex>=2020.7.14,<=2024.11.6",
     "flask-oidc-ex>=0.5.5,<0.7",
     "elastic-apm[flask]>=6.15.1,<7.0",
     # Fix an issue with MarkupSafe 2.1.0 not exporting `soft_unicode`
-<<<<<<< HEAD
     "MarkupSafe>2.1",
     "reportlab<5,>=4.0.4",
-    "pyjwt>=2.4.0,<2.9",
-=======
-    "MarkupSafe<2.1",
-    "reportlab>=3.6.11,<4.3",
     "pyjwt>=2.4.0,<2.11",
-    "Werkzeug>=1.0,<1.1",
-    "Jinja2>=2.11,<3.0",
-    "Click>=8.0.3,<9.0",
-    "itsdangerous>=1.1,<2.0",
->>>>>>> d8815260
     "pymemcache>=4.0,<4.1",
     "xmlsec>=1.3.13,<1.3.15",
     # Async libraries
@@ -130,11 +105,7 @@
     extras_require={
         "exiv2": ["pyexiv2>=2.12.0,<2.16"],
     },
-<<<<<<< HEAD
     python_requires=">=3.10",
-=======
-    python_requires=">=3.9",
->>>>>>> d8815260
     classifiers=[
         "Development Status :: 4 - Beta",
         "Environment :: Web Environment",
