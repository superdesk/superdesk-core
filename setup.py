#!/usr/bin/env python3
#
# This file is part of Superdesk.
#
# Copyright 2013-2020 Sourcefabric z.u. and contributors.
#
# For the full copyright and license information, please see the
# AUTHORS and LICENSE files distributed with this source code, or
# at https://www.sourcefabric.org/superdesk/license

from setuptools import setup, find_packages

LONG_DESCRIPTION = "Superdesk Server Core"

install_requires = [
    # temporary requirement to get urllib in a version compatible with requests
    # to be kept until requests update its requirements
    # (cf. https://github.com/psf/requests/issues/5654
    # and https://github.com/psf/requests/pull/5651)
    "urllib3<1.26",
    "eve==1.1.2",
    "eve-elastic>=7.1.3,<7.4",
    "flask>=1.1,<1.2",
    "flask-mail>=0.9,<0.10",
    "flask-script>=2.0.5,<3.0",
    "flask-babel>=1.0,<1.1",
    "pillow>=8.1,<8.2",
    "arrow>=0.4,<=0.13",
    "bcrypt>=3.1.1,<3.2",
    "blinker>=1.3,<1.5",
<<<<<<< HEAD
    "celery[redis]>=5.0.5,<5.1",
    "cerberus>=1.3.2,<1.4",
    "redis>=3.2.0,<3.3",
    "kombu>=5.0.2,<5.1",
=======
    "celery[redis]>=4.4.0,<4.5",
    "cerberus>=1.3.2,<1.4",
    "redis>=3.2.0,<3.3",
    "kombu>=4.6,<4.7",
>>>>>>> 00fd60e3
    "feedparser>=5.2,<5.3",
    "hachoir<=3.0a3",
    "HermesCache>=0.6.0,<0.8.0",
    "python-magic>=0.4,<0.5",
    "ldap3>=2.2.4,<2.6",
    "pytz>=2015.4",
    "tzlocal>=1.2.2,<2.0",
    "raven[flask]>=5.10,<7.0",
    "requests>=2.7.0,<3.0",
    "boto3>=1.1.4,<1.6",
    "websockets>=3.0,<7.0",
    "mongolock>=1.3.4,<1.4",
    "PyYAML>=4.2b1,<5.0",
    "lxml>=4,<4.7",
    "python-twitter==3.5",
    "chardet<4.0",
    "pymongo>=3.8,<3.12",
    "croniter<0.4",
    "python-dateutil<2.8",
    "unidecode==0.04.21",
    "authlib>0.14,<0.15",
    "draftjs-exporter[lxml]<2.2",
    "werkzeug>=1.0,<1.1",
    "regex==2020.7.14",
    "flask-oidc-ex==0.5.5",
<<<<<<< HEAD
    "vine==5.0.0",
=======
>>>>>>> 00fd60e3
    # to be replaced by stdlib version when we use Python 3.8+
    "importlib_metadata<3.2",
    "typing_extensions>=3.7.4",
]

package_data = {
    "superdesk": [
        "templates/*.txt",
        "templates/*.html",
        "locators/data/*.json",
        "io/data/*.json",
        "data_updates/*.py",
        "data_updates/*.js",
        "translations/*.po",
        "translations/*.mo",
    ],
    "apps": [
        "prepopulate/*.json",
        "prepopulate/data_init/*.json",
        "io/data/*.json",
    ],
}

setup(
    name="Superdesk-Core",
    version="2.1.0",
    description="Superdesk Core library",
    long_description=LONG_DESCRIPTION,
    author="petr jasek",
    author_email="petr.jasek@sourcefabric.org",
    url="https://github.com/superdesk/superdesk-core",
    license="GPLv3",
    platforms=["any"],
    packages=find_packages(exclude=["tests", "features"]),
    package_data=package_data,
    include_package_data=True,
    use_scm_version=True,
    setup_requires=["setuptools_scm"],
    install_requires=install_requires,
    classifiers=[
        "Development Status :: 4 - Beta",
        "Environment :: Web Environment",
        "Intended Audience :: Developers",
        "License :: OSI Approved :: GNU General Public License v3 (GPLv3)",
        "Operating System :: OS Independent",
        "Programming Language :: Python",
        "Programming Language :: Python :: 3",
        "Topic :: Internet :: WWW/HTTP :: Dynamic Content",
    ],
)<|MERGE_RESOLUTION|>--- conflicted
+++ resolved
@@ -28,17 +28,14 @@
     "arrow>=0.4,<=0.13",
     "bcrypt>=3.1.1,<3.2",
     "blinker>=1.3,<1.5",
-<<<<<<< HEAD
     "celery[redis]>=5.0.5,<5.1",
     "cerberus>=1.3.2,<1.4",
     "redis>=3.2.0,<3.3",
     "kombu>=5.0.2,<5.1",
-=======
     "celery[redis]>=4.4.0,<4.5",
     "cerberus>=1.3.2,<1.4",
     "redis>=3.2.0,<3.3",
     "kombu>=4.6,<4.7",
->>>>>>> 00fd60e3
     "feedparser>=5.2,<5.3",
     "hachoir<=3.0a3",
     "HermesCache>=0.6.0,<0.8.0",
@@ -64,10 +61,6 @@
     "werkzeug>=1.0,<1.1",
     "regex==2020.7.14",
     "flask-oidc-ex==0.5.5",
-<<<<<<< HEAD
-    "vine==5.0.0",
-=======
->>>>>>> 00fd60e3
     # to be replaced by stdlib version when we use Python 3.8+
     "importlib_metadata<3.2",
     "typing_extensions>=3.7.4",
