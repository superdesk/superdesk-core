#!/usr/bin/env python
# -*- coding: utf-8; -*-
#
# This file is part of Superdesk.
#
# Copyright 2013, 2014, 2015 Sourcefabric z.u. and contributors.
#
# For the full copyright and license information, please see the
# AUTHORS and LICENSE files distributed with this source code, or
# at https://www.sourcefabric.org/superdesk/license

from setuptools import setup, find_packages

LONG_DESCRIPTION = "Superdesk Server Core"

install_requires = [
    'eve>=0.6,<=0.7.8',
    'eve-elastic==2.5.0',
    'flask>=0.10.1,<=0.12',
    'flask-oauthlib>=0.9.3,<0.10',
    'flask-mail>=0.9,<0.10',
    'flask-script>=2.0.5,<3.0',
    'flask_pymongo>=0.5.2,<1.0',
    'flask-babel==0.12.2',
    'pillow>=3.0,<=5.0',
    'arrow>=0.4,<=0.13',
    'asyncio>=3.4,<3.5',
    'bcrypt>=3.1.1,<3.2',
    'blinker>=1.3,<1.5',
    'celery[redis]>=4.3.0,<4.4',
    'redis>=3.2.0,<3.3',
    'kombu>=4.5,<4.6',
    'feedparser>=5.2,<5.3',
    'hachoir<=3.0a3',
    'HermesCache>=0.6.0,<0.8.0',
    'python-magic>=0.4,<0.5',
    'ldap3>=2.2.4,<2.6',
    'pytz>=2015.4',
    'tzlocal>=1.2.2,<2.0',
    'raven[flask]>=5.10,<7.0',
    'requests>=2.7.0,<3.0',
    'boto3>=1.1.4,<1.6',
    'websockets>=3.0,<7.0',
    'mongolock>=1.3.4,<1.4',
    'PyYAML>=4.2b1,<5.0',
    'lxml>=3.8,<4.2',
    'python-twitter==3.3',
    'chardet<4.0',
    'pymongo>=3.8,<3.9',
    'croniter<0.4',
    'python-dateutil<2.8',
    'unidecode==0.04.21',
<<<<<<< HEAD
=======
    'authlib>0.12,<0.13',
    'draftjs-exporter[lxml]<2.2',
>>>>>>> af6ce3d1
    'werkzeug<1.0',
]

package_data = {
    'superdesk': [
        'templates/*.txt',
        'templates/*.html',
        'locators/data/*.json',
        'io/data/*.json',
        'data_updates/*.py',
        'data_updates/*.js',
        'translations/*.po',
        'translations/*.mo',
    ],
    'apps': [
        'prepopulate/*.json',
        'prepopulate/data_init/*.json',
        'io/data/*.json',
    ],
}

setup(
    name='Superdesk-Core',
<<<<<<< HEAD
    version='1.32.5',
=======
    version='1.33',
>>>>>>> af6ce3d1
    description='Superdesk Core library',
    long_description=LONG_DESCRIPTION,
    author='petr jasek',
    author_email='petr.jasek@sourcefabric.org',
    url='https://github.com/superdesk/superdesk-core',
    license='GPLv3',
    platforms=['any'],
    packages=find_packages(exclude=['tests', 'features']),
    package_data=package_data,
    include_package_data=True,
    install_requires=install_requires,
    classifiers=[
        'Development Status :: 4 - Beta',
        'Environment :: Web Environment',
        'Intended Audience :: Developers',
        'License :: OSI Approved :: GNU General Public License v3 (GPLv3)',
        'Operating System :: OS Independent',
        'Programming Language :: Python',
        'Programming Language :: Python :: 3',
        'Topic :: Internet :: WWW/HTTP :: Dynamic Content',
    ]
)<|MERGE_RESOLUTION|>--- conflicted
+++ resolved
@@ -50,11 +50,8 @@
     'croniter<0.4',
     'python-dateutil<2.8',
     'unidecode==0.04.21',
-<<<<<<< HEAD
-=======
     'authlib>0.12,<0.13',
     'draftjs-exporter[lxml]<2.2',
->>>>>>> af6ce3d1
     'werkzeug<1.0',
 ]
 
@@ -78,11 +75,7 @@
 
 setup(
     name='Superdesk-Core',
-<<<<<<< HEAD
-    version='1.32.5',
-=======
     version='1.33',
->>>>>>> af6ce3d1
     description='Superdesk Core library',
     long_description=LONG_DESCRIPTION,
     author='petr jasek',
