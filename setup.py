--- conflicted
+++ resolved
@@ -58,19 +58,12 @@
     "flask-oidc-ex==0.5.5",
     # to be replaced by stdlib version when we use Python 3.8+
     "typing_extensions>=3.7.4",
-<<<<<<< HEAD
-    "elastic-apm[flask]>=6.15.1,<7.0.0",
-=======
     "elastic-apm[flask]>=6.15.1,<7.0",
->>>>>>> 82a59ea1
     # Fix an issue with MarkupSafe 2.1.0 not exporting `soft_unicode`
     "MarkupSafe<2.1",
     "Werkzeug>=1.0,<1.1",
     "Jinja2>=2.11,<3.0",
-<<<<<<< HEAD
     "Click>=8.0.3,<9.0",
-=======
->>>>>>> 82a59ea1
     "itsdangerous>=1.1,<2.0",
 ]
 
