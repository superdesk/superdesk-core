--- conflicted
+++ resolved
@@ -61,15 +61,12 @@
     "elastic-apm[flask]>=6.15.1,<7.0.0",
     # Fix an issue with MarkupSafe 2.1.0 not exporting `soft_unicode`
     "MarkupSafe<2.1",
-<<<<<<< HEAD
     "reportlab>=3.6.11,<3.7",
     "pyjwt>=2.4.0,<2.5",
-=======
     "Werkzeug>=1.0,<1.1",
     "Jinja2>=2.11,<3.0",
     "Click>=8.0.3,<9.0",
     "itsdangerous>=1.1,<2.0",
->>>>>>> 4d8d18f0
 ]
 
 package_data = {
