#!/usr/bin/env python3
#
# This file is part of Superdesk.
#
# Copyright 2013-2020 Sourcefabric z.u. and contributors.
#
# For the full copyright and license information, please see the
# AUTHORS and LICENSE files distributed with this source code, or
# at https://www.sourcefabric.org/superdesk/license

from setuptools import setup, find_packages

LONG_DESCRIPTION = "Superdesk Server Core"

install_requires = [
    # temporary requirement to get urllib in a version compatible with requests
    # to be kept until requests update its requirements
    # (cf. https://github.com/psf/requests/issues/5654
    # and https://github.com/psf/requests/pull/5651)
    "urllib3<1.26",
    "eve==1.1.2",
    "eve-elastic>=7.1.3,<7.4",
    "flask>=1.1,<1.2",
    "flask-mail>=0.9,<0.10",
    "flask-script>=2.0.5,<3.0",
    "flask-babel>=1.0,<1.1",
    "pillow>=8.1,<8.2",
    "arrow>=0.4,<=0.13",
    "bcrypt>=3.1.1,<3.2",
    "blinker>=1.3,<1.5",
    "celery[redis]>=4.4.0,<4.5",
    "cerberus>=1.3.2,<1.4",
    "redis>=3.2.0,<3.3",
    "kombu>=4.6,<4.7",
    "feedparser>=6.0.8,<6.1",
    "hachoir<=3.0a3",
    "HermesCache>=0.6.0,<0.8.0",
    "python-magic>=0.4,<0.5",
    "ldap3>=2.2.4,<2.6",
    "pytz>=2015.4",
    "tzlocal>=1.2.2,<2.0",
    "raven[flask]>=5.10,<7.0",
    "requests>=2.7.0,<3.0",
    "boto3>=1.18.42,<2",
    "websockets>=3.0,<7.0",
    "mongolock>=1.3.4,<1.4",
    "PyYAML>=4.2b1,<5.0",
    "lxml>=4,<4.7",
    "python-twitter==3.5",
    "chardet<4.0",
    "pymongo>=3.8,<3.12",
    "croniter<0.4",
    "python-dateutil<2.8",
    "unidecode==0.04.21",
    "authlib>0.14,<0.15",
    "draftjs-exporter[lxml]<2.2",
    "werkzeug>=1.0,<1.1",
    "regex==2020.7.14",
    "flask-oidc-ex==0.5.5",
    # to be replaced by stdlib version when we use Python 3.8+
    "importlib_metadata<3.2",
    "typing_extensions>=3.7.4",
    "elastic-apm[flask]>=6.7,<6.8",
    # Fix an issue with MarkupSafe 2.1.0 not exporting `soft_unicode`
    "MarkupSafe<2.1",
]

package_data = {
    "superdesk": [
        "templates/*.txt",
        "templates/*.html",
        "locators/data/*.json",
        "io/data/*.json",
        "data_updates/*.py",
        "data_updates/*.js",
        "translations/*.po",
        "translations/*.mo",
    ],
    "apps": [
        "prepopulate/*.json",
        "prepopulate/data_init/*.json",
        "io/data/*.json",
    ],
}

setup(
    name="Superdesk-Core",
<<<<<<< HEAD
    version="2.4.0.dev0",
=======
    version="2.4.0",
>>>>>>> 167bcc85
    description="Superdesk Core library",
    long_description=LONG_DESCRIPTION,
    author="petr jasek",
    author_email="petr.jasek@sourcefabric.org",
    url="https://github.com/superdesk/superdesk-core",
    license="GPLv3",
    platforms=["any"],
    packages=find_packages(exclude=["tests*", "features*"]),
    package_data=package_data,
    include_package_data=True,
    # setup_requires=["setuptools_scm"],
    install_requires=install_requires,
    classifiers=[
        "Development Status :: 4 - Beta",
        "Environment :: Web Environment",
        "Intended Audience :: Developers",
        "License :: OSI Approved :: GNU General Public License v3 (GPLv3)",
        "Operating System :: OS Independent",
        "Programming Language :: Python",
        "Programming Language :: Python :: 3",
        "Topic :: Internet :: WWW/HTTP :: Dynamic Content",
    ],
)<|MERGE_RESOLUTION|>--- conflicted
+++ resolved
@@ -85,11 +85,7 @@
 
 setup(
     name="Superdesk-Core",
-<<<<<<< HEAD
-    version="2.4.0.dev0",
-=======
-    version="2.4.0",
->>>>>>> 167bcc85
+    version="2.5.0.dev0",
     description="Superdesk Core library",
     long_description=LONG_DESCRIPTION,
     author="petr jasek",
