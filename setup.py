#!/usr/bin/env python3
#
# This file is part of Superdesk.
#
# Copyright 2013-2020 Sourcefabric z.u. and contributors.
#
# For the full copyright and license information, please see the
# AUTHORS and LICENSE files distributed with this source code, or
# at https://www.sourcefabric.org/superdesk/license

from setuptools import setup, find_packages

LONG_DESCRIPTION = "Superdesk Server Core"

install_requires = [
    # temporary requirement to get urllib in a version compatible with requests
    # to be kept until requests update its requirements
    # (cf. https://github.com/psf/requests/issues/5654
    # and https://github.com/psf/requests/pull/5651)
    "urllib3<1.26",
    "eve==1.1.2",
    "eve-elastic>=7.0.0,<8.0.0",
    "flask>=1.1,<1.2",
    "flask-mail>=0.9,<0.10",
    "flask-script>=2.0.5,<3.0",
    "flask-babel>=1.0,<1.1",
    "pillow>=8.1,<8.2",
    "arrow>=0.4,<=0.13",
    "bcrypt>=3.1.1,<3.2",
    "blinker>=1.3,<1.5",
    "celery[redis]>=4.4.0,<4.5",
    "cerberus>=1.3.2,<1.4",
    "redis>=3.2.0,<3.3",
    "kombu>=4.6,<4.7",
    "feedparser>=5.2,<5.3",
    "hachoir<=3.0a3",
    "HermesCache>=0.6.0,<0.8.0",
    "python-magic>=0.4,<0.5",
    "ldap3>=2.2.4,<2.6",
    "pytz>=2015.4",
    "tzlocal>=1.2.2,<2.0",
    "raven[flask]>=5.10,<7.0",
    "requests>=2.7.0,<3.0",
    "boto3>=1.1.4,<1.6",
    "websockets>=3.0,<7.0",
    "mongolock>=1.3.4,<1.4",
    "PyYAML>=4.2b1,<5.0",
    "lxml>=4,<4.7",
    "python-twitter==3.5",
    "chardet<4.0",
    "pymongo>=3.8,<3.12",
    "croniter<0.4",
    "python-dateutil<2.8",
    "unidecode==0.04.21",
    "authlib>0.14,<0.15",
    "draftjs-exporter[lxml]<2.2",
    "werkzeug>=1.0,<1.1",
    "regex==2020.7.14",
    "flask-oidc-ex==0.5.5",
    # to be replaced by stdlib version when we use Python 3.8+
    "importlib_metadata<3.2",
    "typing_extensions>=3.7.4",
]

package_data = {
    "superdesk": [
        "templates/*.txt",
        "templates/*.html",
        "locators/data/*.json",
        "io/data/*.json",
        "data_updates/*.py",
        "data_updates/*.js",
        "translations/*.po",
        "translations/*.mo",
    ],
    "apps": [
        "prepopulate/*.json",
        "prepopulate/data_init/*.json",
        "io/data/*.json",
    ],
}

setup(
    name="Superdesk-Core",
<<<<<<< HEAD
    version="2.2.0b1",
=======
    version="2.1.2",
>>>>>>> bf4b4a8c
    description="Superdesk Core library",
    long_description=LONG_DESCRIPTION,
    author="petr jasek",
    author_email="petr.jasek@sourcefabric.org",
    url="https://github.com/superdesk/superdesk-core",
    license="GPLv3",
    platforms=["any"],
    packages=find_packages(exclude=["tests", "features"]),
    package_data=package_data,
    include_package_data=True,
    setup_requires=["setuptools_scm"],
    install_requires=install_requires,
    classifiers=[
        "Development Status :: 4 - Beta",
        "Environment :: Web Environment",
        "Intended Audience :: Developers",
        "License :: OSI Approved :: GNU General Public License v3 (GPLv3)",
        "Operating System :: OS Independent",
        "Programming Language :: Python",
        "Programming Language :: Python :: 3",
        "Topic :: Internet :: WWW/HTTP :: Dynamic Content",
    ],
)<|MERGE_RESOLUTION|>--- conflicted
+++ resolved
@@ -82,11 +82,7 @@
 
 setup(
     name="Superdesk-Core",
-<<<<<<< HEAD
     version="2.2.0b1",
-=======
-    version="2.1.2",
->>>>>>> bf4b4a8c
     description="Superdesk Core library",
     long_description=LONG_DESCRIPTION,
     author="petr jasek",
