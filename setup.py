#!/usr/bin/env python3
#
# This file is part of Superdesk.
#
# Copyright 2013-2020 Sourcefabric z.u. and contributors.
#
# For the full copyright and license information, please see the
# AUTHORS and LICENSE files distributed with this source code, or
# at https://www.sourcefabric.org/superdesk/license

from setuptools import setup, find_packages

LONG_DESCRIPTION = "Superdesk Server Core"

install_requires = [
    # temporary requirement to get urllib in a version compatible with requests
    # to be kept until requests update its requirements
    # (cf. https://github.com/psf/requests/issues/5654
    # and https://github.com/psf/requests/pull/5651)
    "urllib3<1.26",
<<<<<<< HEAD
    "eve>=1.1.2,<=2.1.0",
    "eve-elastic>=7.3.2,<7.4.0",
=======
    "eve==1.1.2",
    "eve-elastic>=7.4.0,<7.5.0",
    "elasticsearch<7.14",  # we are using oss version on test server
>>>>>>> bdaad195
    "flask>=1.1,<1.2",
    "flask-mail>=0.9,<0.10",
    "flask-script>=2.0.5,<3.0",
    "flask-babel>=1.0,<4.1",
    "pillow>=9.2,<9.3",
    "arrow>=0.4,<=0.13",
    "bcrypt>=3.1.1,<3.2",
    "blinker>=1.3,<1.8",
    "celery[redis]>=5.2.7,<5.3",
    "cerberus>=1.3.2,<1.4",
    "redis>=4.5.2,<5.1",
    "kombu>=5.2.4,<5.3",
    "feedparser>=6.0.8,<6.1",
    "hachoir<=3.0a3",
    "HermesCache>=0.10.0,<0.11.0",
    "python-magic>=0.4,<0.5",
    "ldap3>=2.2.4,<2.6",
    "pytz>=2021.3",
    "tzlocal>=2.1,<3.0",
    "raven[flask]>=5.10,<7.0",
    "requests>=2.7.0,<3.0",
    "boto3>=1.26,<2.0",
    "websockets==10.3",
    "mongolock>=1.3.4,<1.4",
    "PyYAML>=6.0.1",
    "lxml>=4,<4.7",
    "python-twitter==3.5",
    "chardet<6.0",
    "pymongo>=3.8,<3.12",
    "croniter<0.4",
    "python-dateutil<2.9",
    "unidecode==0.04.21",
    "authlib>0.14,<0.15",
    "draftjs-exporter[lxml]<2.2",
    "regex==2020.7.14",
    "flask-oidc-ex==0.5.5",
    # to be replaced by stdlib version when we use Python 3.8+
    "typing_extensions>=3.7.4",
    "elastic-apm[flask]>=6.15.1,<7.0",
    # Fix an issue with MarkupSafe 2.1.0 not exporting `soft_unicode`
    "MarkupSafe<2.1",
    "reportlab>=3.6.11,<3.7",
    "pyjwt>=2.4.0,<2.5",
    "Werkzeug>=1.0,<1.1",
    "Jinja2>=2.11,<3.0",
    "Click>=8.0.3,<9.0",
    "itsdangerous>=1.1,<2.0",
    "pymemcache>=4.0,<4.1",
]

package_data = {
    "superdesk": [
        "templates/*.txt",
        "templates/*.html",
        "locators/data/*.json",
        "io/data/*.json",
        "data_updates/*.py",
        "data_updates/*.js",
        "translations/*.po",
        "translations/*.mo",
    ],
    "apps": [
        "prepopulate/*.json",
        "prepopulate/data_init/*.json",
        "io/data/*.json",
    ],
}

setup(
    name="Superdesk-Core",
    version="2.7.0dev",
    description="Superdesk Core library",
    long_description=LONG_DESCRIPTION,
    author="petr jasek",
    author_email="petr.jasek@sourcefabric.org",
    url="https://github.com/superdesk/superdesk-core",
    license="GPLv3",
    platforms=["any"],
    packages=find_packages(exclude=["tests*", "features*"]),
    package_data=package_data,
    include_package_data=True,
    # setup_requires=["setuptools_scm"],
    install_requires=install_requires,
    classifiers=[
        "Development Status :: 4 - Beta",
        "Environment :: Web Environment",
        "Intended Audience :: Developers",
        "License :: OSI Approved :: GNU General Public License v3 (GPLv3)",
        "Operating System :: OS Independent",
        "Programming Language :: Python",
        "Programming Language :: Python :: 3",
        "Topic :: Internet :: WWW/HTTP :: Dynamic Content",
    ],
)<|MERGE_RESOLUTION|>--- conflicted
+++ resolved
@@ -18,14 +18,9 @@
     # (cf. https://github.com/psf/requests/issues/5654
     # and https://github.com/psf/requests/pull/5651)
     "urllib3<1.26",
-<<<<<<< HEAD
     "eve>=1.1.2,<=2.1.0",
-    "eve-elastic>=7.3.2,<7.4.0",
-=======
-    "eve==1.1.2",
     "eve-elastic>=7.4.0,<7.5.0",
     "elasticsearch<7.14",  # we are using oss version on test server
->>>>>>> bdaad195
     "flask>=1.1,<1.2",
     "flask-mail>=0.9,<0.10",
     "flask-script>=2.0.5,<3.0",
