#!/usr/bin/env python3
#
# This file is part of Superdesk.
#
# Copyright 2013-2020 Sourcefabric z.u. and contributors.
#
# For the full copyright and license information, please see the
# AUTHORS and LICENSE files distributed with this source code, or
# at https://www.sourcefabric.org/superdesk/license

from setuptools import setup, find_packages

LONG_DESCRIPTION = "Superdesk Server Core"

install_requires = [
    # temporary requirement to get urllib in a version compatible with requests
    # to be kept until requests update its requirements
    # (cf. https://github.com/psf/requests/issues/5654
    # and https://github.com/psf/requests/pull/5651)
    "urllib3<1.26",
    "eve==1.1.2",
<<<<<<< HEAD
    "eve-elastic>=7.3.0,<7.4.0",
=======
    "eve-elastic>=7.1.4,<7.2.0",
>>>>>>> 387f3fa9
    "flask>=1.1,<1.2",
    "flask-mail>=0.9,<0.10",
    "flask-script>=2.0.5,<3.0",
    "flask-babel>=1.0,<1.1",
    "pillow>=9.2,<9.3",
    "arrow>=0.4,<=0.13",
    "bcrypt>=3.1.1,<3.2",
    "blinker>=1.3,<1.5",
    "celery[redis]>=4.4.0,<4.5",
    "cerberus>=1.3.2,<1.4",
    "redis>=3.2.0,<3.3",
    "kombu>=4.6,<4.7",
    "feedparser>=6.0.8,<6.1",
    "hachoir<=3.0a3",
    "HermesCache>=0.10.0,<0.11.0",
    "python-magic>=0.4,<0.5",
    "ldap3>=2.2.4,<2.6",
    "pytz>=2015.4",
    "tzlocal>=2.1,<3.0",
    "raven[flask]>=5.10,<7.0",
    "requests>=2.7.0,<3.0",
<<<<<<< HEAD
    "boto3>=1.18.42,<2",
    "websockets==10.3",
=======
    "boto3>=1.26,<2.0",
    "websockets>=3.0,<7.0",
>>>>>>> 387f3fa9
    "mongolock>=1.3.4,<1.4",
    "PyYAML>=5.3.1,<6.0",
    "lxml>=4,<4.7",
    "python-twitter==3.5",
    "chardet<4.0",
    "pymongo>=3.8,<3.12",
    "croniter<0.4",
    "python-dateutil<2.8",
    "unidecode==0.04.21",
    "authlib>0.14,<0.15",
    "draftjs-exporter[lxml]<2.2",
    "werkzeug>=1.0,<1.1",
    "regex==2020.7.14",
    "flask-oidc-ex==0.5.5",
    # to be replaced by stdlib version when we use Python 3.8+
    "typing_extensions>=3.7.4",
<<<<<<< HEAD
    "elastic-apm[flask]>=6.7,<7",
=======
    "elastic-apm[flask]>=6.7,<7.0",
>>>>>>> 387f3fa9
    # Fix an issue with MarkupSafe 2.1.0 not exporting `soft_unicode`
    "MarkupSafe<2.1",
    "reportlab>=3.6.11,<3.7",
    "pyjwt>=2.4.0,<2.5",
]

package_data = {
    "superdesk": [
        "templates/*.txt",
        "templates/*.html",
        "locators/data/*.json",
        "io/data/*.json",
        "data_updates/*.py",
        "data_updates/*.js",
        "translations/*.po",
        "translations/*.mo",
    ],
    "apps": [
        "prepopulate/*.json",
        "prepopulate/data_init/*.json",
        "io/data/*.json",
    ],
}

setup(
    name="Superdesk-Core",
    version="2.7.0dev",
    description="Superdesk Core library",
    long_description=LONG_DESCRIPTION,
    author="petr jasek",
    author_email="petr.jasek@sourcefabric.org",
    url="https://github.com/superdesk/superdesk-core",
    license="GPLv3",
    platforms=["any"],
    packages=find_packages(exclude=["tests*", "features*"]),
    package_data=package_data,
    include_package_data=True,
    # setup_requires=["setuptools_scm"],
    install_requires=install_requires,
    classifiers=[
        "Development Status :: 4 - Beta",
        "Environment :: Web Environment",
        "Intended Audience :: Developers",
        "License :: OSI Approved :: GNU General Public License v3 (GPLv3)",
        "Operating System :: OS Independent",
        "Programming Language :: Python",
        "Programming Language :: Python :: 3",
        "Topic :: Internet :: WWW/HTTP :: Dynamic Content",
    ],
)<|MERGE_RESOLUTION|>--- conflicted
+++ resolved
@@ -19,11 +19,7 @@
     # and https://github.com/psf/requests/pull/5651)
     "urllib3<1.26",
     "eve==1.1.2",
-<<<<<<< HEAD
     "eve-elastic>=7.3.0,<7.4.0",
-=======
-    "eve-elastic>=7.1.4,<7.2.0",
->>>>>>> 387f3fa9
     "flask>=1.1,<1.2",
     "flask-mail>=0.9,<0.10",
     "flask-script>=2.0.5,<3.0",
@@ -45,13 +41,8 @@
     "tzlocal>=2.1,<3.0",
     "raven[flask]>=5.10,<7.0",
     "requests>=2.7.0,<3.0",
-<<<<<<< HEAD
-    "boto3>=1.18.42,<2",
+    "boto3>=1.26,<2.0",
     "websockets==10.3",
-=======
-    "boto3>=1.26,<2.0",
-    "websockets>=3.0,<7.0",
->>>>>>> 387f3fa9
     "mongolock>=1.3.4,<1.4",
     "PyYAML>=5.3.1,<6.0",
     "lxml>=4,<4.7",
@@ -68,11 +59,7 @@
     "flask-oidc-ex==0.5.5",
     # to be replaced by stdlib version when we use Python 3.8+
     "typing_extensions>=3.7.4",
-<<<<<<< HEAD
     "elastic-apm[flask]>=6.7,<7",
-=======
-    "elastic-apm[flask]>=6.7,<7.0",
->>>>>>> 387f3fa9
     # Fix an issue with MarkupSafe 2.1.0 not exporting `soft_unicode`
     "MarkupSafe<2.1",
     "reportlab>=3.6.11,<3.7",
