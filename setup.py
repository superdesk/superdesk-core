#!/usr/bin/env python
# -*- coding: utf-8; -*-
#
# This file is part of Superdesk.
#
# Copyright 2013, 2014, 2015 Sourcefabric z.u. and contributors.
#
# For the full copyright and license information, please see the
# AUTHORS and LICENSE files distributed with this source code, or
# at https://www.sourcefabric.org/superdesk/license

from setuptools import setup, find_packages

LONG_DESCRIPTION = "Superdesk Server Core"

install_requires = [
<<<<<<< HEAD
    'eve>=1.1,<1.2',
    'eve-elastic>=7.0.0,<8.0.0',
=======
    'eve==1.1.1',
    'eve-elastic==2.5.0',
>>>>>>> 102b1435
    'flask>=1.1,<1.2',
    'flask-oauthlib>=0.9.3,<0.10',
    'flask-mail>=0.9,<0.10',
    'flask-script>=2.0.5,<3.0',
    'flask-babel>=1.0,<1.1',
    'pillow>=3.0,<=5.0',
    'arrow>=0.4,<=0.13',
    'asyncio>=3.4,<3.5',
    'bcrypt>=3.1.1,<3.2',
    'blinker>=1.3,<1.5',
    'celery[redis]>=4.3.0,<4.4',
    'cerberus>=1.3.2,<1.4',
    'redis>=3.2.0,<3.3',
    'kombu>=4.5,<4.6',
    'feedparser>=5.2,<5.3',
    'hachoir<=3.0a3',
    'HermesCache>=0.6.0,<0.8.0',
    'python-magic>=0.4,<0.5',
    'ldap3>=2.2.4,<2.6',
    'pytz>=2015.4',
    'tzlocal>=1.2.2,<2.0',
    'raven[flask]>=5.10,<7.0',
    'requests>=2.7.0,<3.0',
    'boto3>=1.1.4,<1.6',
    'websockets>=3.0,<7.0',
    'mongolock>=1.3.4,<1.4',
    'PyYAML>=4.2b1,<5.0',
    'lxml>=3.8,<4.2',
    'python-twitter==3.3',
    'chardet<4.0',
    'pymongo>=3.8,<3.9',
    'croniter<0.4',
    'python-dateutil<2.8',
    'unidecode==0.04.21',
    'authlib>0.12,<0.13',
    'draftjs-exporter[lxml]<2.2',
    'werkzeug>=1.0,<1.1',
]

package_data = {
    'superdesk': [
        'templates/*.txt',
        'templates/*.html',
        'locators/data/*.json',
        'io/data/*.json',
        'data_updates/*.py',
        'data_updates/*.js',
        'translations/*.po',
        'translations/*.mo',
    ],
    'apps': [
        'prepopulate/*.json',
        'prepopulate/data_init/*.json',
        'io/data/*.json',
    ],
}

setup(
    name='Superdesk-Core',
    version='1.33',
    description='Superdesk Core library',
    long_description=LONG_DESCRIPTION,
    author='petr jasek',
    author_email='petr.jasek@sourcefabric.org',
    url='https://github.com/superdesk/superdesk-core',
    license='GPLv3',
    platforms=['any'],
    packages=find_packages(exclude=['tests', 'features']),
    package_data=package_data,
    include_package_data=True,
    install_requires=install_requires,
    classifiers=[
        'Development Status :: 4 - Beta',
        'Environment :: Web Environment',
        'Intended Audience :: Developers',
        'License :: OSI Approved :: GNU General Public License v3 (GPLv3)',
        'Operating System :: OS Independent',
        'Programming Language :: Python',
        'Programming Language :: Python :: 3',
        'Topic :: Internet :: WWW/HTTP :: Dynamic Content',
    ]
)<|MERGE_RESOLUTION|>--- conflicted
+++ resolved
@@ -14,13 +14,8 @@
 LONG_DESCRIPTION = "Superdesk Server Core"
 
 install_requires = [
-<<<<<<< HEAD
-    'eve>=1.1,<1.2',
+    'eve==1.1.1',
     'eve-elastic>=7.0.0,<8.0.0',
-=======
-    'eve==1.1.1',
-    'eve-elastic==2.5.0',
->>>>>>> 102b1435
     'flask>=1.1,<1.2',
     'flask-oauthlib>=0.9.3,<0.10',
     'flask-mail>=0.9,<0.10',
