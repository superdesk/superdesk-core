#!/usr/bin/env python3
#
# This file is part of Superdesk.
#
# Copyright 2013-2020 Sourcefabric z.u. and contributors.
#
# For the full copyright and license information, please see the
# AUTHORS and LICENSE files distributed with this source code, or
# at https://www.sourcefabric.org/superdesk/license

from setuptools import setup, find_packages

LONG_DESCRIPTION = "Superdesk Server Core"

install_requires = [
    "urllib3>=1.26,<3",
    "eve>=1.1.2,<=2.1.0",
    "eve-elastic>=7.4.0,<7.5.0",
<<<<<<< HEAD
    "elasticsearch<7.14",  # we are using oss version on test server
    "flask>=3.0",
=======
    "elasticsearch[async]<7.18",  # we are using oss version on test server
    "flask>=1.1,<1.2",
>>>>>>> d3dd039e
    "flask-mail>=0.9,<0.11",
    "flask-babel>=1.0,<4.1",
    "arrow>=0.4,<=1.3.0",
    "pillow>=9.2,<10.4",
    "bcrypt>=3.1.1,<4.2",
    "blinker>=1.3,<1.9",
    "celery[redis]>=5.2.7,<5.3",
    "cerberus>=1.3.2,<1.4",
    "redis>=4.5.2,<5.1",
    "kombu>=5.2.4,<5.4",
    "feedparser>=6.0.8,<6.1",
    "hachoir<=3.3.0",
    "HermesCache>=0.10.0,<0.11.0",
    "python-magic>=0.4,<0.5",
    "ldap3>=2.2.4,<2.10",
    "pytz>=2021.3",
    "tzlocal>=5.2",
    "raven[flask]>=5.10,<7.0",
    "requests>=2.7.0,<3.0",
    "boto3>=1.26,<2.0",
    "websockets>=10.3,<10.4",
    "PyYAML>=6.0.1",
    "lxml>=5.2.2,<5.3",
    "lxml_html_clean>=0.1.1,<0.2",
    "python-twitter>=3.5,<3.6",
    "chardet<6.0",
    "pymongo>=4.7.3,<4.8",
    "croniter<2.1",
    "python-dateutil<2.10",
    "unidecode>=0.04.21,<=1.3.8",
    "authlib>=1.3.1",
    "draftjs-exporter[lxml]<5.1",
    "regex>=2020.7.14,<=2024.5.15",
    "flask-oidc-ex>=0.5.5,<0.6",
    # to be replaced by stdlib version when we use Python 3.8+
    "typing_extensions>=3.7.4",
    "elastic-apm[flask]>=6.15.1,<7.0",
    # Fix an issue with MarkupSafe 2.1.0 not exporting `soft_unicode`
    "MarkupSafe>2.1",
    "reportlab<5,>=4.0.4",
    "pyjwt>=2.4.0,<2.5",
    "Werkzeug>=3.0",
    "Jinja2>=3.1",
    "Click>=8.1.7,<9.0",
    "itsdangerous>=2.2",
    "pymemcache>=4.0,<4.1",
    "xmlsec>=1.3.13,<1.3.15",
    # Async libraries
    "motor>=3.4.0,<4.0",
    "pydantic>=2.7.4,<3.0",
]

package_data = {
    "superdesk": [
        "templates/*.txt",
        "templates/*.html",
        "locators/data/*.json",
        "io/data/*.json",
        "data_updates/*.py",
        "data_updates/*.js",
        "translations/*.po",
        "translations/*.mo",
    ],
    "apps": [
        "prepopulate/*.json",
        "prepopulate/data_init/*.json",
        "io/data/*.json",
    ],
}

setup(
    name="Superdesk-Core",
    version="3.0.0.dev0",
    description="Superdesk Core library",
    long_description=LONG_DESCRIPTION,
    author="petr jasek",
    author_email="petr.jasek@sourcefabric.org",
    url="https://github.com/superdesk/superdesk-core",
    license="GPLv3",
    platforms=["any"],
    python_requires=">=3.10",
    packages=find_packages(exclude=["tests*", "features*"]),
    package_data=package_data,
    include_package_data=True,
    # setup_requires=["setuptools_scm"],
    install_requires=install_requires,
    extras_require={
        "exiv2": ["pyexiv2>=2.12.0,<2.13"],
    },
    classifiers=[
        "Development Status :: 4 - Beta",
        "Environment :: Web Environment",
        "Intended Audience :: Developers",
        "License :: OSI Approved :: GNU General Public License v3 (GPLv3)",
        "Operating System :: OS Independent",
        "Programming Language :: Python",
        "Programming Language :: Python :: 3",
        "Topic :: Internet :: WWW/HTTP :: Dynamic Content",
    ],
)<|MERGE_RESOLUTION|>--- conflicted
+++ resolved
@@ -16,13 +16,8 @@
     "urllib3>=1.26,<3",
     "eve>=1.1.2,<=2.1.0",
     "eve-elastic>=7.4.0,<7.5.0",
-<<<<<<< HEAD
-    "elasticsearch<7.14",  # we are using oss version on test server
+    "elasticsearch[async]<7.18",  # we are using oss version on test server
     "flask>=3.0",
-=======
-    "elasticsearch[async]<7.18",  # we are using oss version on test server
-    "flask>=1.1,<1.2",
->>>>>>> d3dd039e
     "flask-mail>=0.9,<0.11",
     "flask-babel>=1.0,<4.1",
     "arrow>=0.4,<=1.3.0",
