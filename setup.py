#!/usr/bin/env python3
#
# This file is part of Superdesk.
#
# Copyright 2013-2020 Sourcefabric z.u. and contributors.
#
# For the full copyright and license information, please see the
# AUTHORS and LICENSE files distributed with this source code, or
# at https://www.sourcefabric.org/superdesk/license

from setuptools import setup, find_packages

LONG_DESCRIPTION = "Superdesk Server Core"

install_requires = [
    # temporary requirement to get urllib in a version compatible with requests
    # to be kept until requests update its requirements
    # (cf. https://github.com/psf/requests/issues/5654
    # and https://github.com/psf/requests/pull/5651)
    "urllib3<1.26",
    "eve==1.1.2",
    "eve-elastic>=7.3.0,<7.4.0",
    "flask>=1.1,<1.2",
    "flask-mail>=0.9,<0.10",
    "flask-script>=2.0.5,<3.0",
    "flask-babel>=1.0,<1.1",
    "pillow>=9.2,<9.3",
    "arrow>=0.4,<=0.13",
    "bcrypt>=3.1.1,<3.2",
    "blinker>=1.3,<1.5",
    "celery[redis]>=5.2.7,<5.3",
    "cerberus>=1.3.2,<1.4",
    "redis>=4.5.2,<4.6",
    "kombu>=5.2.4,<5.3",
    "feedparser>=6.0.8,<6.1",
    "hachoir<=3.0a3",
    "HermesCache>=0.10.0,<0.11.0",
    "python-magic>=0.4,<0.5",
    "ldap3>=2.2.4,<2.6",
    "pytz>=2021.3",
    "tzlocal>=2.1,<3.0",
    "raven[flask]>=5.10,<7.0",
    "requests>=2.7.0,<3.0",
    "boto3>=1.26,<2.0",
    "websockets==10.3",
    "mongolock>=1.3.4,<1.4",
    "PyYAML>=5.3.1,<6.0",
    "lxml>=4,<4.7",
    "python-twitter==3.5",
    "chardet<4.0",
    "pymongo>=3.8,<3.12",
    "croniter<0.4",
    "python-dateutil<2.8",
    "unidecode==0.04.21",
    "authlib>0.14,<0.15",
    "draftjs-exporter[lxml]<2.2",
    "regex==2020.7.14",
    "flask-oidc-ex==0.5.5",
    # to be replaced by stdlib version when we use Python 3.8+
    "typing_extensions>=3.7.4",
<<<<<<< HEAD
    "elastic-apm[flask]>=6.15.1,<7.0.0",
=======
    "elastic-apm[flask]>=6.7,<7.0",
>>>>>>> 3ad0ceae
    # Fix an issue with MarkupSafe 2.1.0 not exporting `soft_unicode`
    "MarkupSafe<2.1",
    "Werkzeug>=1.0,<1.1",
    "Jinja2>=2.11,<3.0",
    "Click>=8.0.3,<9.0",
    "itsdangerous>=1.1,<2.0",
]

package_data = {
    "superdesk": [
        "templates/*.txt",
        "templates/*.html",
        "locators/data/*.json",
        "io/data/*.json",
        "data_updates/*.py",
        "data_updates/*.js",
        "translations/*.po",
        "translations/*.mo",
    ],
    "apps": [
        "prepopulate/*.json",
        "prepopulate/data_init/*.json",
        "io/data/*.json",
    ],
}

setup(
    name="Superdesk-Core",
<<<<<<< HEAD
    version="2.7.0dev",
=======
    version="2.6.3",
>>>>>>> 3ad0ceae
    description="Superdesk Core library",
    long_description=LONG_DESCRIPTION,
    author="petr jasek",
    author_email="petr.jasek@sourcefabric.org",
    url="https://github.com/superdesk/superdesk-core",
    license="GPLv3",
    platforms=["any"],
    packages=find_packages(exclude=["tests*", "features*"]),
    package_data=package_data,
    include_package_data=True,
    # setup_requires=["setuptools_scm"],
    install_requires=install_requires,
    classifiers=[
        "Development Status :: 4 - Beta",
        "Environment :: Web Environment",
        "Intended Audience :: Developers",
        "License :: OSI Approved :: GNU General Public License v3 (GPLv3)",
        "Operating System :: OS Independent",
        "Programming Language :: Python",
        "Programming Language :: Python :: 3",
        "Topic :: Internet :: WWW/HTTP :: Dynamic Content",
    ],
)<|MERGE_RESOLUTION|>--- conflicted
+++ resolved
@@ -58,11 +58,7 @@
     "flask-oidc-ex==0.5.5",
     # to be replaced by stdlib version when we use Python 3.8+
     "typing_extensions>=3.7.4",
-<<<<<<< HEAD
     "elastic-apm[flask]>=6.15.1,<7.0.0",
-=======
-    "elastic-apm[flask]>=6.7,<7.0",
->>>>>>> 3ad0ceae
     # Fix an issue with MarkupSafe 2.1.0 not exporting `soft_unicode`
     "MarkupSafe<2.1",
     "Werkzeug>=1.0,<1.1",
@@ -91,11 +87,7 @@
 
 setup(
     name="Superdesk-Core",
-<<<<<<< HEAD
     version="2.7.0dev",
-=======
-    version="2.6.3",
->>>>>>> 3ad0ceae
     description="Superdesk Core library",
     long_description=LONG_DESCRIPTION,
     author="petr jasek",
