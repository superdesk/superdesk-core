--- conflicted
+++ resolved
@@ -52,14 +52,9 @@
 
 
 class RemoveExpiredItemsTest(TestCase):
-<<<<<<< HEAD
     async def asyncSetUp(self):
         await super().asyncSetUp()
-        self.app.data.insert("items", items)
-=======
-    def setUp(self):
         self.app.data.insert("items", deepcopy(items))
->>>>>>> 58b39fd3
         self.command = RemoveExpiredItems()
         self.command.expiry_days = 8
         self.now = utcnow()
@@ -93,13 +88,8 @@
         for item in items:
             self.assertNotIn(item["_id"], can_expire)
 
-<<<<<<< HEAD
     async def test_has_expired(self):
-        has_expired = self.command._has_expired(items[1], self.now)
-=======
-    def test_has_expired(self):
         has_expired = self.command._has_expired(deepcopy(items[1]), self.now)
->>>>>>> 58b39fd3
         self.assertTrue(has_expired)
 
         has_expired = self.command._has_expired(deepcopy(items[0]), self.now)
