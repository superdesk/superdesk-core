--- conflicted
+++ resolved
@@ -36,13 +36,10 @@
     PAGINATION_LIMIT,
     APM_SERVER_URL,
     APM_SECRET_TOKEN,
-<<<<<<< HEAD
     APM_SERVICE_NAME,
     CLIENT_URL,
-=======
     DEBUG,
     URN_DOMAIN,
->>>>>>> 185872ff
 )
 
 CONTENTAPI_INSTALLED_APPS = [
