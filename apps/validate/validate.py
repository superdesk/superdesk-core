# -*- coding: utf-8; -*-
#
# This file is part of Superdesk.
#
# Copyright 2013, 2014 Sourcefabric z.u. and contributors.
#
# For the full copyright and license information, please see the
# AUTHORS and LICENSE files distributed with this source code, or
# at https://www.sourcefabric.org/superdesk/license

import superdesk

from copy import deepcopy
from datetime import datetime
from flask import current_app as app
from eve.io.mongo import Validator
from superdesk.metadata.item import ITEM_TYPE
from superdesk.logging import logger
from superdesk.text_utils import get_text
from superdesk import get_resource_service
from _collections_abc import MutableMapping  # typing: ignore
from superdesk.signals import item_validate
from superdesk.validator import BaseErrorHandler
from flask_babel import lazy_gettext, _


REQUIRED_FIELD = "is a required field"
MAX_LENGTH = "max length is {length}"
STRING_FIELD = "require a string value"
DATE_FIELD = "require a date value"
REQUIRED_ERROR = "{} is a required field"
INVALID_CHAR = "contains invalid characters"
TOO_LONG = "{} is too long"
TOO_SHORT = "{} is too short"
EMPTY_VALUE = "empty values not allowed"

FIELD_LABELS = {
    "abstract": lazy_gettext("Abstract"),
    "alt_text": lazy_gettext("Alt text"),
    "anpa_take_key": lazy_gettext("Take Key"),
    "archive_description": lazy_gettext("Archive description"),
    "attachments": lazy_gettext("Attachments"),
    "authors": lazy_gettext("Authors"),
    "body_footer": lazy_gettext("Body footer"),
    "body_html": lazy_gettext("Body HTML"),
    "byline": lazy_gettext("Byline"),
    "categories": lazy_gettext("Categories"),
    "company_codes": lazy_gettext("Company Codes"),
    "copyrightholder": lazy_gettext("Copyright holder"),
    "copyrightnotice": lazy_gettext("Copyright notice"),
    "dateline": lazy_gettext("Dateline"),
    "description_text": lazy_gettext("Description"),
    "desk": lazy_gettext("Desk"),
    "ednote": lazy_gettext("Ed. Note"),
    "embargo": lazy_gettext("Embargo"),
    "feature_image": lazy_gettext("Feature Image"),
    "feature_media": lazy_gettext("Feature Media"),
    "footer": lazy_gettext("Footer"),
    "footers": lazy_gettext("Footers"),
    "genre": lazy_gettext("Genre"),
    "headline": lazy_gettext("Headline"),
    "ingest_provider": lazy_gettext("Ingest Provider"),
    "keywords": lazy_gettext("Keywords"),
    "language": lazy_gettext("Language"),
    "media": lazy_gettext("Media"),
    "media_description": lazy_gettext("Media Description"),
    "place": lazy_gettext("Place"),
    "priority": lazy_gettext("Priority"),
    "publish_schedule": lazy_gettext("Scheduled Time"),
    "relatedItems": lazy_gettext("Related Items"),
    "sign_off": lazy_gettext("Sign Off"),
    "slugline": lazy_gettext("Slugline"),
    "sms": lazy_gettext("SMS"),
    "sms_message": lazy_gettext("SMS Message"),
    "source": lazy_gettext("Source"),
    "stage": lazy_gettext("Stage"),
    "subject": lazy_gettext("Subject"),
    "type": lazy_gettext("Type"),
    "urgency": lazy_gettext("Urgency"),
    "usageterms": lazy_gettext("Usage Terms"),
}

ERROR_MESSAGES = {
    REQUIRED_FIELD: lazy_gettext("is a required field"),
    MAX_LENGTH: lazy_gettext("max length is {length}"),
    STRING_FIELD: lazy_gettext("require a string value"),
    DATE_FIELD: lazy_gettext("require a date value"),
    REQUIRED_ERROR: lazy_gettext("{} is a required field"),
    INVALID_CHAR: lazy_gettext("contains invalid characters"),
    TOO_LONG: lazy_gettext("{} is too long"),
    TOO_SHORT: lazy_gettext("{} is too short"),
    EMPTY_VALUE: lazy_gettext("empty values not allowed"),
}


def check_json(doc, field, value):
    if isinstance(doc, dict):
        if field in doc and value["required"] and doc[field]:
            return True
        for key in doc:
            if check_json(doc[key], field, value):
                return True
        return False
    elif isinstance(doc, list):
        for item in doc:
            if check_json(item, field, value):
                return True
        return False
    else:
        return False


def get_validator_schema(schema):
    """Get schema for given data that will work with validator.

    - if field is required without minlength set make sure it's not empty
    - if there are keys with None value - remove them

    :param schema
    """
    validator_schema = {key: val for key, val in schema.items() if val is not None}

    if validator_schema.get("required") and not validator_schema.get("minlength"):
        validator_schema.setdefault("empty", False)

    return validator_schema


class SchemaValidator(Validator):
    def __init__(self, *args, **kwargs):
        kwargs["error_handler"] = BaseErrorHandler
        super(SchemaValidator, self).__init__(*args, **kwargs)

    types_mapping = {k: v for k, v in Validator.types_mapping.items() if k not in ("date",)}

    def _validate_type_media(self, value):
        return True

    def _validate_type_related_content(self, value):
        return True

    def _validate_type_embed(self, value):
        return True

    def _validate_type_custom(self, value):
        return True

    def _validate_type_picture(self, value):
        return True

    def _validate_type_any(self, value):
        """Allow type any, ex: for CV of type 'custom'."""
        return True

    def _validate_type_text(self, value):
        """Validate type text in schema."""
        if value and isinstance(value, str):
            return True

    def _validate_type_date(self, value):
        if isinstance(value, datetime):
            return True
        try:
            datetime.strptime(value or "", "%Y-%m-%dT%H:%M:%S+%f")
            return True
        except ValueError:
            pass

    def _validate_mandatory_in_list(self, mandatory, field, value):
        """
        {'type': 'dict'}
        """
        subject_schemas = {}

        if field == "subject":
            cvs = get_resource_service("vocabularies").get_from_mongo(req=None, lookup={"schema_field": field})
            for cv in cvs:
                subject_schemas.update({field: cv["_id"]})

        for key in mandatory:
            for key_field in mandatory[key]:
                if mandatory[key][key_field]["required"]:
                    if (
                        value
                        and len(value) > 0
                        and any(v["scheme"] == key_field or key_field in subject_schemas for v in value)
                    ):
                        if not check_json(value, key, mandatory[key][key_field]):
                            self._error(key_field, REQUIRED_FIELD)
                    else:
                        self._error(key_field, REQUIRED_FIELD)

    def _validate_mandatory_in_dictionary(self, mandatory, field, value):
        """
        {'type': 'list'}
        """
        for key in mandatory:
            if not value.get(key):
                self._error(key, REQUIRED_FIELD)

    def _validate_empty(self, empty, field, value):
        """
        {'type': 'boolean'}
        """
        super()._validate_empty(empty, field, value)
        if field == "subject":
            # for subject, we have to ignore all data with scheme
            # as they are used for custom values except "subject_custom" scheme as it's the scheme for subject cv
            # so it must be present
            subject_schemas = {None, "", "subject_custom"}

            # plus any cv with schema_field subject
            cvs = get_resource_service("vocabularies").get_from_mongo(
                req=None, lookup={"schema_field": field}, projection={"_id": 1}
            )
            for cv in cvs:
                subject_schemas.add(cv["_id"])

            filtered = [v for v in value if v.get("scheme") in subject_schemas]

            if not filtered:
                self._error(field, REQUIRED_FIELD)

        elif isinstance(value, list) and not value:
            self._error(field, REQUIRED_FIELD)
        elif isinstance(value, str) and value == "<p></p>":  # default value for editor3
            self._error(field, REQUIRED_FIELD)

    def _validate_enabled(self, *args):
        """
        {'type': 'boolean'}
        """
        pass

    def _validate_readonly(self, *args):
        """
        {'type': 'boolean'}
        """
        pass

    def _validate_place(self, *args):
        """
        {'type': 'list'}
        """
        pass

    def _validate_genre(self, *args):
        """
        {'type': 'dict'}
        """
        pass

    def _validate_anpa_category(self, *args):
        """
        {'type': 'list'}
        """
        pass

    def _validate_subject(self, *args):
        """
        {'type': 'list'}
        """
        pass

    def _validate_company_codes(self, *args):
        """
        {'type': 'list'}
        """
        pass

    def _validate_validate_characters(self, validate, field, value):
        """
        {'type': 'boolean'}
        """
        disallowed_characters = app.config.get("DISALLOWED_CHARACTERS")

        if validate and disallowed_characters and value:
            invalid_chars = [char for char in disallowed_characters if char in value]
            if invalid_chars:
                return self._error(field, INVALID_CHAR)

    def _validate_media_metadata(self, validate, associations_field, associations):
        """
        {'type': 'boolean'}
        """
        if not validate:
            return
        media_metadata_schema = app.config.get("VALIDATOR_MEDIA_METADATA")
        if not media_metadata_schema:
            return
        for assoc_name, assoc_data in associations.items():
            if assoc_data is None or assoc_data.get("type") == "text":
                continue
            for field, schema in media_metadata_schema.items():
                if schema.get("required", False) and not assoc_data.get(field):
                    self._error("media's " + field, REQUIRED_FIELD)
                try:
                    max_length = int(schema["maxlength"])
                except KeyError:
                    pass
                except ValueError:
                    logger.error("Invalid max length value for media field {field}".format(field=field))
                else:
                    if assoc_data.get(field) is not None and len(assoc_data[field]) > max_length:
                        self._error("media's " + field, MAX_LENGTH.format(length=max_length))


class ValidateResource(superdesk.Resource):
    schema = {
        "act": {"type": "string", "required": True},
        "type": {"type": "string", "required": True},
        "embedded": {"type": "boolean", "required": False},
        "validate": {
            "type": "dict",
            "required": True,
        },
        "errors": {"type": "list"},
    }

    resource_methods = ["POST"]
    item_methods = []


class ValidateService(superdesk.Service):
    def create(self, docs, fields=False, **kwargs):
        for doc in docs:
            doc["errors"] = self.validate(doc, fields=fields, **kwargs)
        if fields:
            return [doc["errors"] for doc in docs]
        return [i for i in range(len(docs))]

    def validate(self, doc, fields=False, **kwargs):
        test_doc = deepcopy(doc)
        return self._validate(test_doc, fields=fields, **kwargs)

<<<<<<< HEAD
    def _get_profile_schema(self, _schema, doc):
        schema = deepcopy(_schema)  # avoid persisting changes to schema
        doc['validate'].setdefault('extra', {})  # make sure extra is there so it will validate its fields
        extra_field_types = {'text': 'string', 'embed': 'dict', 'date': 'date',
                             'urls': 'list', 'custom': 'any'}
        extra_fields = superdesk.get_resource_service('vocabularies').get_extra_fields()
        schema['extra'] = {'type': 'dict', 'schema': {}}
=======
    def _get_profile_schema(self, schema, doc):
        doc["validate"].setdefault("extra", {})  # make sure extra is there so it will validate its fields
        extra_field_types = {"text": "string", "embed": "dict", "date": "date", "urls": "list", "custom": "any"}
        extra_fields = superdesk.get_resource_service("vocabularies").get_extra_fields()
        schema["extra"] = {"type": "dict", "schema": {}}
>>>>>>> 2f21c487
        for extra_field in extra_fields:
            if schema.get(extra_field["_id"]) and extra_field.get("field_type", None) in extra_field_types:
                rules = schema.pop(extra_field["_id"])
                rules["type"] = extra_field_types.get(extra_field["field_type"], "string")
                schema["extra"]["schema"].update({extra_field["_id"]: get_validator_schema(rules)})
                self._populate_extra(doc["validate"], extra_field["_id"])
        try:
            # avoid errors when cv is removed and value is still there
            schema["subject"]["schema"]["schema"]["scheme"].pop("allowed", None)
        except KeyError:
            pass
        return [{"schema": schema}]

    def _get_validators(self, doc):
        """Get validators.

        In case there is profile defined for item with respective content type it will
        use its schema for validations, otherwise it will fall back to action/item_type filter.
        """
        profile = doc["validate"].get("profile")
        item_type = doc["validate"].get("type") or doc.get("type")
        if (profile or item_type) and (app.config["AUTO_PUBLISH_CONTENT_PROFILE"] or doc["act"] != "auto_publish"):
            content_type = superdesk.get_resource_service("content_types").find_one(req=None, _id=profile)
            if not content_type and item_type:
                content_type = superdesk.get_resource_service("content_types").find_one(req=None, item_type=item_type)
            if content_type:
                return self._get_profile_schema(content_type.get("schema", {}), doc)
        lookup = {"act": doc["act"], "type": doc[ITEM_TYPE]}
        if doc.get("embedded"):
            lookup["embedded"] = doc["embedded"]
        else:
            lookup["$or"] = [{"embedded": {"$exists": False}}, {"embedded": False}]
        custom_schema = app.config.get("SCHEMA", {}).get(doc[ITEM_TYPE])
        if custom_schema:  # handle custom schema like profile schema
            return self._get_profile_schema(custom_schema, doc)
        return superdesk.get_resource_service("validators").get(req=None, lookup=lookup)

    def _populate_extra(self, doc, schema):
        """Populates the extra field in the document with fields stored in subject. Used
        for user defined vocabularies.

        :param doc: Article to be validated
        :param schema: Vocabulary identifier
        """
        for subject in doc.get("subject", []):
            if subject.get("scheme", "") == schema:
                doc["extra"][schema] = subject.get("qcode", "")

    def _sanitize_fields(self, doc, validator):
        """If maxlength or minlength is specified in the validator then remove any markups from that field

        :param doc: Article to be validated
        :param validator: Validation rule
        :return: updated article
        """
        fields_to_check = ["minlength", "maxlength"]
        item_schema = validator.get("schema", {})
        extra_schema = item_schema.get("extra", {}).get("schema", {})
        schemes_docs = [(item_schema, doc), (extra_schema, doc.get("extra", {}))]
        for schema, content in schemes_docs:
            for field in schema:
                if (
                    content.get(field)
                    and schema.get(field)
                    and type(content[field]) is str
                    and any(k in schema[field] for k in fields_to_check)
                ):
                    try:
                        content[field] = get_text(content[field])
                    except (ValueError, TypeError):
                        # fails for json fields like subject, genre
                        pass

    def _get_media_fields(
        self,
        field_schema,
        field_associations,
        doc,
    ):
        """Returns the field names in associations. For multiple valued media fields
        the field asssociations name is different from the field schema name.
        :param field_schema: Field schema name
        :param field_associations: Field associations name
        :param doc: Article to be validated
        """

        fields = []
        if field_associations in doc.get("associations", {}):
            return [field_associations]
        media_multivalue_field = field_schema + "--"
        for media_field in doc.get("associations", {}):
            if media_field.startswith(media_multivalue_field) and doc.get("associations", {}).get(media_field):
                fields.append(media_field)
        return fields

    def _process_media(self, doc, validation_schema):
        """If media field(feature media or custom media field) is required it should be present for
        validation on doc not only on associations
        If media_description is required it should be present for validation on doc not only on
        associations->featuremedia (or custom media field)
        :param doc: Article to be validated
        :param schema: Schema to validate the article
        """

        for field_schema in validation_schema:
            field_associations = field_schema if field_schema != "feature_media" else "featuremedia"
            media_fields = self._get_media_fields(field_schema, field_associations, doc)
            for media_field in media_fields:
                if media_field and isinstance(doc["associations"][media_field], MutableMapping):
                    doc[field_schema] = doc["associations"][media_field]
                    if media_field != "featuremedia":
                        del doc["associations"][media_field]
                    elif not doc.get("feature_media", None) is None and "description_text" in doc["feature_media"]:
                        doc["media_description"] = doc["feature_media"]["description_text"]

    def _process_sms(self, doc, schema):
        """Apply the SMS validation to the sms_message value if the document is flagged for SMS
        :param doc:
        :param schema:
        :return:
        """

        if doc.get("flags", {}).get("marked_for_sms", False):
            doc["sms"] = doc.get("sms_message", "")
        else:
            # remove it from the valiadation it is not required
            schema.pop("sms", None) if schema.get("sms") else schema.pop("sms_message", None)

    def _process_media_metadata(self, doc, schema):
        """Request media validation if associations is present

        :param doc:
        :param schema:
        :return:
        """
<<<<<<< HEAD
        if doc.get('associations'):
            schema.setdefault('associations', {})['media_metadata'] = app.config.get(
                'VALIDATE_MEDIA_METADATA_ON_PUBLISH', True)
=======
        if doc.get("associations"):
            schema.setdefault("associations", {})["media_metadata"] = app.config.get(
                "VALIDATE_MEDIA_METADATA_ON_PUBLISH", True
            )
>>>>>>> 2f21c487

    def _get_validator_schema(self, validator):
        """Get schema for given validator.

        And make sure there is no `None` value which would raise an exception.
        """
        return {field: get_validator_schema(schema) for field, schema in validator["schema"].items() if schema}

    def _get_vocabulary_display_name(self, vocabulary_id):
        if vocabulary_id == "anpa_category":
            vocabulary = get_resource_service("vocabularies").find_one(req=None, _id="categories")
        elif vocabulary_id == "subject":
            cv = get_resource_service("vocabularies").find_one(req=None, schema_field=vocabulary_id)
            id = cv["_id"] if cv else vocabulary_id
            vocabulary = get_resource_service("vocabularies").find_one(req=None, _id=id)
        else:
            vocabulary = get_resource_service("vocabularies").find_one(req=None, _id=vocabulary_id)
        if vocabulary and "display_name" in vocabulary:
            return vocabulary["display_name"]
        return vocabulary_id

    def _set_default_subject_scheme(self, item):
        if item.get("subject"):
            for subject in item["subject"]:
                subject.setdefault("scheme", None)

    def get_error_field_name(self, error_field):
        if FIELD_LABELS.get(error_field):
            return FIELD_LABELS.get(error_field)
        return error_field

    def _validate(self, doc, fields=False, **kwargs):
        item = deepcopy(doc["validate"])  # make a copy for signal before validation processing
        use_headline = kwargs and "headline" in kwargs
        validators = self._get_validators(doc)
        for validator in validators:
            validation_schema = self._get_validator_schema(validator)
            self._sanitize_fields(doc["validate"], validator)
            self._set_default_subject_scheme(doc["validate"])
            self._process_media(doc["validate"], validation_schema)
            self._process_sms(doc["validate"], validation_schema)
            self._process_media_metadata(doc["validate"], validation_schema)
            v = SchemaValidator()
            v.allow_unknown = True
            try:
                v.validate(doc["validate"], validation_schema)
            except TypeError as ex:
                logger.exception('Invalid validator schema value "%s" for ' % str(ex))
            error_list = v.errors
            response = []
            for e in error_list:
                messages = []
                # Ignore dateline if item is corrected because it can't be changed after the item is published
                if doc.get("act", None) == "correct" and e == "dateline":
                    continue
                elif (
                    doc.get("act", None) == "kill"
                    and doc["validate"].get("profile", None)
                    and e in ("headline", "abstract", "body_html")
                ):
                    continue
                elif e == "extra":
                    for field in error_list[e]:
                        display_name = self._get_vocabulary_display_name(field)
                        if "required" in error_list[e][field]:
                            messages.append(ERROR_MESSAGES[REQUIRED_ERROR].format(display_name))
                        else:
                            error_field = self.get_error_field_name(display_name)
                            messages.append("{} {}".format(error_field, error_list[e][field]))
                elif "required field" in error_list[e] or type(error_list[e]) is dict or type(error_list[e]) is list:
                    display_name = self._get_vocabulary_display_name(e)
                    error_field = self.get_error_field_name(display_name)
                    messages.append(ERROR_MESSAGES[REQUIRED_ERROR].format(error_field.upper()))
                elif "min length is 1" == error_list[e] or "null value not allowed" in error_list[e]:
                    messages.append(ERROR_MESSAGES[REQUIRED_ERROR].format(e.upper()))
                elif "min length is" in error_list[e]:
                    error_field = self.get_error_field_name(e)
                    messages.append(ERROR_MESSAGES[TOO_SHORT].format(error_field.upper()))
                elif "max length is" in error_list[e]:
                    error_field = self.get_error_field_name(e)
                    messages.append(ERROR_MESSAGES[TOO_LONG].format(error_field.upper()))
                else:
                    error_field = self.get_error_field_name(e)
                    messages.append(
                        "{} {}".format(
                            error_field.upper(),
                            ERROR_MESSAGES[error_list[e]] if ERROR_MESSAGES.get(error_list[e]) else error_list[e],
                        )
                    )

                for message in messages:
                    if use_headline:
                        headline = "{}: {}".format(doc["validate"].get("headline", doc["validate"].get("_id")), message)
                        response.append(headline)
                    else:
                        response.append(message)

            # let custom code do additional validation
            item_validate.send(self, item=item, response=response, error_fields=v.errors)

            if fields:
                return response, v.errors
            return response
        else:
            logger.warn("validator was not found for {}".format(doc["act"]))
            if fields:
                return [], {}
            return []<|MERGE_RESOLUTION|>--- conflicted
+++ resolved
@@ -333,21 +333,11 @@
         test_doc = deepcopy(doc)
         return self._validate(test_doc, fields=fields, **kwargs)
 
-<<<<<<< HEAD
-    def _get_profile_schema(self, _schema, doc):
-        schema = deepcopy(_schema)  # avoid persisting changes to schema
-        doc['validate'].setdefault('extra', {})  # make sure extra is there so it will validate its fields
-        extra_field_types = {'text': 'string', 'embed': 'dict', 'date': 'date',
-                             'urls': 'list', 'custom': 'any'}
-        extra_fields = superdesk.get_resource_service('vocabularies').get_extra_fields()
-        schema['extra'] = {'type': 'dict', 'schema': {}}
-=======
     def _get_profile_schema(self, schema, doc):
         doc["validate"].setdefault("extra", {})  # make sure extra is there so it will validate its fields
         extra_field_types = {"text": "string", "embed": "dict", "date": "date", "urls": "list", "custom": "any"}
         extra_fields = superdesk.get_resource_service("vocabularies").get_extra_fields()
         schema["extra"] = {"type": "dict", "schema": {}}
->>>>>>> 2f21c487
         for extra_field in extra_fields:
             if schema.get(extra_field["_id"]) and extra_field.get("field_type", None) in extra_field_types:
                 rules = schema.pop(extra_field["_id"])
@@ -483,16 +473,10 @@
         :param schema:
         :return:
         """
-<<<<<<< HEAD
-        if doc.get('associations'):
-            schema.setdefault('associations', {})['media_metadata'] = app.config.get(
-                'VALIDATE_MEDIA_METADATA_ON_PUBLISH', True)
-=======
         if doc.get("associations"):
             schema.setdefault("associations", {})["media_metadata"] = app.config.get(
                 "VALIDATE_MEDIA_METADATA_ON_PUBLISH", True
             )
->>>>>>> 2f21c487
 
     def _get_validator_schema(self, validator):
         """Get schema for given validator.
