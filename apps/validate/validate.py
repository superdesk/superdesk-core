# -*- coding: utf-8; -*-
#
# This file is part of Superdesk.
#
# Copyright 2013, 2014 Sourcefabric z.u. and contributors.
#
# For the full copyright and license information, please see the
# AUTHORS and LICENSE files distributed with this source code, or
# at https://www.sourcefabric.org/superdesk/license

import superdesk

from copy import deepcopy
from datetime import datetime
from flask import current_app as app
from eve.io.mongo import Validator
from superdesk.metadata.item import ITEM_TYPE
from superdesk.logging import logger
from superdesk.text_utils import get_text
from superdesk import get_resource_service
from _collections_abc import MutableMapping  # typing: ignore
from superdesk.signals import item_validate
from superdesk.validator import BaseErrorHandler
from flask_babel import lazy_gettext, _


REQUIRED_FIELD = "is a required field"
MAX_LENGTH = "max length is {length}"
STRING_FIELD = "require a string value"
DATE_FIELD = "require a date value"
REQUIRED_ERROR = "{} is a required field"
INVALID_CHAR = "contains invalid characters"
TOO_LONG = "{} is too long"
TOO_SHORT = "{} is too short"
EMPTY_VALUE = "empty values not allowed"

FIELD_LABELS = {
    "abstract": lazy_gettext("Abstract"),
    "alt_text": lazy_gettext("Alt text"),
    "anpa_take_key": lazy_gettext("Take Key"),
    "archive_description": lazy_gettext("Archive description"),
    "attachments": lazy_gettext("Attachments"),
    "authors": lazy_gettext("Authors"),
    "body_footer": lazy_gettext("Body footer"),
    "body_html": lazy_gettext("Body HTML"),
    "byline": lazy_gettext("Byline"),
    "categories": lazy_gettext("Categories"),
    "company_codes": lazy_gettext("Company Codes"),
    "copyrightholder": lazy_gettext("Copyright holder"),
    "copyrightnotice": lazy_gettext("Copyright notice"),
    "dateline": lazy_gettext("Dateline"),
    "description_text": lazy_gettext("Description"),
    "desk": lazy_gettext("Desk"),
    "ednote": lazy_gettext("Ed. Note"),
    "embargo": lazy_gettext("Embargo"),
    "feature_image": lazy_gettext("Feature Image"),
    "feature_media": lazy_gettext("Feature Media"),
    "footer": lazy_gettext("Footer"),
    "footers": lazy_gettext("Footers"),
    "genre": lazy_gettext("Genre"),
    "headline": lazy_gettext("Headline"),
    "ingest_provider": lazy_gettext("Ingest Provider"),
    "keywords": lazy_gettext("Keywords"),
    "language": lazy_gettext("Language"),
    "media": lazy_gettext("Media"),
    "media_description": lazy_gettext("Media Description"),
    "place": lazy_gettext("Place"),
    "priority": lazy_gettext("Priority"),
    "publish_schedule": lazy_gettext("Scheduled Time"),
    "relatedItems": lazy_gettext("Related Items"),
    "sign_off": lazy_gettext("Sign Off"),
    "slugline": lazy_gettext("Slugline"),
    "sms": lazy_gettext("SMS"),
    "sms_message": lazy_gettext("SMS Message"),
    "source": lazy_gettext("Source"),
    "stage": lazy_gettext("Stage"),
    "subject": lazy_gettext("Subject"),
    "type": lazy_gettext("Type"),
    "urgency": lazy_gettext("Urgency"),
    "usageterms": lazy_gettext("Usage Terms"),
}

ERROR_MESSAGES = {
    REQUIRED_FIELD: lazy_gettext("is a required field"),
    MAX_LENGTH: lazy_gettext("max length is {length}"),
    STRING_FIELD: lazy_gettext("require a string value"),
    DATE_FIELD: lazy_gettext("require a date value"),
    REQUIRED_ERROR: lazy_gettext("{} is a required field"),
    INVALID_CHAR: lazy_gettext("contains invalid characters"),
    TOO_LONG: lazy_gettext("{} is too long"),
    TOO_SHORT: lazy_gettext("{} is too short"),
    EMPTY_VALUE: lazy_gettext("empty values not allowed"),
}


def check_json(doc, field, value):
    if isinstance(doc, dict):
        if field in doc and value["required"] and doc[field]:
            return True
        for key in doc:
            if check_json(doc[key], field, value):
                return True
        return False
    elif isinstance(doc, list):
        for item in doc:
            if check_json(item, field, value):
                return True
        return False
    else:
        return False


def get_validator_schema(schema):
    """Get schema for given data that will work with validator.

    - if field is required without minlength set make sure it's not empty
    - if there are keys with None value - remove them

    :param schema
    """
    validator_schema = {key: val for key, val in schema.items() if val is not None}

    if validator_schema.get("required") and not validator_schema.get("minlength"):
        validator_schema.setdefault("empty", False)

    return validator_schema


class SchemaValidator(Validator):
    def __init__(self, *args, **kwargs):
        kwargs["error_handler"] = BaseErrorHandler
        super(SchemaValidator, self).__init__(*args, **kwargs)

    types_mapping = {k: v for k, v in Validator.types_mapping.items() if k not in ("date",)}

    def _validate_type_media(self, value):
        return True

    def _validate_type_related_content(self, value):
        return True

    def _validate_type_embed(self, value):
        return True

    def _validate_type_custom(self, value):
        return True

    def _validate_type_picture(self, value):
        return True

    def _validate_type_any(self, value):
        """Allow type any, ex: for CV of type 'custom'."""
        return True

    def _validate_type_text(self, value):
        """Validate type text in schema."""
        if value and isinstance(value, str):
            return True

    def _validate_type_date(self, value):
        if isinstance(value, datetime):
            return True
        try:
            datetime.strptime(value or "", "%Y-%m-%dT%H:%M:%S+%f")
            return True
        except ValueError:
            pass

    def _validate_mandatory_in_list(self, mandatory, field, value):
        """
        {'type': 'dict'}
        """
        subject_schemas = {}

        if field == "subject":
            cvs = get_resource_service("vocabularies").get_from_mongo(req=None, lookup={"schema_field": field})
            for cv in cvs:
                subject_schemas.update({field: cv["_id"]})

        for key in mandatory:
            for key_field in mandatory[key]:
                if mandatory[key][key_field]["required"]:
                    if (
                        value
                        and len(value) > 0
                        and any(v["scheme"] == key_field or key_field in subject_schemas for v in value)
                    ):
                        if not check_json(value, key, mandatory[key][key_field]):
                            self._error(key_field, REQUIRED_FIELD)
                    else:
                        self._error(key_field, REQUIRED_FIELD)

    def _validate_mandatory_in_dictionary(self, mandatory, field, value):
        """
        {'type': 'list'}
        """
        for key in mandatory:
            if not value.get(key):
                self._error(key, REQUIRED_FIELD)

    def _validate_empty(self, empty, field, value):
        """
        {'type': 'boolean'}
        """
        super()._validate_empty(empty, field, value)
        if field == "subject":
            # for subject, we have to ignore all data with scheme
            # as they are used for custom values except "subject_custom" scheme as it's the scheme for subject cv
            # so it must be present
            subject_schemas = {None, "", "subject_custom"}

            # plus any cv with schema_field subject
            cvs = get_resource_service("vocabularies").get_from_mongo(
                req=None, lookup={"schema_field": field}, projection={"_id": 1}
            )
            for cv in cvs:
                subject_schemas.add(cv["_id"])

            filtered = [v for v in value if v.get("scheme") in subject_schemas]

            if not filtered:
                self._error(field, REQUIRED_FIELD)

        elif isinstance(value, list) and not value:
            self._error(field, REQUIRED_FIELD)
        elif isinstance(value, str) and value == "<p></p>":  # default value for editor3
            self._error(field, REQUIRED_FIELD)

    def _validate_enabled(self, *args):
        """
        {'type': 'boolean'}
        """
        pass

    def _validate_readonly(self, *args):
        """
        {'type': 'boolean'}
        """
        pass

    def _validate_place(self, *args):
        """
        {'type': 'list'}
        """
        pass

    def _validate_genre(self, *args):
        """
        {'type': 'dict'}
        """
        pass

    def _validate_anpa_category(self, *args):
        """
        {'type': 'list'}
        """
        pass

    def _validate_subject(self, *args):
        """
        {'type': 'list'}
        """
        pass

    def _validate_company_codes(self, *args):
        """
        {'type': 'list'}
        """
        pass

    def _validate_validate_characters(self, validate, field, value):
        """
        {'type': 'boolean'}
        """
        disallowed_characters = app.config.get("DISALLOWED_CHARACTERS")

        if validate and disallowed_characters and value:
            invalid_chars = [char for char in disallowed_characters if char in value]
            if invalid_chars:
                return self._error(field, INVALID_CHAR)

    def _validate_media_metadata(self, validate, associations_field, associations):
        """
        {'type': 'boolean'}
        """
        if not validate:
            return
        media_metadata_schema = app.config.get("VALIDATOR_MEDIA_METADATA")
        if not media_metadata_schema:
            return
        for assoc_name, assoc_data in associations.items():
            if assoc_data is None or assoc_data.get("type") == "text":
                continue
            for field, schema in media_metadata_schema.items():
                if schema.get("required", False) and not assoc_data.get(field):
                    self._error("media's " + field, REQUIRED_FIELD)
                try:
                    max_length = int(schema["maxlength"])
                except KeyError:
                    pass
                except ValueError:
                    logger.error("Invalid max length value for media field {field}".format(field=field))
                else:
                    if assoc_data.get(field) is not None and len(assoc_data[field]) > max_length:
                        self._error("media's " + field, MAX_LENGTH.format(length=max_length))


class ValidateResource(superdesk.Resource):
    schema = {
        "act": {"type": "string", "required": True},
        "type": {"type": "string", "required": True},
        "embedded": {"type": "boolean", "required": False},
        "validate": {
            "type": "dict",
            "required": True,
        },
        "errors": {"type": "list"},
    }

    resource_methods = ["POST"]
    item_methods = []


class ValidateService(superdesk.Service):
    def create(self, docs, fields=False, **kwargs):
        for doc in docs:
            doc["errors"] = self.validate(doc, fields=fields, **kwargs)
        if fields:
            return [doc["errors"] for doc in docs]
        return [i for i in range(len(docs))]

    def validate(self, doc, fields=False, **kwargs):
        test_doc = deepcopy(doc)
        return self._validate(test_doc, fields=fields, **kwargs)

    def _get_profile_schema(self, schema, doc):
        doc["validate"].setdefault("extra", {})  # make sure extra is there so it will validate its fields
        extra_field_types = {"text": "string", "embed": "dict", "date": "date", "urls": "list", "custom": "any"}
        extra_fields = superdesk.get_resource_service("vocabularies").get_extra_fields()
        schema["extra"] = {"type": "dict", "schema": {}}
        for extra_field in extra_fields:
            if schema.get(extra_field["_id"]) and extra_field.get("field_type", None) in extra_field_types:
                rules = schema.pop(extra_field["_id"])
                rules["type"] = extra_field_types.get(extra_field["field_type"], "string")
                schema["extra"]["schema"].update({extra_field["_id"]: get_validator_schema(rules)})
                self._populate_extra(doc["validate"], extra_field["_id"])
        try:
            # avoid errors when cv is removed and value is still there
            schema["subject"]["schema"]["schema"]["scheme"].pop("allowed", None)
        except KeyError:
            pass
        return [{"schema": schema}]

    def _get_validators(self, doc):
        """Get validators.

        In case there is profile defined for item with respective content type it will
        use its schema for validations, otherwise it will fall back to action/item_type filter.
        """
<<<<<<< HEAD

        lookup = {'act': doc['act'], 'type': doc[ITEM_TYPE]}
        if doc.get('embedded'):
            lookup['embedded'] = doc['embedded']
        else:
            lookup['$or'] = [{'embedded': {'$exists': False}}, {'embedded': False}]
        validators = list(superdesk.get_resource_service('validators').get(req=None, lookup=lookup))

        # there are validators in place
        if validators and not (app.config.get('AUTO_PUBLISH_CONTENT_PROFILE') and doc['act'] == 'auto_publish'):
            return validators

        profile = doc['validate'].get('profile')
        item_type = doc['validate'].get('type') or doc['type']

        if validators and profile == item_type:  # using default profile
            return validators

        if (profile or item_type) and (app.config['AUTO_PUBLISH_CONTENT_PROFILE'] or doc['act'] != 'auto_publish'):
            content_type = superdesk.get_resource_service('content_types').find_one(req=None, _id=profile or item_type)
            if content_type:
                return self._get_profile_schema(content_type.get('schema', {}), doc)
        custom_schema = app.config.get('SCHEMA', {}).get(doc[ITEM_TYPE])
        if custom_schema:  # handle custom schema like profile schema
            return self._get_profile_schema(custom_schema, doc)

        # no profile
        return validators
=======
        profile = doc["validate"].get("profile")
        item_type = doc["validate"].get("type") or doc.get("type")
        if (profile or item_type) and (app.config["AUTO_PUBLISH_CONTENT_PROFILE"] or doc["act"] != "auto_publish"):
            content_type = superdesk.get_resource_service("content_types").find_one(req=None, _id=profile)
            if not content_type and item_type:
                content_type = superdesk.get_resource_service("content_types").find_one(req=None, item_type=item_type)
            if content_type:
                return self._get_profile_schema(content_type.get("schema", {}), doc)
        lookup = {"act": doc["act"], "type": doc[ITEM_TYPE]}
        if doc.get("embedded"):
            lookup["embedded"] = doc["embedded"]
        else:
            lookup["$or"] = [{"embedded": {"$exists": False}}, {"embedded": False}]
        custom_schema = app.config.get("SCHEMA", {}).get(doc[ITEM_TYPE])
        if custom_schema:  # handle custom schema like profile schema
            return self._get_profile_schema(custom_schema, doc)
        return superdesk.get_resource_service("validators").get(req=None, lookup=lookup)
>>>>>>> f9451cdf

    def _populate_extra(self, doc, schema):
        """Populates the extra field in the document with fields stored in subject. Used
        for user defined vocabularies.

        :param doc: Article to be validated
        :param schema: Vocabulary identifier
        """
        for subject in doc.get("subject", []):
            if subject.get("scheme", "") == schema:
                doc["extra"][schema] = subject.get("qcode", "")

    def _sanitize_fields(self, doc, validator):
        """If maxlength or minlength is specified in the validator then remove any markups from that field

        :param doc: Article to be validated
        :param validator: Validation rule
        :return: updated article
        """
        fields_to_check = ["minlength", "maxlength"]
        item_schema = validator.get("schema", {})
        extra_schema = item_schema.get("extra", {}).get("schema", {})
        schemes_docs = [(item_schema, doc), (extra_schema, doc.get("extra", {}))]
        for schema, content in schemes_docs:
            for field in schema:
                if (
                    content.get(field)
                    and schema.get(field)
                    and type(content[field]) is str
                    and any(k in schema[field] for k in fields_to_check)
                ):
                    try:
                        content[field] = get_text(content[field])
                    except (ValueError, TypeError):
                        # fails for json fields like subject, genre
                        pass

    def _get_media_fields(
        self,
        field_schema,
        field_associations,
        doc,
    ):
        """Returns the field names in associations. For multiple valued media fields
        the field asssociations name is different from the field schema name.
        :param field_schema: Field schema name
        :param field_associations: Field associations name
        :param doc: Article to be validated
        """

        fields = []
        if field_associations in doc.get("associations", {}):
            return [field_associations]
        media_multivalue_field = field_schema + "--"
        for media_field in doc.get("associations", {}):
            if media_field.startswith(media_multivalue_field) and doc.get("associations", {}).get(media_field):
                fields.append(media_field)
        return fields

    def _process_media(self, doc, validation_schema):
        """If media field(feature media or custom media field) is required it should be present for
        validation on doc not only on associations
        If media_description is required it should be present for validation on doc not only on
        associations->featuremedia (or custom media field)
        :param doc: Article to be validated
        :param schema: Schema to validate the article
        """

        for field_schema in validation_schema:
            field_associations = field_schema if field_schema != "feature_media" else "featuremedia"
            media_fields = self._get_media_fields(field_schema, field_associations, doc)
            for media_field in media_fields:
                if media_field and isinstance(doc["associations"][media_field], MutableMapping):
                    doc[field_schema] = doc["associations"][media_field]
                    if media_field != "featuremedia":
                        del doc["associations"][media_field]
                    elif not doc.get("feature_media", None) is None and "description_text" in doc["feature_media"]:
                        doc["media_description"] = doc["feature_media"]["description_text"]

    def _process_sms(self, doc, schema):
        """Apply the SMS validation to the sms_message value if the document is flagged for SMS
        :param doc:
        :param schema:
        :return:
        """

        if doc.get("flags", {}).get("marked_for_sms", False):
            doc["sms"] = doc.get("sms_message", "")
        else:
            # remove it from the valiadation it is not required
            schema.pop("sms", None) if schema.get("sms") else schema.pop("sms_message", None)

    def _process_media_metadata(self, doc, schema):
        """Request media validation if associations is present

        :param doc:
        :param schema:
        :return:
        """
        if doc.get("associations"):
            schema.setdefault("associations", {})["media_metadata"] = app.config.get(
                "VALIDATE_MEDIA_METADATA_ON_PUBLISH", True
            )

    def _get_validator_schema(self, validator):
        """Get schema for given validator.

        And make sure there is no `None` value which would raise an exception.
        """
        return {field: get_validator_schema(schema) for field, schema in validator["schema"].items() if schema}

    def _get_vocabulary_display_name(self, vocabulary_id):
        if vocabulary_id == "anpa_category":
            vocabulary = get_resource_service("vocabularies").find_one(req=None, _id="categories")
        elif vocabulary_id == "subject":
            cv = get_resource_service("vocabularies").find_one(req=None, schema_field=vocabulary_id)
            id = cv["_id"] if cv else vocabulary_id
            vocabulary = get_resource_service("vocabularies").find_one(req=None, _id=id)
        else:
            vocabulary = get_resource_service("vocabularies").find_one(req=None, _id=vocabulary_id)
        if vocabulary and "display_name" in vocabulary:
            return vocabulary["display_name"]
        return vocabulary_id

    def _set_default_subject_scheme(self, item):
        if item.get("subject"):
            for subject in item["subject"]:
                subject.setdefault("scheme", None)

    def get_error_field_name(self, error_field):
        if FIELD_LABELS.get(error_field):
            return FIELD_LABELS.get(error_field)
        return error_field

    def _validate(self, doc, fields=False, **kwargs):
        item = deepcopy(doc["validate"])  # make a copy for signal before validation processing
        use_headline = kwargs and "headline" in kwargs
        validators = self._get_validators(doc)
        for validator in validators:
            validation_schema = self._get_validator_schema(validator)
            self._sanitize_fields(doc["validate"], validator)
            self._set_default_subject_scheme(doc["validate"])
            self._process_media(doc["validate"], validation_schema)
            self._process_sms(doc["validate"], validation_schema)
            self._process_media_metadata(doc["validate"], validation_schema)
            v = SchemaValidator()
            v.allow_unknown = True
            try:
                v.validate(doc["validate"], validation_schema)
            except TypeError as ex:
                logger.exception('Invalid validator schema value "%s" for ' % str(ex))
            error_list = v.errors
            response = []
            for e in error_list:
                messages = []
                # Ignore dateline if item is corrected because it can't be changed after the item is published
                if doc.get("act", None) == "correct" and e == "dateline":
                    continue
                elif (
                    doc.get("act", None) == "kill"
                    and doc["validate"].get("profile", None)
                    and e in ("headline", "abstract", "body_html")
                ):
                    continue
                elif e == "extra":
                    for field in error_list[e]:
                        display_name = self._get_vocabulary_display_name(field)
                        if "required" in error_list[e][field]:
                            messages.append(ERROR_MESSAGES[REQUIRED_ERROR].format(display_name))
                        else:
                            error_field = self.get_error_field_name(display_name)
                            messages.append("{} {}".format(error_field, error_list[e][field]))
                elif "required field" in error_list[e] or type(error_list[e]) is dict or type(error_list[e]) is list:
                    display_name = self._get_vocabulary_display_name(e)
                    error_field = self.get_error_field_name(display_name)
                    messages.append(ERROR_MESSAGES[REQUIRED_ERROR].format(error_field.upper()))
                elif "min length is 1" == error_list[e] or "null value not allowed" in error_list[e]:
                    messages.append(ERROR_MESSAGES[REQUIRED_ERROR].format(e.upper()))
                elif "min length is" in error_list[e]:
                    error_field = self.get_error_field_name(e)
                    messages.append(ERROR_MESSAGES[TOO_SHORT].format(error_field.upper()))
                elif "max length is" in error_list[e]:
                    error_field = self.get_error_field_name(e)
                    messages.append(ERROR_MESSAGES[TOO_LONG].format(error_field.upper()))
                else:
                    error_field = self.get_error_field_name(e)
                    messages.append(
                        "{} {}".format(
                            error_field.upper(),
                            ERROR_MESSAGES[error_list[e]] if ERROR_MESSAGES.get(error_list[e]) else error_list[e],
                        )
                    )

                for message in messages:
                    if use_headline:
                        headline = "{}: {}".format(doc["validate"].get("headline", doc["validate"].get("_id")), message)
                        response.append(headline)
                    else:
                        response.append(message)

            # let custom code do additional validation
            item_validate.send(self, item=item, response=response, error_fields=v.errors)

            if fields:
                return response, v.errors
            return response
        else:
            logger.warn("validator was not found for {}".format(doc["act"]))
            if fields:
                return [], {}
            return []<|MERGE_RESOLUTION|>--- conflicted
+++ resolved
@@ -357,36 +357,6 @@
         In case there is profile defined for item with respective content type it will
         use its schema for validations, otherwise it will fall back to action/item_type filter.
         """
-<<<<<<< HEAD
-
-        lookup = {'act': doc['act'], 'type': doc[ITEM_TYPE]}
-        if doc.get('embedded'):
-            lookup['embedded'] = doc['embedded']
-        else:
-            lookup['$or'] = [{'embedded': {'$exists': False}}, {'embedded': False}]
-        validators = list(superdesk.get_resource_service('validators').get(req=None, lookup=lookup))
-
-        # there are validators in place
-        if validators and not (app.config.get('AUTO_PUBLISH_CONTENT_PROFILE') and doc['act'] == 'auto_publish'):
-            return validators
-
-        profile = doc['validate'].get('profile')
-        item_type = doc['validate'].get('type') or doc['type']
-
-        if validators and profile == item_type:  # using default profile
-            return validators
-
-        if (profile or item_type) and (app.config['AUTO_PUBLISH_CONTENT_PROFILE'] or doc['act'] != 'auto_publish'):
-            content_type = superdesk.get_resource_service('content_types').find_one(req=None, _id=profile or item_type)
-            if content_type:
-                return self._get_profile_schema(content_type.get('schema', {}), doc)
-        custom_schema = app.config.get('SCHEMA', {}).get(doc[ITEM_TYPE])
-        if custom_schema:  # handle custom schema like profile schema
-            return self._get_profile_schema(custom_schema, doc)
-
-        # no profile
-        return validators
-=======
         profile = doc["validate"].get("profile")
         item_type = doc["validate"].get("type") or doc.get("type")
         if (profile or item_type) and (app.config["AUTO_PUBLISH_CONTENT_PROFILE"] or doc["act"] != "auto_publish"):
@@ -404,7 +374,6 @@
         if custom_schema:  # handle custom schema like profile schema
             return self._get_profile_schema(custom_schema, doc)
         return superdesk.get_resource_service("validators").get(req=None, lookup=lookup)
->>>>>>> f9451cdf
 
     def _populate_extra(self, doc, schema):
         """Populates the extra field in the document with fields stored in subject. Used
