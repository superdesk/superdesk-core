import re
import bson
import superdesk

from copy import deepcopy
from eve.utils import config
from superdesk import get_resource_service
from superdesk.errors import SuperdeskApiError
from superdesk.default_schema import DEFAULT_SCHEMA, DEFAULT_EDITOR, DEFAULT_SCHEMA_MAP
from apps.auth import get_user_id
from apps.desks import remove_profile_from_desks
from eve.utils import ParsedRequest
from superdesk.resource import build_custom_hateoas
from flask_babel import _
from superdesk.utc import utcnow


CONTENT_TYPE_PRIVILEGE = "content_type"
DO_NOT_SHOW_SELECTION = "do not show"

# Fields that might not be in the schema but should be still available in formatter/output
REQUIRED_FIELDS = (
    "language",
    "embargoed",
)

# Valid editor keys
EDITOR_ATTRIBUTES = (
    "order",
    "sdWidth",
    "required",
    "readonly",
    "hideDate",
    "showCrops",
    "formatOptions",
    "editor3",
    "default",
    "cleanPastedHTML",
    "imageTitle",
    "sourceField",
    "section",
    "preview",
    "enabled",
    "field_name",
)

# cvs hardcoded in the app wich special use
# and not supposed to be added to content profile
HARDCODED_CVS = ("languages",)


class ContentTypesResource(superdesk.Resource):
    schema = {
        "_id": {
            "type": "string",
            "iunique": True,
        },
        "type": {
            "type": "string",
            "nullable": True,
            "content_type_single_item_type": True,
        },
        "label": {
            "type": "string",
            "iunique": True,
        },
        "description": {
            "type": "string",
        },
        "schema": {
            "type": "dict",
            "schema": {},
            "allow_unknown": True,
        },
        "editor": {
            "type": "dict",
            "schema": {},
            "allow_unknown": True,
        },
        "widgets_config": {
            "type": "list",
            "schema": {
                "type": "dict",
                "schema": {"widget_id": {"type": "string"}, "is_displayed": {"type": "boolean"}},
            },
        },
        "priority": {
            "type": "integer",
            "default": 0,
        },
        "enabled": {
            "type": "boolean",
            "default": False,
        },
        "is_used": {
            "type": "boolean",
            "default": False,
        },
        "created_by": superdesk.Resource.rel("users", nullable=True),
        "updated_by": superdesk.Resource.rel("users", nullable=True),
        "init_version": {"type": "integer"},
    }

    item_url = r'regex("[\w,.:-]+")'

    privileges = {"POST": CONTENT_TYPE_PRIVILEGE, "PATCH": CONTENT_TYPE_PRIVILEGE, "DELETE": CONTENT_TYPE_PRIVILEGE}

    datasource = {
        "default_sort": [("priority", -1)],
    }

    mongo_indexes = {
        "label_1": ([("label", 1)], {"unique": True}),
    }


class ContentTypesService(superdesk.Service):
    def _set_updated_by(self, doc):
        doc["updated_by"] = get_user_id()

    def _set_created_by(self, doc):
        doc["created_by"] = get_user_id()

    def on_create(self, docs):
        for doc in docs:
            self._set_updated_by(doc)
            self._set_created_by(doc)

    def on_delete(self, doc):
        if doc.get("is_used"):
            raise SuperdeskApiError(status_code=202, payload={"is_used": True})
        remove_profile_from_templates(doc)
        remove_profile_from_desks(doc)

    def on_update(self, updates, original):
        self._validate_disable(updates, original)
        self._set_updated_by(updates)
        prepare_for_save_content_type(original, updates)
        self._update_template_fields(updates, original)

    def on_delete_res_vocabularies(self, doc):
        req = ParsedRequest()
        req.projection = '{"label": 1}'
        res = self.get(req=req, lookup={"schema." + doc[config.ID_FIELD]: {"$type": 3}})
        if res.count():
            payload = {"content_types": [doc_hateoas for doc_hateoas in map(self._build_hateoas, res)]}
            message = _("Vocabulary {vocabulary} is used in {count} content type(s)").format(
                vocabulary=doc.get("display_name"), count=res.count()
            )
            raise SuperdeskApiError.badRequestError(message, payload)

    def _build_hateoas(self, doc):
        build_custom_hateoas({"self": {"title": "Content Profile", "href": "/content_types/{_id}"}}, doc)
        return doc

    def _validate_disable(self, updates, original):
        """
        Checks the templates and desks that are referencing the given
        content profile if the profile is being disabled
        """
        if "enabled" in updates and updates.get("enabled") is False and original.get("enabled") is True:
            templates = list(
                superdesk.get_resource_service("content_templates").get_templates_by_profile_id(original.get("_id"))
            )

            if len(templates) > 0:
                template_names = ", ".join([t.get("template_name") for t in templates])
                raise SuperdeskApiError.badRequestError(
                    message=_(
                        "Cannot disable content profile as following templates are referencing: {templates}"
                    ).format(templates=template_names)
                )

            req = ParsedRequest()
            all_desks = list(superdesk.get_resource_service("desks").get(req=req, lookup={}))
            profile_desks = [
                desk for desk in all_desks if desk.get("default_content_profile") == str(original.get("_id"))
            ]

            if len(profile_desks) > 0:
                profile_desk_names = ", ".join([d.get("name") for d in profile_desks])
                raise SuperdeskApiError.badRequestError(
                    message=_("Cannot disable content profile as following desks are referencing: {desks}").format(
                        desks=profile_desk_names
                    )
                )

    def _update_template_fields(self, updates, original):
        """
        Finds the templates that are referencing the given
        content profile an clears the disabled fields
        """

        # these are the only fields of templates that don't depend on the schema.
        template_metadata_fields = ["usageterms"]

        templates = list(
            superdesk.get_resource_service("content_templates").get_templates_by_profile_id(original.get("_id"))
        )

        for template in templates:
            data = deepcopy(template.get("data", {}))
            schema = updates.get("schema", {})
            processed = False
            for field, params in schema.items():
                if (not params or not params.get("enabled", True)) and field not in template_metadata_fields:
                    data.pop(field, None)
                    processed = True
            if processed:
                superdesk.get_resource_service("content_templates").patch(template.get("_id"), {"data": data})

    def find_one(self, req, **lookup):
        is_edit = req and "edit" in req.args
        doc = super().find_one(req, **lookup)
        if doc and is_edit:
            prepare_for_edit_content_type(doc)
        if doc:
            clean_doc(doc)
        return doc

    def set_used(self, profile_ids):
        """Set `is_used` flag for content profiles.

        :param profile_ids
        """
        query = {"_id": {"$in": list(profile_ids)}, "is_used": {"$ne": True}}
        update = {"$set": {"is_used": True}}
        self.find_and_modify(query=query, update=update)

    def get_output_name(self, profile):
        try:
            _id = bson.ObjectId(profile)
            item = self.find_one(req=None, _id=_id) or {}
            return re.compile("[^0-9a-zA-Z_]").sub("", item.get("label", str(_id)))
        except bson.errors.InvalidId:
            return profile

    def get_schema(self, item):
        profile_id = item.get("profile") or item.get("type")
        profile = self.find_one(req=None, _id=profile_id)
        if profile:
            return profile["schema"]
        return DEFAULT_SCHEMA_MAP.get(profile_id)


def clean_doc(doc):
    schema = doc.get("schema", {})
    editor = doc.get("editor", {})
    vocabularies = get_resource_service("vocabularies").get_forbiden_custom_vocabularies()

    for vocabulary in vocabularies:
        field = vocabulary.get("schema_field", vocabulary["_id"])
        if schema.get(field):
            del schema[field]
        if editor.get(field):
            del editor[field]


def prepare_for_edit_content_type(doc):
    clean_doc(doc)
    init_default(doc)
    editor = doc["editor"]
    schema = doc["schema"]
    fields_map, field_names = get_fields_map_and_names()
    init_custom(editor, schema, fields_map)
    expand_subject(editor, schema, fields_map)
    set_field_name(editor, field_names)
    init_extra_fields(editor, schema)
    doc["_updated"] = utcnow()


def init_extra_fields(editor, schema):
    fields = get_resource_service("vocabularies").get_extra_fields()
    for field in fields:
        field_type = field.get("field_type")
        if schema.get(field["_id"]) is None:
            schema[field["_id"]] = {"type": field_type, "required": False}
        if editor.get(field["_id"]):
            editor[field["_id"]].setdefault("enabled", True)
        else:
            editor[field["_id"]] = {"enabled": False}
        editor[field["_id"]]["field_name"] = field["display_name"]


def get_allowed_list(schema):
    try:
        return schema["schema"]["schema"]["scheme"]["allowed"]
    except KeyError:
        return []


def get_mandatory_list(schema):
    return schema["mandatory_in_list"]["scheme"]


def get_fields_map_and_names():
    vocabularies = get_resource_service("vocabularies").get_custom_vocabularies()
    fields_map = {}
    field_names = {}

    for vocabulary in vocabularies:
        if vocabulary.get("selection_type") == DO_NOT_SHOW_SELECTION:
            continue
        if vocabulary.get("_id") in DEFAULT_SCHEMA and not vocabulary.get("schema_field"):
            # we allowed cvs matching core fields but that was only causing issues,
            # so filter those out altogether from the config
            continue
        if vocabulary.get("_id") in HARDCODED_CVS:
            continue
        fields_map[vocabulary.get("schema_field", vocabulary["_id"])] = vocabulary["_id"]
        field_names[vocabulary["_id"]] = vocabulary.get("display_name", vocabulary["_id"])

    return fields_map, field_names


def init_default(doc):
    editor = doc["editor"] = doc.get("editor", None)
    schema = doc["schema"] = doc.get("schema", None)
    if editor and schema:
        for field in DEFAULT_EDITOR:
            # add missing fields in editor with enabled = false
            if editor.get(field, None) is None:
                editor[field] = deepcopy(DEFAULT_EDITOR[field])
                editor[field]["enabled"] = False
<<<<<<< HEAD
            else:
                editor[field]["enabled"] = True
            if schema.get(field, None) is None:
                schema[field] = deepcopy(DEFAULT_SCHEMA[field])
=======
                if schema.get(field, None) is None:
                    schema[field] = deepcopy(DEFAULT_SCHEMA[field])
            else:  # it's there, so why change it?
                editor[field].setdefault("enabled", True)
>>>>>>> fee9afe3
    else:
        doc["editor"] = deepcopy(DEFAULT_EDITOR)
        doc["schema"] = deepcopy(DEFAULT_SCHEMA)


def init_custom(editor, schema, fields_map):
    # process custom fields defined on vocabularies
    for old_field, field in fields_map.items():
        if field != old_field:
            if editor.get(field, None):
                editor[field]["enabled"] = True
            # custom storage for field, replace default editor with custom one
            replace_key(editor, old_field, field)
            replace_key(schema, old_field, field)
        else:
            # we add the custom cv field in schema so we can change it's schema
            # attributes, but we should probably find a different model which
            # would not require this so we don't have any conflicts with core fields
            schema[field] = {"type": "list", "required": False, "readonly": False}
            # fields are stored in subject so add new custom editor
            if editor.get(field) and "enabled" in editor[field]:
                editor[field]["enabled"] = editor[field].get("enabled")
            elif editor.get(field):
                editor[field]["enabled"] = True
            else:
                editor[field] = {"enabled": False}


def replace_key(dictionary, oldKey, newKey):
    if dictionary.get(oldKey, None):
        if not dictionary.get(newKey, None):
            dictionary[newKey] = deepcopy(dictionary[oldKey])
        del dictionary[oldKey]
    elif not dictionary.get(newKey, None):
        dictionary[newKey] = {}


def expand_subject(editor, schema, fields_map):
    subject = get_subject_name(fields_map)
    allowed = get_allowed_list(schema[subject])
    mandatory = get_mandatory_list(schema[subject])
    default_values = schema[subject].get("default", [])
    schema[subject]["schema"] = {}
    set_enabled_for_custom(editor, allowed, fields_map)
    set_required_for_custom(editor, schema, mandatory, fields_map)
    set_readonly_for_custom(editor, schema, mandatory, fields_map)
    set_default_for_custom(schema, default_values, fields_map)


def set_enabled_for_custom(editor, allowed, fields_map):
    for field in allowed:
        editor[fields_map.get(field, field)]["enabled"] = True


def set_required_for_custom(editor, schema, mandatory, fields_map):
    # old notation where `value` is string
    for field, value in tuple((k, v) for k, v in mandatory.items() if type(v) == str):
        if field == value or field == "subject":
            try:
                editor[fields_map.get(field, field)]["required"] = value is not None
                schema[fields_map.get(field, field)]["required"] = value is not None
            except KeyError:
                continue
    # new notation where `value` is dict
    for field, value in tuple((k, v) for k, v in mandatory.items() if type(v) == dict):
        if (field is not None and value.get("required", False)) or field == "subject":
            try:
                editor[fields_map.get(field, field)]["required"] = value.get("required", False)
                schema[fields_map.get(field, field)]["required"] = value.get("required", False)
            except KeyError:
                continue


def set_readonly_for_custom(editor, schema, mandatory, fields_map):
    # old notation where `value` is string
    for field, value in tuple((k, v) for k, v in mandatory.items() if type(v) == str):
        try:
            editor[fields_map.get(field, field)]["readonly"] = False
            schema[fields_map.get(field, field)]["readonly"] = False
        except KeyError:
            continue
    # new notation where `value` is dict
    for field, value in tuple((k, v) for k, v in mandatory.items() if type(v) == dict):
        if (field is not None and value.get("readonly", False)) or field == "subject":
            try:
                editor[fields_map.get(field, field)]["readonly"] = value.get("readonly", False)
                schema[fields_map.get(field, field)]["readonly"] = value.get("readonly", False)
            except KeyError:
                continue


def set_default_for_custom(schema, default_values, fields_map):
    for old_field, field in fields_map.items():
        if (field == old_field or old_field == "subject") and schema.get(field, None) is not None:
            default = []
            for value in default_values:
                if value.get("scheme", None) == field:
                    default.append(value)
            schema[field]["default"] = default


def get_subject_name(fields_map):
    return fields_map.get("subject", "subject")


def set_field_name(editor, field_names):
    for (field, name) in field_names.items():
        if editor.get(field) is None:
            editor[field] = {}
        editor[field]["field_name"] = name


def prepare_for_save_content_type(original, updates):
    editor = updates["editor"] = updates.get("editor", {})
    schema = updates["schema"] = updates.get("schema", {})
    original = deepcopy(original)
    prepare_for_edit_content_type(original)
    concatenate_dictionary(original["editor"], editor)
    concatenate_dictionary(original["schema"], schema)
    delete_disabled_fields(editor, schema)
    fields_map, _ = get_fields_map_and_names()
    clean_editor(editor)
    init_schema_for_custom_fields(schema, fields_map)
    compose_subject_schema(schema, fields_map)
    if not editor.get("subject"):
        # subject must not be mandatory if not present in editor
        # Note that it can still be used for custom vocabularies
        try:
            schema["subject"]["required"] = False
        except (TypeError, KeyError):
            pass
    init_editor_required(editor, schema)
    rename_schema_for_custom_fields(schema, fields_map)


def concatenate_dictionary(source, destination):
    for key in source:
        if key not in destination:
            destination[key] = source[key]


def delete_disabled_fields(editor, schema):
    for field, value in editor.items():
        if value is None or not value.get("enabled", False):
            editor[field] = None
            schema[field] = None


def clean_editor(editor):
    for field_value in editor.values():
        if not field_value:
            continue
        for attribute in list(field_value.keys()):
            if attribute not in EDITOR_ATTRIBUTES:
                del field_value[attribute]


def compose_subject_schema(schema, fields_map):
    mandatory = {}
    allowed = []
    default = []
    for old_field, field in fields_map.items():
        if (old_field == field or old_field == "subject") and schema.get(field, None):
            allowed.append(field)
            if schema[field].get("required", False) and schema[field].get("readonly", False):
                mandatory[old_field] = {
                    "required": True,
                    "readonly": True,
                }
            elif schema[field].get("required", False):
                mandatory[old_field] = {
                    "required": True,
                    "readonly": False,
                }
            elif schema[field].get("readonly", False):
                mandatory[old_field] = {
                    "required": False,
                    "readonly": True,
                }
            else:
                mandatory[old_field] = None
            if schema[field].get("default", None):
                default.extend(schema[field]["default"])
        else:
            mandatory[old_field] = None
    if allowed:
        init_subject_schema(schema, default, mandatory, allowed, fields_map)


def init_subject_schema(schema, default, mandatory, allowed, fields_map):
    subject = get_subject_name(fields_map)
    try:
        is_required = schema["subject"]["required"]
        is_readonly = schema["subject"].get("readonly", False)
    except (KeyError, TypeError):
        is_required = DEFAULT_SCHEMA["subject"].get("required", False)
        is_readonly = DEFAULT_SCHEMA["subject"].get("readonly", False)
    schema[subject] = deepcopy(DEFAULT_SCHEMA["subject"])
    schema[subject]["default"] = default
    schema[subject]["mandatory_in_list"]["scheme"] = mandatory
    schema[subject]["schema"]["schema"]["scheme"]["allowed"] = allowed
    if "subject" in mandatory:  # custom subject field
        schema[subject]["required"] = mandatory.get("subject") is not None
    else:
        schema[subject]["required"] = is_required
        schema[subject]["readonly"] = is_readonly


def init_editor_required(editor, schema):
    for field in schema:
        if editor.get(field) and schema.get(field) and schema[field].get("required") is not None:
            schema[field]["nullable"] = not schema[field]["required"]


def init_schema_for_custom_fields(schema, fields_map):
    for field in fields_map.values():
        if schema.get(field, None) and schema[field].get("default", None):
            list_values = schema[field]["default"]
            for value in list_values:
                value["scheme"] = field


def rename_schema_for_custom_fields(schema, fields_map):
    for old_field, field in fields_map.items():
        if field in schema:
            if old_field != field:
                schema[old_field] = schema[field]
            del schema[field]


def is_enabled(field, schema):
    """Return true if field is enabled using given schema.

    :param field: field name
    :param schema: schema dict
    """
    return schema.get(field) or schema.get(field) == {} or field not in DEFAULT_SCHEMA or field in REQUIRED_FIELDS


def apply_schema(item):
    """Return item without fields that should not be there given it's profile.

    :param item: item to apply schema to
    """
    # fields that can be added to article without being added to CP eg: using widgets
    allowed_keys = ["attachments", "refs", "place", "organisation", "person"]

    if item.get("type") == "event":
        return item.copy()
    try:
        profile = get_resource_service("content_types").find_one(req=None, _id=item["profile"])
        schema = profile["schema"]
    except Exception:
        schema = DEFAULT_SCHEMA
    return {key: val for key, val in item.items() if is_enabled(key, schema) or key in allowed_keys}


def remove_profile_from_templates(item):
    """Removes the profile data from templates that are using the profile

    :param item: deleted content profile
    """
    templates = list(
        superdesk.get_resource_service("content_templates").get_templates_by_profile_id(item.get(config.ID_FIELD))
    )
    for template in templates:
        template.get("data", {}).pop("profile", None)
        superdesk.get_resource_service("content_templates").patch(template[config.ID_FIELD], template)<|MERGE_RESOLUTION|>--- conflicted
+++ resolved
@@ -322,17 +322,10 @@
             if editor.get(field, None) is None:
                 editor[field] = deepcopy(DEFAULT_EDITOR[field])
                 editor[field]["enabled"] = False
-<<<<<<< HEAD
-            else:
-                editor[field]["enabled"] = True
+            else:  # it's there, so why change it?
+                editor[field].setdefault("enabled", True)
             if schema.get(field, None) is None:
                 schema[field] = deepcopy(DEFAULT_SCHEMA[field])
-=======
-                if schema.get(field, None) is None:
-                    schema[field] = deepcopy(DEFAULT_SCHEMA[field])
-            else:  # it's there, so why change it?
-                editor[field].setdefault("enabled", True)
->>>>>>> fee9afe3
     else:
         doc["editor"] = deepcopy(DEFAULT_EDITOR)
         doc["schema"] = deepcopy(DEFAULT_SCHEMA)
