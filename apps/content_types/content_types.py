--- conflicted
+++ resolved
@@ -207,18 +207,12 @@
                 superdesk.get_resource_service("content_templates").patch(template.get("_id"), {"data": data})
 
     def find_one(self, req, **lookup):
-        is_edit = req and 'edit' in req.args
+        is_edit = req and "edit" in req.args
         doc = super().find_one(req, **lookup)
-<<<<<<< HEAD
         if doc and is_edit:
-=======
-        if doc and req and "edit" in req.args:
->>>>>>> f9451cdf
             prepare_for_edit_content_type(doc)
         if doc:
             clean_doc(doc)
-        if not doc and not is_edit and lookup.get('_id') in ('text', 'picture', 'audio', 'video', 'composite'):
-            return get_default_profile(lookup['_id'])
         return doc
 
     def set_used(self, profile_ids):
@@ -591,37 +585,5 @@
         superdesk.get_resource_service("content_templates").get_templates_by_profile_id(item.get(config.ID_FIELD))
     )
     for template in templates:
-<<<<<<< HEAD
-        template.get('data', {}).pop('profile', None)
-        superdesk.get_resource_service('content_templates').patch(template[config.ID_FIELD], template)
-
-
-def get_default_profile(item_type):
-    # generate new types based on core conf
-    try:
-        schema = app.config['SCHEMA'][item_type]
-    except KeyError:
-        if item_type == 'text':
-            schema = DEFAULT_SCHEMA
-        else:
-            schema = DEFAULT_MEDIA_SCHEMA
-    try:
-        editor = app.config['EDITOR'][item_type]
-    except KeyError:
-        if item_type == 'text':
-            editor = DEFAULT_EDITOR
-        else:
-            editor = DEFAULT_MEDIA_EDITOR
-    return {
-        '_id': item_type,
-        'label': item_type,
-        'item_type': item_type,
-        'schema': schema,
-        'editor': editor,
-        'enabled': True,
-        'is_used': True,
-    }
-=======
         template.get("data", {}).pop("profile", None)
-        superdesk.get_resource_service("content_templates").patch(template[config.ID_FIELD], template)
->>>>>>> f9451cdf
+        superdesk.get_resource_service("content_templates").patch(template[config.ID_FIELD], template)