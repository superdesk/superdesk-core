import superdesk

from flask import current_app as app, json
from superdesk.utils import get_random_string
from superdesk.media.media_operations import crop_image, process_image, encode_metadata
from apps.search_providers.proxy import PROXY_ENDPOINT
from superdesk.media.image import fix_orientation


def get_file(rendition, item):
    if item.get("fetch_endpoint"):
        if item["fetch_endpoint"] == PROXY_ENDPOINT:  # it requires provider info
            return superdesk.get_resource_service(item["fetch_endpoint"]).fetch_rendition(rendition, item=item)
        return superdesk.get_resource_service(item["fetch_endpoint"]).fetch_rendition(rendition)
    else:
        return app.media.fetch_rendition(rendition)


def get_crop_size(crop, width=800, height=600):
    """In case width or height is missing it will do the math.

    :param size: size dict with `width` or `height`
    :param crop: crop specs
    :param width: original width
    :param height: original height
    """
    if not ("CropRight" in crop and "CropLeft" in crop and "CropBottom" in crop and "CropTop" in crop):
        crop["CropRight"] = width
        crop["CropLeft"] = 0
        crop["CropBottom"] = height
        crop["CropTop"] = 0

        return {"width": width, "height": height}

    crop_width = crop["CropRight"] - crop["CropLeft"]
    crop_height = crop["CropBottom"] - crop["CropTop"]

    size = {"width": crop.get("width", crop_width), "height": crop.get("height", crop_height)}

    crop_ratio = crop_width / crop_height
    size_ratio = size["width"] / size["height"]

    # Keep crop data proportional to the size provided
    # i.e. if the rendition is 4x3, make sure the crop data is also a 4x3 aspect ratio
    # but make sure it won't exceed picture boundaries
    if round(crop_ratio, 2) > round(size_ratio, 2):
        crop_width = int(crop_height * size_ratio)
        crop["CropRight"] = crop["CropLeft"] + crop_width
    elif round(crop_ratio, 2) < round(size_ratio, 2):
        crop_height = int(crop_width / size_ratio)
        crop["CropBottom"] = crop["CropTop"] + crop_height

    return size


class PictureCropService(superdesk.Service):
    """Crop original image of picture item and return its url.

    It is used for embedded images within text item body.
    """

    def create(self, docs, **kwargs):
        ids = []
        for doc in docs:
            item = doc.pop("item")
            crop = doc.pop("crop")
            orig = item["renditions"]["original"]
            size = get_crop_size(crop, orig.get("width", 800), orig.get("height", 600))
            orig_file = get_file(orig, item)
            filename = get_random_string()
            ok, output = crop_image(orig_file, filename, crop, size)
            if ok:
                metadata = encode_metadata(process_image(orig_file))
                metadata.update({"length": json.dumps(len(output.getvalue()))})
                output = fix_orientation(output)
<<<<<<< HEAD
                media = app.media.put(output, filename=filename, content_type=orig['mimetype'], metadata=metadata)
                doc['href'] = app.media.url_for_media(media, orig['mimetype'])
                doc['width'] = output.width
                doc['height'] = output.height
                doc['metadata'] = metadata
=======
                media = app.media.put(output, filename, orig["mimetype"], metadata=metadata)
                doc["href"] = app.media.url_for_media(media, orig["mimetype"])
                doc["width"] = output.width
                doc["height"] = output.height
                doc["metadata"] = metadata
>>>>>>> 19530cfe
                ids.append(media)
        return ids


class PictureCropResource(superdesk.Resource):

    item_methods = []
    resource_methods = ["POST"]
    privileges = {"POST": "archive"}

    schema = {
        "item": {"type": "dict", "required": True, "empty": False},
        "crop": {"type": "dict", "required": True, "empty": False},
        "href": {"type": "string", "readonly": True},
        "width": {"type": "integer", "readonly": True},
        "height": {"type": "integer", "readonly": True},
    }


def init_app(app):
    superdesk.register_resource("picture_crop", PictureCropResource, PictureCropService, "archive")<|MERGE_RESOLUTION|>--- conflicted
+++ resolved
@@ -73,19 +73,11 @@
                 metadata = encode_metadata(process_image(orig_file))
                 metadata.update({"length": json.dumps(len(output.getvalue()))})
                 output = fix_orientation(output)
-<<<<<<< HEAD
                 media = app.media.put(output, filename=filename, content_type=orig['mimetype'], metadata=metadata)
                 doc['href'] = app.media.url_for_media(media, orig['mimetype'])
                 doc['width'] = output.width
                 doc['height'] = output.height
                 doc['metadata'] = metadata
-=======
-                media = app.media.put(output, filename, orig["mimetype"], metadata=metadata)
-                doc["href"] = app.media.url_for_media(media, orig["mimetype"])
-                doc["width"] = output.width
-                doc["height"] = output.height
-                doc["metadata"] = metadata
->>>>>>> 19530cfe
                 ids.append(media)
         return ids
 
