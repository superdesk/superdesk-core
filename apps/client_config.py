import superdesk

from flask import current_app as app
from superdesk.utils import ListCursor
from superdesk.default_schema import DEFAULT_SCHEMA, DEFAULT_EDITOR


class ClientConfigResource(superdesk.Resource):
    item_methods = []
    public_methods = ["GET"]
    resource_methods = ["GET"]


class ClientConfigService(superdesk.Service):
    def get(self, req, lookup):
        return ListCursor()

    def on_fetched(self, docs):
<<<<<<< HEAD
        docs['config'] = getattr(app, 'client_config', {})


def init_app(app):
    superdesk.register_resource('client_config', ClientConfigResource, ClientConfigService, _app=app)
    app.client_config.update({
        'schema': app.config.get('SCHEMA'),
        'editor': app.config.get('EDITOR'),
        'default_editor': DEFAULT_EDITOR,
        'default_schema': DEFAULT_SCHEMA,
        'feedback_url': app.config.get('FEEDBACK_URL'),
        'override_ednote_for_corrections': app.config.get('OVERRIDE_EDNOTE_FOR_CORRECTIONS', True),
        'override_ednote_template': app.config.get('OVERRIDE_EDNOTE_TEMPLATE'),
        'default_genre': app.config.get('DEFAULT_GENRE_VALUE_FOR_MANUAL_ARTICLES'),
        'japanese_characters_per_minute': app.config.get('JAPANESE_CHARACTERS_PER_MINUTE'),
        'validator_media_metadata': app.config.get('VALIDATOR_MEDIA_METADATA', {}),
        'publish_content_expiry_minutes': app.config.get('PUBLISHED_CONTENT_EXPIRY_MINUTES', 0),
        'high_priority_queue_enabled': app.config.get('HIGH_PRIORITY_QUEUE_ENABLED'),
        'default_language': app.config.get('DEFAULT_LANGUAGE'),
        'workflow_allow_multiple_updates': app.config.get('WORKFLOW_ALLOW_MULTIPLE_UPDATES'),
        'workflow_allow_duplicate_non_members': app.config.get('WORKFLOW_ALLOW_DUPLICATE_NON_MEMBERS'),
        'disallowed_characters': app.config.get('DISALLOWED_CHARACTERS'),
        'allow_updating_scheduled_items': app.config.get('ALLOW_UPDATING_SCHEDULED_ITEMS'),
    })
=======
        docs["config"] = getattr(app, "client_config", {})


def init_app(app) -> None:
    superdesk.register_resource("client_config", ClientConfigResource, ClientConfigService, _app=app)
    app.client_config.update(
        {
            "schema": app.config.get("SCHEMA"),
            "editor": app.config.get("EDITOR"),
            "feedback_url": app.config.get("FEEDBACK_URL"),
            "override_ednote_for_corrections": app.config.get("OVERRIDE_EDNOTE_FOR_CORRECTIONS", True),
            "override_ednote_template": app.config.get("OVERRIDE_EDNOTE_TEMPLATE"),
            "default_genre": app.config.get("DEFAULT_GENRE_VALUE_FOR_MANUAL_ARTICLES"),
            "japanese_characters_per_minute": app.config.get("JAPANESE_CHARACTERS_PER_MINUTE"),
            "validator_media_metadata": app.config.get("VALIDATOR_MEDIA_METADATA", {}),
            "publish_content_expiry_minutes": app.config.get("PUBLISHED_CONTENT_EXPIRY_MINUTES", 0),
            "high_priority_queue_enabled": app.config.get("HIGH_PRIORITY_QUEUE_ENABLED"),
            "default_language": app.config.get("DEFAULT_LANGUAGE"),
            "workflow_allow_multiple_updates": app.config.get("WORKFLOW_ALLOW_MULTIPLE_UPDATES"),
            "workflow_allow_duplicate_non_members": app.config.get("WORKFLOW_ALLOW_DUPLICATE_NON_MEMBERS"),
            "disallowed_characters": app.config.get("DISALLOWED_CHARACTERS"),
            "allow_updating_scheduled_items": app.config.get("ALLOW_UPDATING_SCHEDULED_ITEMS"),
            "corrections_workflow": app.config.get("CORRECTIONS_WORKFLOW"),
            "default_timezone": app.config.get("DEFAULT_TIMEZONE"),
        }
    )
>>>>>>> f9451cdf
<|MERGE_RESOLUTION|>--- conflicted
+++ resolved
@@ -16,32 +16,6 @@
         return ListCursor()
 
     def on_fetched(self, docs):
-<<<<<<< HEAD
-        docs['config'] = getattr(app, 'client_config', {})
-
-
-def init_app(app):
-    superdesk.register_resource('client_config', ClientConfigResource, ClientConfigService, _app=app)
-    app.client_config.update({
-        'schema': app.config.get('SCHEMA'),
-        'editor': app.config.get('EDITOR'),
-        'default_editor': DEFAULT_EDITOR,
-        'default_schema': DEFAULT_SCHEMA,
-        'feedback_url': app.config.get('FEEDBACK_URL'),
-        'override_ednote_for_corrections': app.config.get('OVERRIDE_EDNOTE_FOR_CORRECTIONS', True),
-        'override_ednote_template': app.config.get('OVERRIDE_EDNOTE_TEMPLATE'),
-        'default_genre': app.config.get('DEFAULT_GENRE_VALUE_FOR_MANUAL_ARTICLES'),
-        'japanese_characters_per_minute': app.config.get('JAPANESE_CHARACTERS_PER_MINUTE'),
-        'validator_media_metadata': app.config.get('VALIDATOR_MEDIA_METADATA', {}),
-        'publish_content_expiry_minutes': app.config.get('PUBLISHED_CONTENT_EXPIRY_MINUTES', 0),
-        'high_priority_queue_enabled': app.config.get('HIGH_PRIORITY_QUEUE_ENABLED'),
-        'default_language': app.config.get('DEFAULT_LANGUAGE'),
-        'workflow_allow_multiple_updates': app.config.get('WORKFLOW_ALLOW_MULTIPLE_UPDATES'),
-        'workflow_allow_duplicate_non_members': app.config.get('WORKFLOW_ALLOW_DUPLICATE_NON_MEMBERS'),
-        'disallowed_characters': app.config.get('DISALLOWED_CHARACTERS'),
-        'allow_updating_scheduled_items': app.config.get('ALLOW_UPDATING_SCHEDULED_ITEMS'),
-    })
-=======
         docs["config"] = getattr(app, "client_config", {})
 
 
@@ -51,6 +25,8 @@
         {
             "schema": app.config.get("SCHEMA"),
             "editor": app.config.get("EDITOR"),
+            "default_editor": DEFAULT_EDITOR,
+            "default_schema": DEFAULT_SCHEMA,
             "feedback_url": app.config.get("FEEDBACK_URL"),
             "override_ednote_for_corrections": app.config.get("OVERRIDE_EDNOTE_FOR_CORRECTIONS", True),
             "override_ednote_template": app.config.get("OVERRIDE_EDNOTE_TEMPLATE"),
@@ -67,5 +43,4 @@
             "corrections_workflow": app.config.get("CORRECTIONS_WORKFLOW"),
             "default_timezone": app.config.get("DEFAULT_TIMEZONE"),
         }
-    )
->>>>>>> f9451cdf
+    )