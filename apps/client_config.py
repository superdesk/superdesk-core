--- conflicted
+++ resolved
@@ -34,9 +34,6 @@
         'publish_content_expiry_minutes': app.config.get('PUBLISHED_CONTENT_EXPIRY_MINUTES', 0),
         'high_priority_queue_enabled': app.config.get('HIGH_PRIORITY_QUEUE_ENABLED'),
         'default_language': app.config.get('DEFAULT_LANGUAGE'),
-<<<<<<< HEAD
         'workflow_allow_multiple_updates': app.config.get('WORKFLOW_ALLOW_MULTIPLE_UPDATES'),
-=======
         'disallowed_characters': app.config.get('DISALLOWED_CHARACTERS'),
->>>>>>> c47dbe83
     })