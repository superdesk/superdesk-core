--- conflicted
+++ resolved
@@ -93,18 +93,10 @@
 
 def publish_report(user_id, search_data):
     """Create report for a search and send it by email"""
-<<<<<<< HEAD
-    repos, query = es_utils.filter2query(json.loads(search_data['filter']), user_id=user_id)
-    docs = list(superdesk.app.data.elastic.search(query, repos))
-=======
     search_filter = json.loads(search_data['filter'])
     query = es_utils.filter2query(search_filter, user_id=user_id)
     repos = es_utils.filter2repos(search_filter)
-    types = es_utils.get_doc_types(repos)
-    found = superdesk.app.data.elastic.es.search(
-        body=query, index=es_utils.get_index(types), doc_type=types)
-    docs = es_utils.get_docs(found)
->>>>>>> 997e228e
+    docs = list(superdesk.app.data.elastic.search(query, repos))
     send_report_email(user_id, search_data, docs)
 
 
