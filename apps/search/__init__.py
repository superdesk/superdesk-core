# -*- coding: utf-8; -*-
#
# This file is part of Superdesk.
#
# Copyright 2013, 2014 Sourcefabric z.u. and contributors.
#
# For the full copyright and license information, please see the
# AUTHORS and LICENSE files distributed with this source code, or
# at https://www.sourcefabric.org/superdesk/license

import superdesk

from copy import deepcopy
from flask import current_app as app, json, g
from eve_elastic.elastic import set_filters

from superdesk import get_resource_service
from superdesk.metadata.item import CONTENT_STATE, ITEM_STATE, get_schema
from superdesk.metadata.utils import aggregations as common_aggregations, item_url, get_elastic_highlight_query
from apps.archive.archive import SOURCE as ARCHIVE, ArchiveResource, private_content_filter
from superdesk.resource import build_custom_hateoas
from apps.publish.published_item import published_item_fields
from superdesk import es_utils


class SearchService(superdesk.Service):
    """Federated search service.

    It can search against different collections like Ingest, Production, Archived etc.. at the same time.
    """

    repos = None
    aggregations = deepcopy(common_aggregations)

    @property
    def elastic(self):
        return app.data.elastic

    def __init__(self, datasource, backend):
        super().__init__(datasource=datasource, backend=backend)

    def get_ingest_filters(self):
        """
        Returns Ingest filters
        """
        return [{"term": {"_type": "ingest"}}]

    def get_archive_filters(self):
        """
        Returns Archive filters

        If the content state is draft, it must be from the current user
        """
<<<<<<< HEAD
        filters = [
            {'exists': {'field': 'task.desk'}},
=======
        user_id = (g.get("user") or {}).get("_id")
        return [
            {"exists": {"field": "task.desk"}},
>>>>>>> 8d118278
            {
                "bool": {
                    "should": [
                        {"and": [{"term": {ITEM_STATE: CONTENT_STATE.DRAFT}}, {"term": {"task.user": str(user_id)}}]},
                        {
<<<<<<< HEAD
                            'terms': {
=======
                            "terms": {
>>>>>>> 8d118278
                                ITEM_STATE: [
                                    CONTENT_STATE.FETCHED,
                                    CONTENT_STATE.ROUTED,
                                    CONTENT_STATE.PROGRESS,
                                    CONTENT_STATE.SUBMITTED,
                                    CONTENT_STATE.SPIKED,
                                    CONTENT_STATE.CORRECTION,
                                ]
                            }
                        },
                    ],
                    "must_not": {"term": {"version": 0}},
                    "minimum_should_match": 1,
                }
            },
        ]

        user_id = (g.get('user') or {}).get('_id')
        if user_id:
            filters[1]['bool']['should'].append({
                'bool': {'must': [
                    {'term': {ITEM_STATE: CONTENT_STATE.DRAFT}},
                    {'term': {'task.user': str(user_id)}},
                ]},
            })

        private_filter = private_content_filter()
        if private_filter:
            filters.append(private_filter)

        return filters

    def get_published_filters(self):
        """
        Returns published filters
        """
        return [
            {"term": {"_type": "published"}},
            {
                "terms": {
                    ITEM_STATE: [
                        CONTENT_STATE.SCHEDULED,
                        CONTENT_STATE.PUBLISHED,
                        CONTENT_STATE.KILLED,
                        CONTENT_STATE.RECALLED,
                        CONTENT_STATE.CORRECTED,
                        CONTENT_STATE.UNPUBLISHED,
                        CONTENT_STATE.BEING_CORRECTED,
                    ]
                }
            },
        ]

    def get_archived_filters(self):
        """
        Returns archived filters
        """
        return [{"term": {"_type": "archived"}}]

    def _get_private_filters(self, repo, invisible_stages):
        query = {"and": []}

        if repo == "ingest":
            query["and"].extend(self.get_ingest_filters())
        elif repo == "archive":
            query["and"].extend(self.get_archive_filters())
        elif repo == "published":
            query["and"].extend(self.get_published_filters())
        elif repo == "archived":
            query["and"].extend(self.get_archived_filters())

        if invisible_stages and repo != "ingest":
            query["and"].append({"not": {"terms": {"task.stage": invisible_stages}}})

        return query

    def _get_query(self, req):
        """Get elastic query."""
        args = getattr(req, "args", {})
        query = json.loads(args.get("source")) if args.get("source") else {"query": {"filtered": {}}}
        if app.data.elastic.should_aggregate(req):
            query["aggs"] = self.aggregations

        if app.data.elastic.should_highlight(req):
            highlight_query = get_elastic_highlight_query(self._get_highlight_query_string(req))
            if highlight_query:
                query["highlight"] = highlight_query
        return query

    def _get_highlight_query_string(self, req):
        args = getattr(req, "args", {})
        source = json.loads(args.get("source")) if args.get("source") else {"query": {"filtered": {}}}
        query_string = source.get("query", {}).get("filtered", {}).get("query", {}).get("query_string")
        return query_string

    def _get_projected_fields(self, req):
        """Get elastic projected fields."""
        if app.data.elastic.should_project(req):
            return app.data.elastic.get_projected_fields(req)

    def _get_types(self, req):
        """Get document types for the given query."""
        args = getattr(req, "args", {})
        repos = args.get("repo")
        return es_utils.get_doc_types(repos, self.repos)

    def _get_filters(self, repos, invisible_stages):
        """
        Gets filters for the passed repos.
        """
        filters = []

        for repo in repos:
            filters.append(self._get_private_filters(repo, invisible_stages))

        return [{"or": filters}] if filters else []

    def get_stages_to_exclude(self):
        """
        Returns the list of the current users invisible stages
        """
        user = g.get("user", {})
        if "invisible_stages" in user:
            stages = user.get("invisible_stages")
        else:
            stages = get_resource_service("users").get_invisible_stages_ids(user.get("_id"))

        return stages

    def get(self, req, lookup):
        """
        Runs elastic search on multiple doc types.
        """

        query = self._get_query(req)
        fields = self._get_projected_fields(req)
        types = self._get_types(req)
        excluded_stages = self.get_stages_to_exclude()
        filters = self._get_filters(types, excluded_stages)

        # if the system has a setting value for the maximum search depth then apply the filter
        if not app.settings["MAX_SEARCH_DEPTH"] == -1:
            query["terminate_after"] = app.settings["MAX_SEARCH_DEPTH"]

        if filters:
            set_filters(query, filters)

        params = {}
        if fields:
            params["_source"] = fields

        docs = self.elastic.search(query, types, params)

        for resource in types:
            response = {app.config["ITEMS"]: [doc for doc in docs if doc["_type"] == resource]}
            getattr(app, "on_fetched_resource")(resource, response)
            getattr(app, "on_fetched_resource_%s" % resource)(response)

        return docs

    def _get_docs(self, hits):
        """Parse hits from elastic and return only docs.

        This will remove some extra metadata from elastic.

        :param hits: elastic hits dictionary
        """
        return self.elastic._parse_hits(hits, "ingest")  # any resource with item schema will do

    def find_one(self, req, **lookup):
        """Find item by id in all collections."""
        _id = lookup["_id"]
        for resource in self._get_types(req):
            id_field = "item_id" if resource == "published" else "_id"
            resource_lookup = {id_field: _id}
            item = get_resource_service(resource).find_one(req=req, **resource_lookup)
            if item:
                return item

    def on_fetched(self, doc):
        """
        Overriding to add HATEOS for each individual item in the response.

        :param doc: response doc
        :type doc: dict
        """

        docs = doc[app.config["ITEMS"]]
        for item in docs:
            build_custom_hateoas({"self": {"title": item["_type"], "href": "/{}/{{_id}}".format(item["_type"])}}, item)

    def get_available_indexes(self):
        """Returns a set of the configured indexes

        :return:
        """
        return set(es_utils.get_index().split(","))


class SearchResource(superdesk.Resource):
    resource_methods = ["GET"]
    item_methods = ["GET"]
    item_url = item_url
    schema = get_schema(versioning=True)
    schema.update(published_item_fields)
    datasource = {"projection": {field: 1 for field in list(schema.keys()) + ["archive_item"]}}

    privileges = {}


def init_app(app):
    search_service = SearchService(ARCHIVE, backend=superdesk.get_backend())
    SearchResource("search", app=app, service=search_service)

    # Set the start of week config for use in both server and client
    app.client_config["start_of_week"] = app.config.get("START_OF_WEEK") or 0<|MERGE_RESOLUTION|>--- conflicted
+++ resolved
@@ -51,24 +51,13 @@
 
         If the content state is draft, it must be from the current user
         """
-<<<<<<< HEAD
         filters = [
             {'exists': {'field': 'task.desk'}},
-=======
-        user_id = (g.get("user") or {}).get("_id")
-        return [
-            {"exists": {"field": "task.desk"}},
->>>>>>> 8d118278
             {
                 "bool": {
                     "should": [
-                        {"and": [{"term": {ITEM_STATE: CONTENT_STATE.DRAFT}}, {"term": {"task.user": str(user_id)}}]},
                         {
-<<<<<<< HEAD
-                            'terms': {
-=======
                             "terms": {
->>>>>>> 8d118278
                                 ITEM_STATE: [
                                     CONTENT_STATE.FETCHED,
                                     CONTENT_STATE.ROUTED,
