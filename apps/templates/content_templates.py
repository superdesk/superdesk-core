--- conflicted
+++ resolved
@@ -43,14 +43,6 @@
 
 CONTENT_TEMPLATE_RESOURCE = "content_templates"
 CONTENT_TEMPLATE_PRIVILEGE = CONTENT_TEMPLATE_RESOURCE
-<<<<<<< HEAD
-KILL_TEMPLATE_NOT_REQUIRED_FIELDS = ['schedule', 'dateline', 'template_desks', 'schedule_desk',
-                                     'schedule_stage']
-PLAINTEXT_FIELDS = {'headline'}
-TEMPLATE_DATA_IGNORE_FIELDS = {  # fields to be ignored when creating item from template
-    config.ID_FIELD, config.LAST_UPDATED, config.DATE_CREATED, config.ETAG, config.VERSION,
-    'task', 'firstcreated', 'versioncreated', 'firstpublished', 'fields_meta',
-=======
 KILL_TEMPLATE_NOT_REQUIRED_FIELDS = ["schedule", "dateline", "template_desks", "schedule_desk", "schedule_stage"]
 PLAINTEXT_FIELDS = {"headline"}
 TEMPLATE_DATA_IGNORE_FIELDS = {  # fields to be ignored when creating item from template
@@ -64,7 +56,6 @@
     "versioncreated",
     "firstpublished",
     "fields_meta",
->>>>>>> 2f21c487
 }
 
 
@@ -199,17 +190,6 @@
         "user_1_template_name_1_is_public_1": ([("user", 1), ("template_name", 1), ("is_public", 1)], {"unique": True}),
     }
 
-<<<<<<< HEAD
-    resource_methods = ['GET', 'POST']
-    item_methods = ['GET', 'PATCH', 'DELETE']
-    no_privileges = True
-
-    mongo_indexes = {
-        'user_1_template_name_1_is_public_1': ([('user', 1), ('template_name', 1), ('is_public', 1)], {'unique': True}),
-    }
-
-=======
->>>>>>> 2f21c487
 
 class ContentTemplatesService(BaseService):
     def get(self, req, lookup):
@@ -252,15 +232,6 @@
 
     def on_create(self, docs):
         for doc in docs:
-<<<<<<< HEAD
-            self._validate_privileges(doc, action='create')
-            doc['template_name'] = doc['template_name'].lower().strip()
-            if doc.get('schedule'):
-                doc['next_run'] = get_next_run(doc.get('schedule'))
-
-            if doc.get('template_type') == TemplateType.KILL.value and \
-                    any(key for key in doc.keys() if key in KILL_TEMPLATE_NOT_REQUIRED_FIELDS):
-=======
             self._validate_privileges(doc, action="create")
             doc["template_name"] = doc["template_name"].lower().strip()
             if doc.get("schedule"):
@@ -269,7 +240,6 @@
             if doc.get("template_type") == TemplateType.KILL.value and any(
                 key for key in doc.keys() if key in KILL_TEMPLATE_NOT_REQUIRED_FIELDS
             ):
->>>>>>> 2f21c487
                 raise SuperdeskApiError.badRequestError(
                     message=_("Invalid kill template. {fields} are not allowed").format(
                         fields=", ".join(KILL_TEMPLATE_NOT_REQUIRED_FIELDS)
@@ -285,18 +255,12 @@
         push_template_notification(docs)
 
     def on_update(self, updates, original):
-<<<<<<< HEAD
-        self._validate_privileges(original, action='update')
-        if updates.get('template_type') and updates.get('template_type') != original.get('template_type') and \
-           updates.get('template_type') == TemplateType.KILL.value:
-=======
         self._validate_privileges(original, action="update")
         if (
             updates.get("template_type")
             and updates.get("template_type") != original.get("template_type")
             and updates.get("template_type") == TemplateType.KILL.value
         ):
->>>>>>> 2f21c487
             self._validate_kill_template(updates)
             self._process_kill_template(updates)
 
@@ -338,15 +302,9 @@
             schedule.pop("create_at", None)
 
     def on_delete(self, doc):
-<<<<<<< HEAD
-        self._validate_privileges(doc, action='delete')
-        if doc.get('template_type') == TemplateType.KILL.value:
-            raise SuperdeskApiError.badRequestError(_('Kill templates can not be deleted.'))
-=======
         self._validate_privileges(doc, action="delete")
         if doc.get("template_type") == TemplateType.KILL.value:
             raise SuperdeskApiError.badRequestError(_("Kill templates can not be deleted."))
->>>>>>> 2f21c487
 
     def on_deleted(self, doc):
         push_template_notification([doc])
@@ -482,21 +440,6 @@
                 doc[key] = None
 
     def _validate_privileges(self, doc, action=None):
-<<<<<<< HEAD
-        active_user = g.get('user')
-        user = doc.get('user')
-        privileges = active_user.get('active_privileges', {}) if active_user else {}
-        if (active_user and active_user.get('user_type')) == 'administrator':
-            return
-        elif (active_user and user and not doc.get('is_public')
-                and active_user.get(config.ID_FIELD) != doc.get('user') and not privileges.get('personal_template')):
-            raise SuperdeskApiError.badRequestError(
-                _('You dont have the privilege to {action} another user personal template'.format(action=action)))
-        elif (active_user and doc.get('is_public')
-                and not privileges.get(CONTENT_TEMPLATE_PRIVILEGE)):
-            raise SuperdeskApiError.badRequestError(
-                _('You dont have the privilege to {action} the public template'.format(action=action)))
-=======
         active_user = g.get("user")
         user = doc.get("user")
         privileges = active_user.get("active_privileges", {}) if active_user else {}
@@ -516,7 +459,6 @@
             raise SuperdeskApiError.badRequestError(
                 _("You dont have the privilege to {action} the public template".format(action=action))
             )
->>>>>>> 2f21c487
 
 
 class ContentTemplatesApplyResource(Resource):
@@ -557,11 +499,7 @@
         updates = render_content_template(item, template)
         item.update(updates)
 
-<<<<<<< HEAD
-        editor_utils.generate_fields(item, force=True)
-=======
         editor_utils.generate_fields(item, reload=True)
->>>>>>> 2f21c487
 
         if template_name == "kill":
             apply_null_override_for_kill(item)
@@ -610,10 +548,6 @@
     :param dict template: template
     :return dict: updates to the item
     """
-<<<<<<< HEAD
-    kwargs = dict(item=item, user=get_user())
-    template_data = template.get('data', {}) if template else {}
-=======
     new_template_data_ignore_fields = TEMPLATE_DATA_IGNORE_FIELDS.copy()
     kwargs = dict(item=item, user=get_user(), now=utcnow())
 
@@ -624,22 +558,14 @@
         new_template_data_ignore_fields.add("dateline")
 
     template_data = template.get("data", {}) if template else {}
->>>>>>> 2f21c487
 
     def render_content_template_fields(data, dest=None, top=True):
         updates = {}
         for key, value in data.items():
-<<<<<<< HEAD
-            if (top and key in TEMPLATE_DATA_IGNORE_FIELDS) or not value:
-                continue
-
-            if top and key == 'extra':
-=======
             if (top and key in new_template_data_ignore_fields) or not value:
                 continue
 
             if top and key == "extra":
->>>>>>> 2f21c487
                 updates[key] = render_content_template_fields(value, top=False)
                 if update:
                     item.setdefault(key, {}).update(updates[key])
@@ -665,10 +591,6 @@
                     item[key].update(value)
                 else:
                     item[key] = value
-<<<<<<< HEAD
-
-=======
->>>>>>> 2f21c487
         return updates
 
     return render_content_template_fields(template_data, dest=item)
@@ -704,37 +626,18 @@
     """
     item = template.get("data", {})
     item[ITEM_STATE] = CONTENT_STATE.SUBMITTED
-<<<<<<< HEAD
-    if template.get('schedule_desk'):
-        item['task'] = {'desk': template['schedule_desk'], 'stage': template.get('schedule_stage')}
-    item['template'] = template.get('_id')
-    item.pop('firstcreated', None)
-    item.pop('versioncreated', None)
-=======
     if template.get("schedule_desk"):
         item["task"] = {"desk": template["schedule_desk"], "stage": template.get("schedule_stage")}
     item["template"] = template.get("_id")
     item["macro"] = template.get("schedule_macro")
     item.pop("firstcreated", None)
     item.pop("versioncreated", None)
->>>>>>> 2f21c487
 
     update_dateline(item)
     filter_plaintext_fields(item)
 
     return item
 
-<<<<<<< HEAD
-
-def update_dateline(item):
-    # handle dateline
-    dateline = item.get('dateline', {})
-    dateline['date'] = utcnow()
-    if dateline.get('located'):
-        dateline['text'] = format_dateline_to_locmmmddsrc(dateline['located'], dateline['date'])
-
-=======
->>>>>>> 2f21c487
 
 def update_dateline(item):
     # handle dateline
