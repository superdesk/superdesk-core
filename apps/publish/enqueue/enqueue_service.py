# -*- coding: utf-8; -*-
#
# This file is part of Superdesk.
#
# Copyright 2013, 2014, 2015 Sourcefabric z.u. and contributors.
#
# For the full copyright and license information, please see the
# AUTHORS and LICENSE files distributed with this source code, or
# at https://www.sourcefabric.org/superdesk/license

import io
import json
import logging
import elasticapm
import content_api

from bson import ObjectId
<<<<<<< HEAD
from copy import deepcopy
from eve.utils import ParsedRequest

from superdesk.core import get_current_app, get_app_config
from superdesk.resource_fields import ID_FIELD, VERSION
from superdesk.flask import g
=======
from flask import current_app as app, g
>>>>>>> bd55b409
from superdesk import get_resource_service
from superdesk.errors import SuperdeskApiError, SuperdeskPublishError
from superdesk.metadata.item import CONTENT_TYPE, ITEM_TYPE, ITEM_STATE, PUBLISH_SCHEDULE, ASSOCIATIONS, MEDIA_TYPES
from superdesk.metadata.packages import GROUPS, ROOT_GROUP, GROUP_ID, REFS, RESIDREF
from superdesk.publish import SUBSCRIBER_TYPES
from superdesk.publish.publish_queue import PUBLISHED_IN_PACKAGE
from superdesk.publish.formatters import get_formatter
from apps.publish.content.utils import filter_digital, filter_non_digital
from apps.publish.content.common import BasePublishService
<<<<<<< HEAD
from apps.archive.common import get_user, get_utc_schedule
=======
from copy import deepcopy
from eve.utils import config, ParsedRequest
from apps.archive.common import get_utc_schedule
>>>>>>> bd55b409
from apps.packages.package_service import PackageService
from apps.publish.published_item import PUBLISH_STATE, QUEUE_STATE
from apps.content_types import apply_schema
from flask_babel import _

logger = logging.getLogger(__name__)


class EnqueueService:
    """
    Creates the corresponding entries in the publish queue for items marked for publishing
    """

    publish_type = "publish"
    published_state = "published"

    package_service = PackageService()

    filters = None

    def __init__(self, published_state=None):
        if published_state is not None:
            self.published_state = published_state

    @elasticapm.capture_span()
    def get_filters(self):
        """Retrieve all of the available filter conditions and content filters if they have not yet been retrieved or
        they have been updated. This avoids the filtering functions having to repeatedly retireve the individual filter
        records.
        """
        if hasattr(g, "enqueue_service_filters"):
            # Filters may have already been loaded from a different EnqueueService instance
            # So load it from the global object
            self.filters = g.enqueue_service_filters
        else:
            # Filters have not been loaded yet, store them on this instance and the global object
            self.filters = dict(
                filter_conditions={},
                content_filters={},
            )

            for fc in get_resource_service("filter_conditions").get_cached():
                self.filters["filter_conditions"][fc.get("_id")] = {"fc": fc}

            for cf in get_resource_service("content_filters").get_cached():
                self.filters["content_filters"][cf.get("_id")] = {"cf": cf}

            g.enqueue_service_filters = self.filters

        return self.filters

    @elasticapm.capture_span()
    def _enqueue_item(self, item, content_type=None):
        item_to_queue = deepcopy(item)
        if item[ITEM_TYPE] == CONTENT_TYPE.COMPOSITE:
            queued = self._publish_package_items(item_to_queue)
            if not queued:  # this was only published to subscribers with config.packaged on
                return self.publish(doc=item_to_queue, target_media_type=SUBSCRIBER_TYPES.DIGITAL)
            else:
                return queued
        elif content_type:
            return self.publish(item_to_queue, None, content_type)
        elif item[ITEM_TYPE] not in [CONTENT_TYPE.TEXT, CONTENT_TYPE.PREFORMATTED]:
            return self.publish(item_to_queue, SUBSCRIBER_TYPES.DIGITAL)
        else:
            return self.publish(item_to_queue, None)

    @elasticapm.capture_span()
    def _publish_package_items(self, package):
        """Publishes all items of a package recursively then publishes the package itself

        :param package: package to publish
        :param updates: payload
        """
        items = self.package_service.get_residrefs(package)
        subscriber_items = {}
        queued = False
        removed_items = []
        if self.publish_type in ["correct", "kill"]:
            removed_items, added_items = self._get_changed_items(items, package)
            # we raise error if correction is done on a empty package. Kill is fine.
            if len(removed_items) == len(items) and len(added_items) == 0 and self.publish_type == "correct":
                raise SuperdeskApiError.badRequestError(_("Corrected package cannot be empty!"))
            items.extend(added_items)

        if items:
            archive_service = get_resource_service("archive")
            for guid in items:
                package_item = archive_service.find_one(req=None, _id=guid)

                if not package_item:
                    raise SuperdeskApiError.badRequestError(
                        _("Package item with id: {guid} has not been published.").format(guid=guid)
                    )

                subscribers, subscriber_codes, associations = self._get_subscribers_for_package_item(package_item)
                package_item_id = package_item[ID_FIELD]
                self._extend_subscriber_items(
                    subscriber_items, subscribers, package_item, package_item_id, subscriber_codes
                )

            for removed_id in removed_items:
                package_item = archive_service.find_one(req=None, _id=removed_id)
                subscribers, subscriber_codes, associations = self._get_subscribers_for_package_item(package_item)
                package_item_id = None
                self._extend_subscriber_items(
                    subscriber_items, subscribers, package_item, package_item_id, subscriber_codes
                )

            queued = self.publish_package(package, target_subscribers=subscriber_items)

        return queued

    def _get_changed_items(self, existing_items, package):
        """Returns the added and removed items from existing_items

        :param existing_items: Existing list
        :param updates: Changes
        :return: list of removed items and list of added items
        """
        published_service = get_resource_service("published")
        req = ParsedRequest()
        query = {
            "query": {
                "filtered": {
                    "filter": {
                        "and": [
                            {"terms": {QUEUE_STATE: [PUBLISH_STATE.QUEUED, PUBLISH_STATE.QUEUED_NOT_TRANSMITTED]}},
                            {"term": {"item_id": package["item_id"]}},
                        ]
                    }
                }
            },
            "sort": [{"publish_sequence_no": "desc"}],
        }
        req.args = {"source": json.dumps(query)}
        req.max_results = 1
        previously_published_packages = published_service.get(req=req, lookup=None)

        if not previously_published_packages.count():
            return [], []

        previously_published_package = previously_published_packages[0]

        if "groups" in previously_published_package:
            old_items = self.package_service.get_residrefs(previously_published_package)
            added_items = list(set(existing_items) - set(old_items))
            removed_items = list(set(old_items) - set(existing_items))
            return removed_items, added_items
        else:
            return [], []

    def enqueue_item(self, item, content_type=None):
        """Creates the corresponding entries in the publish queue for the given item

        :param item: Item to enqueue
        :param content_type: item content type
        :return bool: True if item is queued else false.
        """
        try:
            return self._enqueue_item(item, content_type)
        except SuperdeskApiError as e:
            raise e
        except KeyError as e:
            raise SuperdeskApiError.badRequestError(
                message=_("Key is missing on article to be published: {exception}").format(exception=str(e))
            )
        except Exception as e:
            logger.exception("Something bad happened while publishing {}".format(id))
            raise SuperdeskApiError.internalError(
                message=_("Failed to publish the item: {exception}").format(exception=str(e)), exception=e
            )

    def get_subscribers(self, doc, target_media_type):
        """Get subscribers for doc based on target_media_type.

        Override this method in the ArchivePublishService, ArchiveCorrectService and ArchiveKillService

        :param doc: Document to publish/correct/kill
        :param target_media_type: Valid values are - Wire, Digital.
        :return: (list, list) List of filtered subscriber,
                List of subscribers that have not received item previously (empty list in this case).
        """
        raise NotImplementedError()

    def publish(self, doc, target_media_type=None, content_type=None):
        """Queue the content for publishing.

        1. Get the subscribers.
        2. Queue the content for subscribers
        3. If not queued and not formatters then raise exception.
        4. Publish the content to content api.

        :param dict doc: document to publish
        :param str target_media_type: Valid values are - Wire, Digital.
        :param str content_type: doc content type, None for content
        :return bool: if content is queued then True else False
        :raises PublishQueueError.item_not_queued_error:
                If the nothing is queued.
        """
        # Step 1
        subscribers, subscriber_codes, associations = self.get_subscribers(doc, target_media_type)

        queued = False

<<<<<<< HEAD
        # Step 4
        if not target_media_type and not queued:
            level = logging.INFO
            if get_app_config("PUBLISH_NOT_QUEUED_ERROR") and not get_app_config("SUPERDESK_TESTING"):
                level = logging.ERROR
            logger.log(
                level,
                "Nothing is saved to publish queue for story: {} for action: {}".format(
                    doc[ID_FIELD], self.publish_type
                ),
=======
        if not subscribers:
            logger.info("No subscribers found for the item_id: %s", doc[config.ID_FIELD])
        else:
            # Step 2
            queued = self.queue_transmission(
                deepcopy(doc),
                subscribers,
                subscriber_codes,
                associations,
>>>>>>> bd55b409
            )

            # Step 3
            if not target_media_type and not queued:
                level = logging.INFO
                if app.config["PUBLISH_NOT_QUEUED_ERROR"] and not app.config.get("SUPERDESK_TESTING"):
                    level = logging.ERROR
                logger.log(
                    level,
                    "Nothing is saved to publish queue for story: {} for action: {}".format(
                        doc[config.ID_FIELD], self.publish_type
                    ),
                )

        # Step 4
        if not content_type:
            self.publish_content_api(doc, [s for s in subscribers if s.get("api_enabled")])

        return queued

    @elasticapm.capture_span()
    def publish_content_api(self, doc, subscribers):
        """
        Publish item to content api
        :param dict doc: content api item
        :param list subscribers: list of subscribers
        """
        try:
            if content_api.is_enabled():
                get_resource_service("content_api").publish(doc, subscribers)
        except Exception:
            logger.exception(
                "Failed to queue item to API for item: {} for action {}".format(doc[ID_FIELD], self.publish_type)
            )

<<<<<<< HEAD
    def _push_formatter_notification(self, doc, no_formatters=None):
        if no_formatters is None:
            no_formatters = []

        if len(no_formatters) > 0:
            user = get_user()
            push_notification(
                "item:publish:wrong:format",
                item=str(doc[ID_FIELD]),
                unique_name=doc.get("unique_name"),
                desk=str(doc.get("task", {}).get("desk", "")),
                user=str(user.get(ID_FIELD, "")),
                formats=no_formatters,
            )

=======
>>>>>>> bd55b409
    def _get_subscriber_codes(self, subscribers):
        subscriber_codes = {}
        all_products = list(get_resource_service("products").get(req=None, lookup=None))

        for subscriber in subscribers:
            codes = self._get_codes(subscriber)
            products = [p for p in all_products if p[ID_FIELD] in subscriber.get("products", [])]

            for product in products:
                codes.extend(self._get_codes(product))
                subscriber_codes[subscriber[ID_FIELD]] = list(set(codes))

        return subscriber_codes

    def resend(self, doc, subscribers):
        """Resend doc to subscribers

        :param dict doc: doc to resend
        :param list subscribers: list of subscribers
        :return:
        """
        subscriber_codes = self._get_subscriber_codes(subscribers)
        wire_subscribers = filter_non_digital(subscribers)
        digital_subscribers = filter_digital(subscribers)

        for subscriber in wire_subscribers:
            subscriber["api_enabled"] = len(subscriber.get("api_products") or []) > 0

        for subscriber in digital_subscribers:
            subscriber["api_enabled"] = len(subscriber.get("api_products") or []) > 0

        doc["item_id"] = doc[ID_FIELD]
        associations = self._resend_associations_to_subscribers(doc, subscribers)
        if len(wire_subscribers) > 0:
            self._resend_to_subscribers(doc, wire_subscribers, subscriber_codes, associations)
            self.publish_content_api(
                doc, [subscriber for subscriber in wire_subscribers if subscriber.get("api_enabled")]
            )

        if len(digital_subscribers) > 0:
            package = None
            self._resend_to_subscribers(doc, digital_subscribers, subscriber_codes, associations)

            self.publish_content_api(
                package or doc, [subscriber for subscriber in digital_subscribers if subscriber.get("api_enabled")]
            )

    def _resend_associations_to_subscribers(self, doc, subscribers):
        """
        On resend association are also sent to the subscribers.
        :param dict doc: item to resend
        :param list subscribers: list of subscribers
        :return dict: associations
        """
        if not doc.get(ASSOCIATIONS):
            return {}

        associations = {}

        for assoc_id, item in doc.get(ASSOCIATIONS).items():
            if not item:
                continue

            item["subscribers"] = []

            for s in subscribers:
                item["subscribers"].append(s.get(ID_FIELD))
                if not associations.get(s.get(ID_FIELD)):
                    associations[s.get(ID_FIELD)] = []

                associations[s.get(ID_FIELD)].append(item.get(ID_FIELD))
        return associations

    def _resend_to_subscribers(self, doc, subscribers, subscriber_codes, associations=None):
        if associations is None:
            associations = {}
        queued = self.queue_transmission(doc, subscribers, subscriber_codes, associations)
        if not queued:
            logger.exception(
                "Nothing is saved to publish queue for story: {} for action: {}".format(doc[ID_FIELD], "resend")
            )

    @elasticapm.capture_span()
    def publish_package(self, package, target_subscribers) -> bool:
        """Publishes a given package to given subscribers.

        For each subscriber updates the package definition with the wanted_items for that subscriber
        and removes unwanted_items that doesn't supposed to go that subscriber.
        Text stories are replaced by the digital versions.

        :param package: Package to be published
        :param target_subscribers: List of subscriber and items-per-subscriber
        """
        all_items = self.package_service.get_residrefs(package)
        queued = False
        subscribers = []
        for items in target_subscribers.values():
            updated = deepcopy(package)
            subscriber = items["subscriber"]
            codes = items["codes"]
            wanted_items = [item for item in items["items"] if items["items"].get(item, None)]
            unwanted_items = [item for item in all_items if item not in wanted_items]
            for i in unwanted_items:
                still_items_left = self.package_service.remove_ref_from_inmem_package(updated, i)
                if not still_items_left and self.publish_type != "correct":
                    # if nothing left in the package to be published and
                    # if not correcting then don't send the package
                    return False
            for key in wanted_items:
                try:
                    self.package_service.replace_ref_in_package(updated, key, items["items"][key])
                except KeyError:
                    continue

<<<<<<< HEAD
            formatters, temp_queued = self.queue_transmission(
                updated, [subscriber], {subscriber[ID_FIELD]: codes}, sent=True
=======
            temp_queued = self.queue_transmission(
                updated, [subscriber], {subscriber[config.ID_FIELD]: codes}, sent=True
>>>>>>> bd55b409
            )

            subscribers.append(subscriber)
            if temp_queued:
                queued = temp_queued

            delivery_types = [d["delivery_type"] for d in self.get_destinations(subscriber)]
            is_content_api_delivery = "content_api" in delivery_types
            # packages for content_api will not be transmitted
            # so we need to publish them here
            if is_content_api_delivery and subscriber.get("api_enabled"):
                self.publish_content_api(package, [subscriber])

        return queued

    def get_destinations(self, subscriber):
        destinations = subscriber.get("destinations") or []
        if subscriber.get("api_enabled"):
            destinations.append({"name": "content api", "delivery_type": "content_api", "format": "ninjs"})
        return destinations

    @elasticapm.capture_span()
    def queue_transmission(self, doc, subscribers, subscriber_codes=None, associations=None, sent=False) -> bool:
        """Method formats and then queues the article for transmission to the passed subscribers.

        ::Important Note:: Format Type across Subscribers can repeat. But we can't have formatted item generated once
        based on the format_types configured across for all the subscribers as the formatted item must have a published
        sequence number generated by Subscriber.

        :param dict doc: document to queue for transmission
        :param list subscribers: List of subscriber dict.
        :return : (list, bool) tuple of list of missing formatters and boolean flag. True if queued else False
        """
        if associations is None:
            associations = {}
        if subscriber_codes is None:
            subscriber_codes = {}

<<<<<<< HEAD
        try:
            if get_app_config("PUBLISH_ASSOCIATIONS_RESEND") and not sent:
                is_correction = doc.get("state") in ["corrected", "being_corrected"]
                is_update = doc.get("rewrite_of")
                is_new = not is_correction and not is_update

                if get_app_config("PUBLISH_ASSOCIATIONS_RESEND") == "new" and is_new:
                    self.resend_association_items(doc)
                elif get_app_config("PUBLISH_ASSOCIATIONS_RESEND") == "corrections":
                    self.resend_association_items(doc)
                elif get_app_config("PUBLISH_ASSOCIATIONS_RESEND") == "updates" and not is_correction:
                    self.resend_association_items(doc)

            queued = False
            no_formatters = []
            filtered_document = self.filter_document(doc)
            app = get_current_app()
            for subscriber in subscribers:
                try:
                    if (
                        doc[ITEM_TYPE] not in [CONTENT_TYPE.TEXT, CONTENT_TYPE.PREFORMATTED]
                        and subscriber.get("subscriber_type", "") == SUBSCRIBER_TYPES.WIRE
                    ):
                        # wire subscribers can get only text and preformatted stories
                        continue
=======
        if config.PUBLISH_ASSOCIATIONS_RESEND and not sent:
            is_correction = doc.get("state") in ["corrected", "being_corrected"]
            is_update = doc.get("rewrite_of")
            is_new = not is_correction and not is_update
>>>>>>> bd55b409

            if config.PUBLISH_ASSOCIATIONS_RESEND == "new" and is_new:
                self.resend_association_items(doc)
            elif config.PUBLISH_ASSOCIATIONS_RESEND == "corrections":
                self.resend_association_items(doc)
            elif config.PUBLISH_ASSOCIATIONS_RESEND == "updates" and not is_correction:
                self.resend_association_items(doc)

        queued = False
        filtered_document = self.filter_document(doc)
        for subscriber in subscribers:
            try:
                if (
                    doc[ITEM_TYPE] not in [CONTENT_TYPE.TEXT, CONTENT_TYPE.PREFORMATTED]
                    and subscriber.get("subscriber_type", "") == SUBSCRIBER_TYPES.WIRE
                ):
                    # wire subscribers can get only text and preformatted stories
                    continue

                for destination in self.get_destinations(subscriber):
                    embed_package_items = doc[ITEM_TYPE] == CONTENT_TYPE.COMPOSITE and (
                        destination.get("config") or {}
                    ).get("packaged", False)
                    if embed_package_items:
                        doc = self._embed_package_items(doc)

                    if doc.get(PUBLISHED_IN_PACKAGE) and (destination.get("config") or {}).get("packaged", False):
                        continue

<<<<<<< HEAD
                        formatter.set_destination(destination, subscriber)
                        formatted_docs = formatter.format(
                            self.filter_document(doc) if embed_package_items else filtered_document.copy(),
                            subscriber,
                            subscriber_codes.get(subscriber[ID_FIELD]),
                        )

                        for idx, publish_data in enumerate(formatted_docs):
                            if not isinstance(publish_data, dict):
                                pub_seq_num, formatted_doc = publish_data
                                formatted_docs[idx] = {
                                    "published_seq_num": pub_seq_num,
                                    "formatted_item": formatted_doc,
                                }
                            else:
                                assert (
                                    "published_seq_num" in publish_data and "formatted_item" in publish_data
                                ), "missing keys in publish_data"

                        for publish_queue_item in formatted_docs:
                            publish_queue_item["item_id"] = doc["item_id"]
                            publish_queue_item["item_version"] = doc[VERSION]
                            publish_queue_item["subscriber_id"] = subscriber[ID_FIELD]
                            publish_queue_item["codes"] = subscriber_codes.get(subscriber[ID_FIELD])
                            publish_queue_item["destination"] = destination
                            # publish_schedule is just to indicate in the queue item is create via scheduled item
                            publish_queue_item[PUBLISH_SCHEDULE] = get_utc_schedule(doc, PUBLISH_SCHEDULE) or None
                            publish_queue_item["unique_name"] = doc.get("unique_name", None)
                            publish_queue_item["content_type"] = doc.get("type", None)
                            publish_queue_item["headline"] = doc.get("headline", None)
                            publish_queue_item["publishing_action"] = self.published_state
                            publish_queue_item["ingest_provider"] = (
                                ObjectId(doc.get("ingest_provider")) if doc.get("ingest_provider") else None
                            )
                            publish_queue_item["associated_items"] = associations.get(subscriber[ID_FIELD], [])
                            publish_queue_item["priority"] = subscriber.get("priority")

                            if doc.get(PUBLISHED_IN_PACKAGE):
                                publish_queue_item[PUBLISHED_IN_PACKAGE] = doc[PUBLISHED_IN_PACKAGE]
                            try:
                                encoded_item = publish_queue_item.pop("encoded_item")
                            except KeyError:
                                pass
                            else:
                                binary = io.BytesIO(encoded_item)
                                publish_queue_item["encoded_item_id"] = app.storage.put(binary)
                            publish_queue_item.pop(ITEM_STATE, None)

                            # content api delivery will be marked as SUCCESS in queue
                            get_resource_service("publish_queue").post([publish_queue_item])
                            queued = True

                except Exception:
                    logger.exception(
                        "Failed to queue item for id {} with headline {} for subscriber {}.".format(
                            doc.get(ID_FIELD), doc.get("headline"), subscriber.get("name")
=======
                    # Step 2(a)
                    formatter = get_formatter(destination["format"], doc)

                    if not formatter:
                        logger.warning("Formatter not found for format: %s", destination["format"])
                        continue

                    formatter.set_destination(destination, subscriber)
                    formatted_docs = formatter.format(
                        self.filter_document(doc) if embed_package_items else filtered_document.copy(),
                        subscriber,
                        subscriber_codes.get(subscriber[config.ID_FIELD]),
                    )

                    for idx, publish_data in enumerate(formatted_docs):
                        if not isinstance(publish_data, dict):
                            pub_seq_num, formatted_doc = publish_data
                            formatted_docs[idx] = {
                                "published_seq_num": pub_seq_num,
                                "formatted_item": formatted_doc,
                            }
                        else:
                            assert (
                                "published_seq_num" in publish_data and "formatted_item" in publish_data
                            ), "missing keys in publish_data"

                    for publish_queue_item in formatted_docs:
                        publish_queue_item["item_id"] = doc["item_id"]
                        publish_queue_item["item_version"] = doc[config.VERSION]
                        publish_queue_item["subscriber_id"] = subscriber[config.ID_FIELD]
                        publish_queue_item["codes"] = subscriber_codes.get(subscriber[config.ID_FIELD])
                        publish_queue_item["destination"] = destination
                        # publish_schedule is just to indicate in the queue item is create via scheduled item
                        publish_queue_item[PUBLISH_SCHEDULE] = get_utc_schedule(doc, PUBLISH_SCHEDULE) or None
                        publish_queue_item["unique_name"] = doc.get("unique_name", None)
                        publish_queue_item["content_type"] = doc.get("type", None)
                        publish_queue_item["headline"] = doc.get("headline", None)
                        publish_queue_item["publishing_action"] = self.published_state
                        publish_queue_item["ingest_provider"] = (
                            ObjectId(doc.get("ingest_provider")) if doc.get("ingest_provider") else None
>>>>>>> bd55b409
                        )
                        publish_queue_item["associated_items"] = associations.get(subscriber[config.ID_FIELD], [])
                        publish_queue_item["priority"] = subscriber.get("priority")

                        if doc.get(PUBLISHED_IN_PACKAGE):
                            publish_queue_item[PUBLISHED_IN_PACKAGE] = doc[PUBLISHED_IN_PACKAGE]
                        try:
                            encoded_item = publish_queue_item.pop("encoded_item")
                        except KeyError:
                            pass
                        else:
                            binary = io.BytesIO(encoded_item)
                            publish_queue_item["encoded_item_id"] = app.storage.put(binary)
                        publish_queue_item.pop(ITEM_STATE, None)

                        # content api delivery will be marked as SUCCESS in queue
                        get_resource_service("publish_queue").post([publish_queue_item])
                        queued = True

            except Exception:
                logger.exception(
                    "Failed to queue item for id {} with headline {} for subscriber {}.".format(
                        doc.get(config.ID_FIELD), doc.get("headline"), subscriber.get("name")
                    )
                )

        return queued

    def get_unique_associations(self, associated_items):
        """This method is used for the removing duplicate associate items
        :param dict associated_items: all the associate item
        """
        associations = {}
        for association in associated_items.values():
            if not association:
                continue
            item_id = association.get("_id")
            if item_id and item_id not in associations.keys():
                associations[item_id] = association
        return associations.values()

    def resend_association_items(self, doc):
        """This method is used to resend assciation items.
        :param dict doc: document
        """
        associated_items = doc.get(ASSOCIATIONS)
        if associated_items:
            for association in self.get_unique_associations(associated_items):
                # resend only media association

                if association.get("type") not in MEDIA_TYPES or association.get("is_queued"):
                    continue

                archive_article = get_resource_service("archive").find_one(req=None, _id=association.get("_id"))
                if not archive_article:
                    continue

                associated_article = get_resource_service("published").find_one(
                    req=None, item_id=archive_article["_id"], _current_version=archive_article["_current_version"]
                )
                if associated_article and associated_article.get("state") not in ["unpublished", "killed"]:
                    from apps.publish.enqueue import get_enqueue_service

                    get_enqueue_service(associated_article.get("operation")).publish(associated_article)

    def _embed_package_items(self, package):
        """Embeds all package items in the package document."""
        for group in package.get(GROUPS, []):
            if group[GROUP_ID] == ROOT_GROUP:
                continue
            for ref in group[REFS]:
                if RESIDREF not in ref:
                    continue
                package_item = get_resource_service("published").find_one(
                    req=None, item_id=ref[RESIDREF], _current_version=ref[VERSION]
                )
                if not package_item:
                    msg = _("Can not find package {package} published item {item}").format(
                        package=package["item_id"], item=ref["residRef"]
                    )
                    raise SuperdeskPublishError(500, msg)
                package_item[ID_FIELD] = package_item["item_id"]
                ref["package_item"] = package_item
        return package

    def _get_subscribers_for_package_item(self, package_item):
        """Finds the list of subscribers for a given item in a package

        :param package_item: item in a package
        :return list: List of subscribers
        """
        query = {"$and": [{"item_id": package_item[ID_FIELD]}, {"publishing_action": package_item[ITEM_STATE]}]}

        return self._get_subscribers_for_previously_sent_items(query)

    def _get_subscribers_for_previously_sent_items(self, lookup):
        """Returns list of subscribers that have previously received the item.

        :param dict lookup: elastic query to filter the publish queue
        :return: list of subscribers and list of product codes per subscriber
        """
        subscribers = []
        subscriber_codes = {}
        associations = {}
        active_subscribers = get_resource_service("subscribers").get_active()
        queued_items = list(get_resource_service("publish_queue").get_from_mongo(req=None, lookup=lookup))

        if len(queued_items) > 0:
            subscriber_ids = {}
            for queue_item in queued_items:
                subscriber_id = queue_item["subscriber_id"]
                if not subscriber_ids.get(subscriber_id):
                    subscriber_ids[subscriber_id] = False
                    if queue_item.get("destination", {}).get("delivery_type") == "content_api":
                        subscriber_ids[subscriber_id] = True

                subscriber_codes[subscriber_id] = queue_item.get("codes", [])
                if queue_item.get("associated_items"):
                    associations[subscriber_id] = list(
                        set(associations.get(subscriber_id, [])) | set(queue_item.get("associated_items", []))
                    )

            subscribers = [s.copy() for s in active_subscribers if s["_id"] in subscriber_ids]

            for s in subscribers:
                s["api_enabled"] = subscriber_ids.get(s.get(ID_FIELD))

        return subscribers, subscriber_codes, associations

    def filter_subscribers(self, doc, subscribers, target_media_type):
        """Filter subscribers to whom the current document is going to be delivered.

        :param doc: Document to publish/kill/correct
        :param subscribers: List of Subscribers that might potentially get this document
        :param target_media_type: Valid values are - Wire, Digital.
        :return: List of of filtered subscribers and list of product codes per subscriber.
        """
        filtered_subscribers = []
        subscriber_codes = {}
        existing_products = {p[ID_FIELD]: p for p in get_resource_service("products").get_active()}
        global_filters = deepcopy(
            [gf["cf"] for gf in self.filters.get("content_filters", {}).values() if gf["cf"].get("is_global", True)]
        )

        # apply global filters
        self.conforms_global_filter(global_filters, doc)

        for subscriber in subscribers:
            if target_media_type and subscriber.get("subscriber_type", "") != SUBSCRIBER_TYPES.ALL:
                can_send_digital = subscriber["subscriber_type"] == SUBSCRIBER_TYPES.DIGITAL
                if (
                    target_media_type == SUBSCRIBER_TYPES.WIRE
                    and can_send_digital
                    or target_media_type == SUBSCRIBER_TYPES.DIGITAL
                    and not can_send_digital
                ):
                    continue

            conforms, skip_filters = self.conforms_subscriber_targets(subscriber, doc)
            if not conforms:
                continue

            if not self.conforms_subscriber_global_filter(subscriber, global_filters):
                continue

            product_codes = self._get_codes(subscriber)
            subscriber_added = False
            subscriber["api_enabled"] = False
            # validate against direct products
            result, codes = self._validate_article_for_subscriber(doc, subscriber.get("products"), existing_products)
            if result:
                product_codes.extend(codes)
                if not subscriber_added:
                    filtered_subscribers.append(subscriber)
                    subscriber_added = True

            if content_api.is_enabled():
                # validate against api products
                result, codes = self._validate_article_for_subscriber(
                    doc, subscriber.get("api_products"), existing_products
                )
                if result:
                    product_codes.extend(codes)
                    subscriber["api_enabled"] = True
                    if not subscriber_added:
                        filtered_subscribers.append(subscriber)
                        subscriber_added = True

            if skip_filters and not subscriber_added:
                # if targeted subscriber and has api products then send it to api.
                if subscriber.get("api_products"):
                    subscriber["api_enabled"] = True
                filtered_subscribers.append(subscriber)
                subscriber_added = True

            # unify the list of codes by removing duplicates
            if subscriber_added:
                subscriber_codes[subscriber[ID_FIELD]] = list(set(product_codes))

        return filtered_subscribers, subscriber_codes

    def _validate_article_for_subscriber(self, doc, products, existing_products):
        """Validate the article for subscriber

        :param dict doc: Document to be validated
        :param list products: list of product ids
        :param dict existing_products: Product lookup
        :return tuple bool, list: Boolean flag to add subscriber or not and list of product codes.
        """
        add_subscriber, product_codes = False, []

        if not products:
            return add_subscriber, product_codes

        with elasticapm.capture_span("check products"):
            for product_id in products:
                # check if the product filter conforms with the story
                product = existing_products.get(product_id)

                if not product:
                    continue

                if not self.conforms_product_targets(product, doc):
                    continue

                if self.conforms_content_filter(product, doc):
                    # gather the codes of products
                    product_codes.extend(self._get_codes(product))
                    add_subscriber = True

        return add_subscriber, product_codes

    def _filter_subscribers_for_associations(self, subscribers, doc, target_media_type, existing_associations):
        """Filter the subscriber for associations.

        :param list subscribers: list of subscriber that are going to receive parent item.
        :param dict doc: item with associations
        :param dict existing_associations: existing associations
        :param target_media_type: Valid values are - Wire, Digital.
        """
        associations = {}

        if not doc.get(ASSOCIATIONS) or not subscribers:
            return associations

        for assoc, item in doc.get(ASSOCIATIONS).items():
            if not item:
                continue

            assoc_subscribers = set()
            assoc_id = item.get(ID_FIELD)
            filtered_subscribers, subscriber_codes = self.filter_subscribers(
                item, deepcopy(subscribers), target_media_type
            )

            for subscriber in filtered_subscribers:
                # for the validated subscribers
                subscriber_id = subscriber.get(ID_FIELD)
                if not associations.get(subscriber_id):
                    associations[subscriber_id] = []

                associations[subscriber_id].append(assoc_id)
                assoc_subscribers.add(subscriber_id)

            for subscriber_id, items in existing_associations.items():
                # for the not validated associated item but previously published to the subscriber.
                if assoc_id in items and assoc_id not in associations.get(subscriber_id, []):
                    if not associations.get(subscriber_id):
                        associations[subscriber_id] = []

                    associations[subscriber_id].append(assoc_id)
                    assoc_subscribers.add(subscriber_id)

            item["subscribers"] = list(assoc_subscribers)

        return associations

    def _update_associations(self, original, updates):
        """Update the associations

        :param dict original: original item
        :param dict updates: updates item
        """
        if not updates:
            return

        for subscriber, items in updates.items():
            if items:
                original[subscriber] = list(set(original.get(subscriber, [])) | set(updates.get(subscriber, [])))

    def conforms_product_targets(self, product, article):
        """Check product targets.

        Checks if the given article has any target information and if it does
        it checks if the product satisfies any of the target information

        :param product: Product to test
        :param article: article
        :return:
            bool: True if the article conforms the targets for the given product
        """
        geo_restrictions = product.get("geo_restrictions")

        # If not targeted at all then Return true
        if not BasePublishService().is_targeted(article, "target_regions"):
            return geo_restrictions is None

        if geo_restrictions:
            for region in article.get("target_regions", []):
                if region["qcode"] == geo_restrictions and region["allow"]:
                    return True
                if region["qcode"] != geo_restrictions and not region["allow"]:
                    return True
        return False

    def conforms_subscriber_targets(self, subscriber, article):
        """Check subscriber targets.

        Checks if the given article has any target information and if it does
        it checks if the subscriber satisfies any of the target information

        :param subscriber: Subscriber to test
        :param article: article
        :return:
            bool: True/False if the article conforms the targets
            bool: True if the given subscriber is specifically targeted, False otherwise
        """
        # If not targeted at all then Return true
        if not BasePublishService().is_targeted(article, "target_subscribers") and not BasePublishService().is_targeted(
            article, "target_types"
        ):
            return True, False

        subscriber_type = subscriber.get("subscriber_type")

        for t in article.get("target_subscribers", []):
            if str(t.get("_id")) == str(subscriber["_id"]):
                return True, True

        if subscriber_type:
            for t in article.get("target_types", []):
                if t["qcode"] == subscriber_type and t["allow"]:
                    return True, False
                if t["qcode"] != subscriber_type and not t["allow"]:
                    return True, False

        # If there's a region target then continue with the subscriber to check products
        if BasePublishService().is_targeted(article, "target_regions"):
            return True, False

        # Nothing matches so this subscriber doesn't conform
        return False, False

    def conforms_content_filter(self, product, doc):
        """Checks if the document matches the subscriber filter

        :param product: Product where the filter is used
        :param doc: Document to test the filter against
        :return:
        True if there's no filter
        True if matches and permitting
        False if matches and blocking
        False if doesn't match and permitting
        True if doesn't match and blocking
        """
        content_filter = product.get("content_filter")

        if content_filter is None or "filter_id" not in content_filter or content_filter["filter_id"] is None:
            return True

        service = get_resource_service("content_filters")
        filter = self.filters.get("content_filters", {}).get(content_filter["filter_id"], {}).get("cf")
        does_match = service.does_match(filter, doc, self.filters)

        if does_match:
            return content_filter["filter_type"] == "permitting"
        else:
            return content_filter["filter_type"] == "blocking"

    def conforms_global_filter(self, global_filters, doc):
        """Check global filter

        Checks if document matches the global filter

        :param global_filters: List of all global filters
        :param doc: Document to test the global filter against
        """
        service = get_resource_service("content_filters")
        for global_filter in global_filters:
            global_filter["does_match"] = service.does_match(global_filter, doc, self.filters)

    def conforms_subscriber_global_filter(self, subscriber, global_filters):
        """Check global filter for subscriber

        Checks if subscriber has a override rule against each of the
        global filter and if not checks if document matches the global filter

        :param subscriber: Subscriber to get if the global filter is overriden
        :param global_filters: List of all global filters
        :return: True if at least one global filter is not overriden
        and it matches the document
        False if global filter matches the document or all of them overriden
        """

        gfs = subscriber.get("global_filters", {})
        for global_filter in global_filters:
            if gfs.get(str(global_filter[ID_FIELD]), True):
                # Global filter applies to this subscriber
                if global_filter.get("does_match"):
                    return False
        return True

    def _extend_subscriber_items(self, subscriber_items, subscribers, item, package_item_id, subscriber_codes):
        """Extends the subscriber_items with the given list of subscribers for the item

        :param subscriber_items: The existing list of subscribers
        :param subscribers: New subscribers that item has been published to - to be added
        :param item: item that has been published
        :param package_item_id: package_item_id
        """
        item_id = item[ID_FIELD]
        for subscriber in subscribers:
            sid = subscriber[ID_FIELD]
            item_list = subscriber_items.get(sid, {}).get("items", {})
            item_list[item_id] = package_item_id
            subscriber_items[sid] = {
                "subscriber": subscriber,
                "items": item_list,
                "codes": subscriber_codes.get(sid, []),
            }

    def _get_codes(self, item):
        if item.get("codes"):
            return [c.strip() for c in item.get("codes").split(",") if c]
        else:
            return []

    @staticmethod
    def filter_document(doc):
        """
        Filter document:
        1. Remove fields that should not be there given it's profile.
        2. Remove `None` valued renditions.

        :param dict doc: document to filter
        :return: dict filtered document
        """

        # remove fields that should not be there given it's profile.
        doc = apply_schema(doc)

        # remove `None` valued renditions.
        for association_key in doc.get(ASSOCIATIONS, {}):
            association = doc[ASSOCIATIONS][association_key]
            if not association:
                continue

            renditions = association.get("renditions", {})
            for null_rendition_key in [k for k in renditions if not renditions[k]]:
                del doc[ASSOCIATIONS][association_key]["renditions"][null_rendition_key]

        return doc<|MERGE_RESOLUTION|>--- conflicted
+++ resolved
@@ -15,36 +15,27 @@
 import content_api
 
 from bson import ObjectId
-<<<<<<< HEAD
 from copy import deepcopy
 from eve.utils import ParsedRequest
+from flask_babel import _
 
 from superdesk.core import get_current_app, get_app_config
 from superdesk.resource_fields import ID_FIELD, VERSION
 from superdesk.flask import g
-=======
-from flask import current_app as app, g
->>>>>>> bd55b409
 from superdesk import get_resource_service
 from superdesk.errors import SuperdeskApiError, SuperdeskPublishError
 from superdesk.metadata.item import CONTENT_TYPE, ITEM_TYPE, ITEM_STATE, PUBLISH_SCHEDULE, ASSOCIATIONS, MEDIA_TYPES
 from superdesk.metadata.packages import GROUPS, ROOT_GROUP, GROUP_ID, REFS, RESIDREF
+from superdesk.notification import push_notification
 from superdesk.publish import SUBSCRIBER_TYPES
 from superdesk.publish.publish_queue import PUBLISHED_IN_PACKAGE
 from superdesk.publish.formatters import get_formatter
 from apps.publish.content.utils import filter_digital, filter_non_digital
 from apps.publish.content.common import BasePublishService
-<<<<<<< HEAD
 from apps.archive.common import get_user, get_utc_schedule
-=======
-from copy import deepcopy
-from eve.utils import config, ParsedRequest
-from apps.archive.common import get_utc_schedule
->>>>>>> bd55b409
 from apps.packages.package_service import PackageService
 from apps.publish.published_item import PUBLISH_STATE, QUEUE_STATE
 from apps.content_types import apply_schema
-from flask_babel import _
 
 logger = logging.getLogger(__name__)
 
@@ -231,8 +222,9 @@
 
         1. Get the subscribers.
         2. Queue the content for subscribers
-        3. If not queued and not formatters then raise exception.
-        4. Publish the content to content api.
+        3. Sends notification if no formatter has found for any of the formats configured in Subscriber.
+        4. If not queued and not formatters then raise exception.
+        5. Publish the content to content api.
 
         :param dict doc: document to publish
         :param str target_media_type: Valid values are - Wire, Digital.
@@ -241,12 +233,20 @@
         :raises PublishQueueError.item_not_queued_error:
                 If the nothing is queued.
         """
+        sent = False
+
         # Step 1
+
         subscribers, subscriber_codes, associations = self.get_subscribers(doc, target_media_type)
 
-        queued = False
-
-<<<<<<< HEAD
+        # Step 2
+        no_formatters, queued = self.queue_transmission(
+            deepcopy(doc), subscribers, subscriber_codes, associations, sent
+        )
+
+        # Step 3
+        self._push_formatter_notification(doc, no_formatters)
+
         # Step 4
         if not target_media_type and not queued:
             level = logging.INFO
@@ -257,32 +257,9 @@
                 "Nothing is saved to publish queue for story: {} for action: {}".format(
                     doc[ID_FIELD], self.publish_type
                 ),
-=======
-        if not subscribers:
-            logger.info("No subscribers found for the item_id: %s", doc[config.ID_FIELD])
-        else:
-            # Step 2
-            queued = self.queue_transmission(
-                deepcopy(doc),
-                subscribers,
-                subscriber_codes,
-                associations,
->>>>>>> bd55b409
-            )
-
-            # Step 3
-            if not target_media_type and not queued:
-                level = logging.INFO
-                if app.config["PUBLISH_NOT_QUEUED_ERROR"] and not app.config.get("SUPERDESK_TESTING"):
-                    level = logging.ERROR
-                logger.log(
-                    level,
-                    "Nothing is saved to publish queue for story: {} for action: {}".format(
-                        doc[config.ID_FIELD], self.publish_type
-                    ),
-                )
-
-        # Step 4
+            )
+
+        # Step 5
         if not content_type:
             self.publish_content_api(doc, [s for s in subscribers if s.get("api_enabled")])
 
@@ -303,7 +280,6 @@
                 "Failed to queue item to API for item: {} for action {}".format(doc[ID_FIELD], self.publish_type)
             )
 
-<<<<<<< HEAD
     def _push_formatter_notification(self, doc, no_formatters=None):
         if no_formatters is None:
             no_formatters = []
@@ -319,8 +295,6 @@
                 formats=no_formatters,
             )
 
-=======
->>>>>>> bd55b409
     def _get_subscriber_codes(self, subscribers):
         subscriber_codes = {}
         all_products = list(get_resource_service("products").get(req=None, lookup=None))
@@ -397,14 +371,15 @@
     def _resend_to_subscribers(self, doc, subscribers, subscriber_codes, associations=None):
         if associations is None:
             associations = {}
-        queued = self.queue_transmission(doc, subscribers, subscriber_codes, associations)
+        formatter_messages, queued = self.queue_transmission(doc, subscribers, subscriber_codes, associations)
+        self._push_formatter_notification(doc, formatter_messages)
         if not queued:
             logger.exception(
                 "Nothing is saved to publish queue for story: {} for action: {}".format(doc[ID_FIELD], "resend")
             )
 
     @elasticapm.capture_span()
-    def publish_package(self, package, target_subscribers) -> bool:
+    def publish_package(self, package, target_subscribers):
         """Publishes a given package to given subscribers.
 
         For each subscriber updates the package definition with the wanted_items for that subscriber
@@ -415,7 +390,7 @@
         :param target_subscribers: List of subscriber and items-per-subscriber
         """
         all_items = self.package_service.get_residrefs(package)
-        queued = False
+        no_formatters, queued = [], False
         subscribers = []
         for items in target_subscribers.values():
             updated = deepcopy(package)
@@ -428,23 +403,19 @@
                 if not still_items_left and self.publish_type != "correct":
                     # if nothing left in the package to be published and
                     # if not correcting then don't send the package
-                    return False
+                    return
             for key in wanted_items:
                 try:
                     self.package_service.replace_ref_in_package(updated, key, items["items"][key])
                 except KeyError:
                     continue
 
-<<<<<<< HEAD
             formatters, temp_queued = self.queue_transmission(
                 updated, [subscriber], {subscriber[ID_FIELD]: codes}, sent=True
-=======
-            temp_queued = self.queue_transmission(
-                updated, [subscriber], {subscriber[config.ID_FIELD]: codes}, sent=True
->>>>>>> bd55b409
             )
 
             subscribers.append(subscriber)
+            no_formatters.extend(formatters)
             if temp_queued:
                 queued = temp_queued
 
@@ -464,7 +435,7 @@
         return destinations
 
     @elasticapm.capture_span()
-    def queue_transmission(self, doc, subscribers, subscriber_codes=None, associations=None, sent=False) -> bool:
+    def queue_transmission(self, doc, subscribers, subscriber_codes=None, associations=None, sent=False):
         """Method formats and then queues the article for transmission to the passed subscribers.
 
         ::Important Note:: Format Type across Subscribers can repeat. But we can't have formatted item generated once
@@ -480,18 +451,18 @@
         if subscriber_codes is None:
             subscriber_codes = {}
 
-<<<<<<< HEAD
         try:
-            if get_app_config("PUBLISH_ASSOCIATIONS_RESEND") and not sent:
+            publish_associations_resend = get_app_config("PUBLISH_ASSOCIATIONS_RESEND")
+            if publish_associations_resend and not sent:
                 is_correction = doc.get("state") in ["corrected", "being_corrected"]
                 is_update = doc.get("rewrite_of")
                 is_new = not is_correction and not is_update
 
-                if get_app_config("PUBLISH_ASSOCIATIONS_RESEND") == "new" and is_new:
+                if publish_associations_resend == "new" and is_new:
                     self.resend_association_items(doc)
-                elif get_app_config("PUBLISH_ASSOCIATIONS_RESEND") == "corrections":
+                elif publish_associations_resend == "corrections":
                     self.resend_association_items(doc)
-                elif get_app_config("PUBLISH_ASSOCIATIONS_RESEND") == "updates" and not is_correction:
+                elif publish_associations_resend == "updates" and not is_correction:
                     self.resend_association_items(doc)
 
             queued = False
@@ -506,42 +477,24 @@
                     ):
                         # wire subscribers can get only text and preformatted stories
                         continue
-=======
-        if config.PUBLISH_ASSOCIATIONS_RESEND and not sent:
-            is_correction = doc.get("state") in ["corrected", "being_corrected"]
-            is_update = doc.get("rewrite_of")
-            is_new = not is_correction and not is_update
->>>>>>> bd55b409
-
-            if config.PUBLISH_ASSOCIATIONS_RESEND == "new" and is_new:
-                self.resend_association_items(doc)
-            elif config.PUBLISH_ASSOCIATIONS_RESEND == "corrections":
-                self.resend_association_items(doc)
-            elif config.PUBLISH_ASSOCIATIONS_RESEND == "updates" and not is_correction:
-                self.resend_association_items(doc)
-
-        queued = False
-        filtered_document = self.filter_document(doc)
-        for subscriber in subscribers:
-            try:
-                if (
-                    doc[ITEM_TYPE] not in [CONTENT_TYPE.TEXT, CONTENT_TYPE.PREFORMATTED]
-                    and subscriber.get("subscriber_type", "") == SUBSCRIBER_TYPES.WIRE
-                ):
-                    # wire subscribers can get only text and preformatted stories
-                    continue
-
-                for destination in self.get_destinations(subscriber):
-                    embed_package_items = doc[ITEM_TYPE] == CONTENT_TYPE.COMPOSITE and (
-                        destination.get("config") or {}
-                    ).get("packaged", False)
-                    if embed_package_items:
-                        doc = self._embed_package_items(doc)
-
-                    if doc.get(PUBLISHED_IN_PACKAGE) and (destination.get("config") or {}).get("packaged", False):
-                        continue
-
-<<<<<<< HEAD
+
+                    for destination in self.get_destinations(subscriber):
+                        embed_package_items = doc[ITEM_TYPE] == CONTENT_TYPE.COMPOSITE and (
+                            destination.get("config") or {}
+                        ).get("packaged", False)
+                        if embed_package_items:
+                            doc = self._embed_package_items(doc)
+
+                        if doc.get(PUBLISHED_IN_PACKAGE) and (destination.get("config") or {}).get("packaged", False):
+                            continue
+
+                        # Step 2(a)
+                        formatter = get_formatter(destination["format"], doc)
+
+                        if not formatter:  # if formatter not found then record it
+                            no_formatters.append(destination["format"])
+                            continue
+
                         formatter.set_destination(destination, subscriber)
                         formatted_docs = formatter.format(
                             self.filter_document(doc) if embed_package_items else filtered_document.copy(),
@@ -598,75 +551,12 @@
                     logger.exception(
                         "Failed to queue item for id {} with headline {} for subscriber {}.".format(
                             doc.get(ID_FIELD), doc.get("headline"), subscriber.get("name")
-=======
-                    # Step 2(a)
-                    formatter = get_formatter(destination["format"], doc)
-
-                    if not formatter:
-                        logger.warning("Formatter not found for format: %s", destination["format"])
-                        continue
-
-                    formatter.set_destination(destination, subscriber)
-                    formatted_docs = formatter.format(
-                        self.filter_document(doc) if embed_package_items else filtered_document.copy(),
-                        subscriber,
-                        subscriber_codes.get(subscriber[config.ID_FIELD]),
+                        )
                     )
 
-                    for idx, publish_data in enumerate(formatted_docs):
-                        if not isinstance(publish_data, dict):
-                            pub_seq_num, formatted_doc = publish_data
-                            formatted_docs[idx] = {
-                                "published_seq_num": pub_seq_num,
-                                "formatted_item": formatted_doc,
-                            }
-                        else:
-                            assert (
-                                "published_seq_num" in publish_data and "formatted_item" in publish_data
-                            ), "missing keys in publish_data"
-
-                    for publish_queue_item in formatted_docs:
-                        publish_queue_item["item_id"] = doc["item_id"]
-                        publish_queue_item["item_version"] = doc[config.VERSION]
-                        publish_queue_item["subscriber_id"] = subscriber[config.ID_FIELD]
-                        publish_queue_item["codes"] = subscriber_codes.get(subscriber[config.ID_FIELD])
-                        publish_queue_item["destination"] = destination
-                        # publish_schedule is just to indicate in the queue item is create via scheduled item
-                        publish_queue_item[PUBLISH_SCHEDULE] = get_utc_schedule(doc, PUBLISH_SCHEDULE) or None
-                        publish_queue_item["unique_name"] = doc.get("unique_name", None)
-                        publish_queue_item["content_type"] = doc.get("type", None)
-                        publish_queue_item["headline"] = doc.get("headline", None)
-                        publish_queue_item["publishing_action"] = self.published_state
-                        publish_queue_item["ingest_provider"] = (
-                            ObjectId(doc.get("ingest_provider")) if doc.get("ingest_provider") else None
->>>>>>> bd55b409
-                        )
-                        publish_queue_item["associated_items"] = associations.get(subscriber[config.ID_FIELD], [])
-                        publish_queue_item["priority"] = subscriber.get("priority")
-
-                        if doc.get(PUBLISHED_IN_PACKAGE):
-                            publish_queue_item[PUBLISHED_IN_PACKAGE] = doc[PUBLISHED_IN_PACKAGE]
-                        try:
-                            encoded_item = publish_queue_item.pop("encoded_item")
-                        except KeyError:
-                            pass
-                        else:
-                            binary = io.BytesIO(encoded_item)
-                            publish_queue_item["encoded_item_id"] = app.storage.put(binary)
-                        publish_queue_item.pop(ITEM_STATE, None)
-
-                        # content api delivery will be marked as SUCCESS in queue
-                        get_resource_service("publish_queue").post([publish_queue_item])
-                        queued = True
-
-            except Exception:
-                logger.exception(
-                    "Failed to queue item for id {} with headline {} for subscriber {}.".format(
-                        doc.get(config.ID_FIELD), doc.get("headline"), subscriber.get("name")
-                    )
-                )
-
-        return queued
+            return no_formatters, queued
+        except Exception:
+            raise
 
     def get_unique_associations(self, associated_items):
         """This method is used for the removing duplicate associate items
