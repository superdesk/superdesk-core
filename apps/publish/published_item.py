# -*- coding: utf-8; -*-
#
# This file is part of Superdesk.
#
# Copyright 2013, 2014, 2015 Sourcefabric z.u. and contributors.
#
# For the full copyright and license information, please see the
# AUTHORS and LICENSE files distributed with this source code, or
# at https://www.sourcefabric.org/superdesk/license

from collections import namedtuple
import json
import logging
import flask
from superdesk import get_resource_service
import superdesk
from superdesk.errors import SuperdeskApiError
from superdesk.metadata.item import not_analyzed, ITEM_STATE, PUBLISH_STATES
from superdesk.metadata.utils import aggregations, get_elastic_highlight_query
from superdesk.resource import Resource
from superdesk.services import BaseService
from superdesk.utc import utcnow

from bson.objectid import ObjectId
from eve.utils import ParsedRequest, config
from flask import current_app as app, request

from apps.archive.archive import SOURCE as ARCHIVE
from apps.archive.common import handle_existing_data, item_schema
from superdesk.publish.publish_queue import PUBLISHED_IN_PACKAGE
from apps.content import push_content_notification
from flask_babel import _

logger = logging.getLogger(__name__)

PUBLISHED = "published"
LAST_PUBLISHED_VERSION = "last_published_version"
QUEUE_STATE = "queue_state"
ERROR_MESSAGE = "error_message"
queue_states = ["pending", "in_progress", "queued", "queued_not_transmitted", "error"]
PUBLISH_STATE = namedtuple("PUBLISH_STATE", ["PENDING", "IN_PROGRESS", "QUEUED", "QUEUED_NOT_TRANSMITTED", "ERROR"])(
    *queue_states
)

published_item_fields = {
    "item_id": {"type": "string", "mapping": not_analyzed},
    "publish_state": {"type": "string"},
    # last_published_version field is set to true for last published version of the item in the published collection
    # and for the older version is set to false. This field is used to display the last version of the digital copy
    # in the published view.
    LAST_PUBLISHED_VERSION: {"type": "boolean", "default": True},
    QUEUE_STATE: {
        "type": "string",
        "default": "pending",
        "allowed": queue_states,
    },
    ERROR_MESSAGE: {"type": "string"},
    "is_take_item": {  # deprecated
        "type": "boolean",
        "default": False,
    },
    "digital_item_id": {"type": "string"},  # deprecated
    "publish_sequence_no": {"type": "integer", "readonly": True},
    "last_queue_event": {"type": "datetime"},
    # item is moved to legal. True if moved else false.
    "moved_to_legal": {"type": "boolean", "default": False},
    # if item is published as part of a package this will
    # be set to package id so transmitter can handle such
    # items differently
    PUBLISHED_IN_PACKAGE: {
        "type": "string",
    },
    "_current_version": {  # must be set explicitly, there is no versioning
        "type": "integer",
    },
}


def get_content_filter():
    """Filter out content of stages not visible to current user (if any).

    :return:
    """
    user = getattr(flask.g, "user", None)
    if user:
        if "invisible_stages" in user:
            stages = user.get("invisible_stages")
        else:
            stages = get_resource_service("users").get_invisible_stages_ids(user.get("_id"))

        if stages:
            return {"bool": {"must_not": {"terms": {"task.stage": stages}}}}


class PublishedItemResource(Resource):
    datasource = {
        "search_backend": "elastic",
        "aggregations": aggregations,
        "es_highlight": get_elastic_highlight_query,
        "default_sort": [("_updated", -1)],
        "elastic_filter_callback": get_content_filter,
        "projection": {
            "old_version": 0,
            "last_version": 0,
        },
    }

    schema = item_schema(published_item_fields)
    etag_ignore_fields = [config.ID_FIELD, "highlights", "item_id", LAST_PUBLISHED_VERSION, "moved_to_legal"]

    privileges = {"POST": "publish_queue", "PATCH": "publish_queue"}
    item_methods = ["GET", "PATCH"]
    additional_lookup = {"url": 'regex("[\w,.:-]+")', "field": "item_id"}

    mongo_indexes = {
        "guid_1": ([("guid", 1)], {"background": True}),
        "item_id_1": ([("item_id", 1)], {"background": True}),
    }


class PublishedItemService(BaseService):
    """
    PublishedItemService class is the base class for ArchivedService.
    """

    SEQ_KEY_NAME = "published_item_sequence_no"

    def on_fetched(self, docs):
        """
        Overriding this to enhance the published article with the one in archive collection
        """

        self.enhance_with_archive_items(docs[config.ITEMS])

    def on_fetched_item(self, doc):
        """
        Overriding this to enhance the published article with the one in archive collection
        """

        self.enhance_with_archive_items([doc])

    def on_create(self, docs):
        """Runs on create.

        An article can be published multiple times in its lifetime. So, it's necessary to preserve the _id which comes
        from archive collection. Also, sets the expiry on the published item and removes the lock information.
        """

        for doc in docs:
            self.raise_if_not_marked_for_publication(doc)
            doc[config.LAST_UPDATED] = doc[config.DATE_CREATED] = utcnow()
            self.set_defaults(doc)

    def on_update(self, updates, original):
        if ITEM_STATE in updates:
            self.raise_if_not_marked_for_publication(updates)

    def on_updated(self, updates, original):
        if "marked_for_user" in updates:
            updated = original.copy()
            updated.update(updates)
            # Send notification on mark-for-user operation
            get_resource_service("archive").handle_mark_user_notifications(updates, original)
            push_content_notification([updated, original])  # see SDBELGA-192

    def raise_if_not_marked_for_publication(self, doc):
        """
        Item should be one of the PUBLISH_STATES. If not raise error.
        """
        if doc.get(ITEM_STATE) not in PUBLISH_STATES and doc.get(ITEM_STATE) != "spiked":
            raise SuperdeskApiError.badRequestError(
                _("Invalid state ({state}) for the Published item.").format(state=doc.get(ITEM_STATE))
            )

    def set_defaults(self, doc):
        doc["item_id"] = doc[config.ID_FIELD]
        doc["versioncreated"] = utcnow()
        doc["publish_sequence_no"] = get_resource_service("sequences").get_next_sequence_number(self.SEQ_KEY_NAME)
        doc.pop(config.ID_FIELD, None)
        doc.pop("lock_user", None)
        doc.pop("lock_time", None)
        doc.pop("lock_action", None)
        doc.pop("lock_session", None)

    def enhance_with_archive_items(self, items):
        if items:
            ids = list(set([item.get("item_id") for item in items if item.get("item_id")]))
            archive_items = []
            archive_lookup = {}
            if ids:
                query = {"$and": [{config.ID_FIELD: {"$in": ids}}]}
                archive_req = ParsedRequest()
                archive_req.max_results = len(ids)
                # can't access published from elastic due filter on the archive resource hence going to mongo
                archive_items = list(
                    superdesk.get_resource_service(ARCHIVE).get_from_mongo(req=archive_req, lookup=query)
                )

                for item in archive_items:
                    handle_existing_data(item)
                    archive_lookup[item[config.ID_FIELD]] = item

            for item in items:
                archive_item = archive_lookup.get(item.get("item_id"), {config.VERSION: item.get(config.VERSION, 1)})

                updates = {
                    config.ID_FIELD: item.get("item_id"),
                    "item_id": item.get(config.ID_FIELD),
                    "lock_user": archive_item.get("lock_user", None),
                    "lock_time": archive_item.get("lock_time", None),
                    "lock_action": archive_item.get("lock_action", None),
                    "lock_session": archive_item.get("lock_session", None),
                    "archive_item": archive_item if archive_item else None,
                }

                if request and request.args.get("published_id") == "1":
                    updates.pop(config.ID_FIELD)
                    updates.pop("item_id")

                item.update(updates)
                handle_existing_data(item)

    def on_delete(self, doc):
        """Deleting a published item has a workflow which is implemented in remove_expired().

        Overriding to avoid other services from invoking this method accidentally.
        """

        if app.testing:
            super().on_delete(doc)
        else:
            raise NotImplementedError(
                _("Deleting a published item has a workflow which is implemented in remove_expired().")
            )

    def delete_action(self, lookup=None):
        """Deleting a published item has a workflow which is implemented in remove_expired().

        Overriding to avoid other services from invoking this method accidentally.
        """

        if app.testing:
            super().delete_action(lookup)
        else:
            raise NotImplementedError(
                _("Deleting a published item has a workflow which is implemented in remove_expired().")
            )

    def on_deleted(self, doc):
        """Deleting a published item has a workflow which is implemented in remove_expired().

        Overriding to avoid other services from invoking this method accidentally.
        """

        if app.testing:
            super().on_deleted(doc)
        else:
            raise NotImplementedError(
                _("Deleting a published item has a workflow which is implemented in remove_expired().")
            )

    def get_other_published_items(self, _id):
        try:
            query = {"query": {"filtered": {"filter": {"term": {"item_id": _id}}}}}
            request = ParsedRequest()
            request.args = {"source": json.dumps(query)}
            return super().get(req=request, lookup=None)
        except Exception:
            return []

    def get_last_published_version(self, _id):
        """Returns the last published entry for the passed item id

        :param _id:
        :return:
        """
        try:
            query = {
                "query": {
                    "filtered": {
                        "filter": {
                            "bool": {"must": [{"term": {"item_id": _id}}, {"term": {LAST_PUBLISHED_VERSION: True}}]}
                        }
                    }
                }
            }

            request = ParsedRequest()
<<<<<<< HEAD
            request.args = {'source': json.dumps(query), 'repo': 'published'}
=======
            request.args = {"source": json.dumps(query), "repo": "published"}
>>>>>>> 2f21c487
            items = list(self.get(req=request, lookup=None))
            if items:
                return items[0]
        except Exception:
            return None

    def get_rewritten_items_by_event_story(self, event_id, rewrite_id, rewrite_field):
        """Returns all the rewritten stories from published and archive for a given event and rewrite_id.

        :param str event_id: event id of the document
        :param str rewrite_id: rewrite id of the document
        :param str rewrite_field: field name 'rewrite_of' or 'rewritten_by'
        """
        try:
            query = {
                "query": {
                    "filtered": {
                        "filter": {
                            "bool": {"must": [{"term": {"event_id": event_id}}, {"term": {rewrite_field: rewrite_id}}]}
                        }
                    }
                }
            }

            request = ParsedRequest()
            request.args = {"source": json.dumps(query), "repo": "archive,published"}
            return list(get_resource_service("search").get(req=request, lookup=None))
        except Exception:
            return []

    def is_rewritten_before(self, item_id):
        """Checks if the published item is rewritten before.

        :param _id: item_id of the published item
        :return: True is it is rewritten before
        """
        doc = self.find_one(req=None, item_id=item_id)
        return doc and "rewritten_by" in doc and doc["rewritten_by"]

    def update_published_items(self, _id, field, state):
        items = self.get_other_published_items(_id)
        for item in items:
            try:
                super().system_update(ObjectId(item[config.ID_FIELD]), {field: state}, item)
            except Exception:
                # This part is used in unit testing
                super().system_update(item[config.ID_FIELD], {field: state}, item)

    def delete_by_article_id(self, _id):
        """Removes the article from the published collection.

        Removes published queue entries.

        :param str _id: id of the document to be deleted. In mongo, it is the item_id
        """
        lookup = {"item_id": _id}
        self.delete(lookup=lookup)
        get_resource_service("publish_queue").delete_by_article_id(_id)

    def find_one(self, req, **lookup):
        item = super().find_one(req, **lookup)
        handle_existing_data(item)

        return item

    def move_to_archived(self, _id):
        published_items = list(self.get_from_mongo(req=None, lookup={"item_id": _id}))
        if not published_items:
            return
        get_resource_service("archived").post(published_items)
        self.delete_by_article_id(_id)

    def set_moved_to_legal(self, item_id, version, status):
        """Update the legal flag.

        :param str item_id: id of the document
        :param int version: version of the document
        :param boolean status: True if the item is moved to legal else false
        """
        items = self.get_other_published_items(item_id)

        for item in items:
            try:
                if item.get(config.VERSION) <= version and not item.get("moved_to_legal", False):
                    super().system_update(ObjectId(item.get(config.ID_FIELD)), {"moved_to_legal": status}, item)
            except Exception:
                logger.exception(
                    "Failed to set the moved_to_legal flag " "for item {} and version {}".format(item_id, version)
                )

    def get_published_items_by_moved_to_legal(self, item_ids, move_to_legal):
        """Get the pulished items where flag is moved.

        :param list item_ids: List of item
        :param bool move_to_legal: move_to_legal boolean flag
        :return: list of published items
        """
        if item_ids:
            try:
                query = {
                    "query": {
                        "filtered": {
                            "filter": {
                                "and": [{"terms": {"item_id": item_ids}}, {"term": {"moved_to_legal": move_to_legal}}]
                            }
                        }
                    }
                }

                request = ParsedRequest()
                request.args = {"source": json.dumps(query)}
                return list(super().get(req=request, lookup=None))
            except Exception:
                logger.exception(
                    "Failed to get published items " "by moved to legal: {} -- ids: {}.".format(move_to_legal, item_ids)
                )

        return []<|MERGE_RESOLUTION|>--- conflicted
+++ resolved
@@ -286,11 +286,7 @@
             }
 
             request = ParsedRequest()
-<<<<<<< HEAD
-            request.args = {'source': json.dumps(query), 'repo': 'published'}
-=======
             request.args = {"source": json.dumps(query), "repo": "published"}
->>>>>>> 2f21c487
             items = list(self.get(req=request, lookup=None))
             if items:
                 return items[0]
