# -*- coding: utf-8; -*-
#
# This file is part of Superdesk.
#
# Copyright 2013, 2014, 2015 Sourcefabric z.u. and contributors.
#
# For the full copyright and license information, please see the
# AUTHORS and LICENSE files distributed with this source code, or
# at https://www.sourcefabric.org/superdesk/license

from collections import namedtuple
import json
import logging
import flask
from superdesk import get_resource_service
import superdesk
from superdesk.errors import SuperdeskApiError
from superdesk.metadata.item import not_analyzed, ITEM_STATE, PUBLISH_STATES
from superdesk.metadata.utils import aggregations, get_elastic_highlight_query
from superdesk.resource import Resource
from superdesk.services import BaseService
from superdesk.utc import utcnow

from bson.objectid import ObjectId
from eve.utils import ParsedRequest, config
from flask import current_app as app, request

from apps.archive.archive import SOURCE as ARCHIVE
from apps.archive.common import handle_existing_data, item_schema
from superdesk.publish.publish_queue import PUBLISHED_IN_PACKAGE
from apps.content import push_content_notification
from flask_babel import _

logger = logging.getLogger(__name__)

PUBLISHED = "published"
LAST_PUBLISHED_VERSION = "last_published_version"
QUEUE_STATE = "queue_state"
ERROR_MESSAGE = "error_message"
queue_states = ["pending", "in_progress", "queued", "queued_not_transmitted", "error"]
PUBLISH_STATE = namedtuple("PUBLISH_STATE", ["PENDING", "IN_PROGRESS", "QUEUED", "QUEUED_NOT_TRANSMITTED", "ERROR"])(
    *queue_states
)

published_item_fields = {
    "item_id": {"type": "string", "mapping": not_analyzed},
    "publish_state": {"type": "string"},
    # last_published_version field is set to true for last published version of the item in the published collection
    # and for the older version is set to false. This field is used to display the last version of the digital copy
    # in the published view.
    LAST_PUBLISHED_VERSION: {"type": "boolean", "default": True},
    QUEUE_STATE: {
        "type": "string",
        "default": "pending",
        "allowed": queue_states,
    },
    ERROR_MESSAGE: {"type": "string"},
    "is_take_item": {  # deprecated
        "type": "boolean",
        "default": False,
    },
    "digital_item_id": {"type": "string"},  # deprecated
    "publish_sequence_no": {"type": "integer", "readonly": True},
    "last_queue_event": {"type": "datetime"},
    # item is moved to legal. True if moved else false.
    "moved_to_legal": {"type": "boolean", "default": False},
    # if item is published as part of a package this will
    # be set to package id so transmitter can handle such
    # items differently
    PUBLISHED_IN_PACKAGE: {
        "type": "string",
    },
    "_current_version": {  # must be set explicitly, there is no versioning
        "type": "integer",
    },
}


def get_content_filter():
    """Filter out content of stages not visible to current user (if any).

    :return:
    """
    user = getattr(flask.g, "user", None)
    if user:
        if "invisible_stages" in user:
            stages = user.get("invisible_stages")
        else:
            stages = get_resource_service("users").get_invisible_stages_ids(user.get("_id"))

        if stages:
            return {"bool": {"must_not": {"terms": {"task.stage": stages}}}}


class PublishedItemResource(Resource):
    datasource = {
        "search_backend": "elastic",
        "aggregations": aggregations,
        "es_highlight": get_elastic_highlight_query,
        "default_sort": [("_updated", -1)],
        "elastic_filter_callback": get_content_filter,
        "projection": {
            "old_version": 0,
            "last_version": 0,
        },
    }

    schema = item_schema(published_item_fields)
    etag_ignore_fields = [config.ID_FIELD, "highlights", "item_id", LAST_PUBLISHED_VERSION, "moved_to_legal"]

    privileges = {"POST": "publish_queue", "PATCH": "publish_queue"}
    item_methods = ["GET", "PATCH"]
    additional_lookup = {"url": 'regex("[\w,.:-]+")', "field": "item_id"}

    mongo_indexes = {
        "guid_1": ([("guid", 1)], {"background": True}),
        "item_id_1": ([("item_id", 1)], {"background": True}),
<<<<<<< HEAD
=======
        "translation_id_1": ([("translation_id", 1)], {"background": True}),
>>>>>>> a810aa32
    }


class PublishedItemService(BaseService):
    """
    PublishedItemService class is the base class for ArchivedService.
    """

    SEQ_KEY_NAME = "published_item_sequence_no"

    def on_fetched(self, docs):
        """
        Overriding this to enhance the published article with the one in archive collection
        """

        self.enhance_with_archive_items(docs[config.ITEMS])

    def on_fetched_item(self, doc):
        """
        Overriding this to enhance the published article with the one in archive collection
        """

        self.enhance_with_archive_items([doc])

    def on_create(self, docs):
        """Runs on create.

        An article can be published multiple times in its lifetime. So, it's necessary to preserve the _id which comes
        from archive collection. Also, sets the expiry on the published item and removes the lock information.
        """

        for doc in docs:
            self.raise_if_not_marked_for_publication(doc)
            doc[config.LAST_UPDATED] = doc[config.DATE_CREATED] = utcnow()
            self.set_defaults(doc)

    def on_update(self, updates, original):
        if ITEM_STATE in updates:
            self.raise_if_not_marked_for_publication(updates)

    def on_updated(self, updates, original):
        if "marked_for_user" in updates:
            updated = original.copy()
            updated.update(updates)
            # Send notification on mark-for-user operation
            get_resource_service("archive").handle_mark_user_notifications(updates, original)
            push_content_notification([updated, original])  # see SDBELGA-192

    def raise_if_not_marked_for_publication(self, doc):
        """
        Item should be one of the PUBLISH_STATES. If not raise error.
        """
        if doc.get(ITEM_STATE) not in PUBLISH_STATES and doc.get(ITEM_STATE) != "spiked":
            raise SuperdeskApiError.badRequestError(
                _("Invalid state ({state}) for the Published item.").format(state=doc.get(ITEM_STATE))
            )

    def set_defaults(self, doc):
        doc["item_id"] = doc[config.ID_FIELD]
        doc["versioncreated"] = utcnow()
        doc["publish_sequence_no"] = get_resource_service("sequences").get_next_sequence_number(self.SEQ_KEY_NAME)
        doc.pop(config.ID_FIELD, None)
        doc.pop("lock_user", None)
        doc.pop("lock_time", None)
        doc.pop("lock_action", None)
        doc.pop("lock_session", None)

    def enhance_with_archive_items(self, items):
        if items:
            ids = list(set([item.get("item_id") for item in items if item.get("item_id")]))
            archive_items = []
            archive_lookup = {}
            if ids:
                query = {"$and": [{config.ID_FIELD: {"$in": ids}}]}
                archive_req = ParsedRequest()
                archive_req.max_results = len(ids)
                # can't access published from elastic due filter on the archive resource hence going to mongo
                archive_items = list(
                    superdesk.get_resource_service(ARCHIVE).get_from_mongo(req=archive_req, lookup=query)
                )

                for item in archive_items:
                    handle_existing_data(item)
                    archive_lookup[item[config.ID_FIELD]] = item

            for item in items:
                archive_item = archive_lookup.get(item.get("item_id"), {config.VERSION: item.get(config.VERSION, 1)})

                updates = {
                    config.ID_FIELD: item.get("item_id"),
                    "item_id": item.get(config.ID_FIELD),
                    "lock_user": archive_item.get("lock_user", None),
                    "lock_time": archive_item.get("lock_time", None),
                    "lock_action": archive_item.get("lock_action", None),
                    "lock_session": archive_item.get("lock_session", None),
                    "archive_item": archive_item if archive_item else None,
                }

                if request and request.args.get("published_id") == "1":
                    updates.pop(config.ID_FIELD)
                    updates.pop("item_id")

                item.update(updates)
                handle_existing_data(item)

    def on_delete(self, doc):
        """Deleting a published item has a workflow which is implemented in remove_expired().

        Overriding to avoid other services from invoking this method accidentally.
        """

        if app.testing:
            super().on_delete(doc)
        else:
            raise NotImplementedError(
                _("Deleting a published item has a workflow which is implemented in remove_expired().")
            )

    def delete_action(self, lookup=None):
        """Deleting a published item has a workflow which is implemented in remove_expired().

        Overriding to avoid other services from invoking this method accidentally.
        """

        if app.testing:
            super().delete_action(lookup)
        else:
            raise NotImplementedError(
                _("Deleting a published item has a workflow which is implemented in remove_expired().")
            )

    def on_deleted(self, doc):
        """Deleting a published item has a workflow which is implemented in remove_expired().

        Overriding to avoid other services from invoking this method accidentally.
        """

        if app.testing:
            super().on_deleted(doc)
        else:
            raise NotImplementedError(
                _("Deleting a published item has a workflow which is implemented in remove_expired().")
            )

    def get_other_published_items(self, _id):
        try:
            query = {"query": {"filtered": {"filter": {"term": {"item_id": _id}}}}}
            request = ParsedRequest()
            request.args = {"source": json.dumps(query)}
            return super().get(req=request, lookup=None)
        except Exception:
            return []

    def get_last_published_version(self, _id):
        """Returns the last published entry for the passed item id

        :param _id:
        :return:
        """
        try:
            query = {
                "query": {
                    "filtered": {
                        "filter": {
                            "bool": {"must": [{"term": {"item_id": _id}}, {"term": {LAST_PUBLISHED_VERSION: True}}]}
                        }
                    }
                }
            }

            request = ParsedRequest()
            request.args = {"source": json.dumps(query), "repo": "published"}
            items = list(self.get(req=request, lookup=None))
            if items:
                return items[0]
        except Exception:
            return None

    def get_rewritten_items_by_event_story(self, event_id, rewrite_id, rewrite_field):
        """Returns all the rewritten stories from published and archive for a given event and rewrite_id.

        :param str event_id: event id of the document
        :param str rewrite_id: rewrite id of the document
        :param str rewrite_field: field name 'rewrite_of' or 'rewritten_by'
        """
        try:
            query = {
                "query": {
                    "filtered": {
                        "filter": {
                            "bool": {"must": [{"term": {"event_id": event_id}}, {"term": {rewrite_field: rewrite_id}}]}
                        }
                    }
                }
            }

            request = ParsedRequest()
            request.args = {"source": json.dumps(query), "repo": "archive,published"}
            return list(get_resource_service("search").get(req=request, lookup=None))
        except Exception:
            return []

    def is_rewritten_before(self, item_id):
        """Checks if the published item is rewritten before.

        :param _id: item_id of the published item
        :return: True is it is rewritten before
        """
        doc = self.find_one(req=None, item_id=item_id)
        return doc and "rewritten_by" in doc and doc["rewritten_by"]

    def update_published_items(self, _id, field, state):
        items = self.get_other_published_items(_id)
        for item in items:
            try:
                super().system_update(ObjectId(item[config.ID_FIELD]), {field: state}, item)
            except Exception:
                # This part is used in unit testing
                super().system_update(item[config.ID_FIELD], {field: state}, item)

    def delete_by_article_id(self, _id):
        """Removes the article from the published collection.

        Removes published queue entries.

        :param str _id: id of the document to be deleted. In mongo, it is the item_id
        """
        lookup = {"item_id": _id}
        self.delete(lookup=lookup)
        get_resource_service("publish_queue").delete_by_article_id(_id)

    def find_one(self, req, **lookup):
        item = super().find_one(req, **lookup)
        handle_existing_data(item)

        return item

    def move_to_archived(self, _id):
        published_items = list(self.get_from_mongo(req=None, lookup={"item_id": _id}))
        if not published_items:
            return
        get_resource_service("archived").post(published_items)
        self.delete_by_article_id(_id)

    def set_moved_to_legal(self, item_id, version, status):
        """Update the legal flag.

        :param str item_id: id of the document
        :param int version: version of the document
        :param boolean status: True if the item is moved to legal else false
        """
        items = self.get_other_published_items(item_id)

        for item in items:
            try:
                if item.get(config.VERSION) <= version and not item.get("moved_to_legal", False):
                    super().system_update(ObjectId(item.get(config.ID_FIELD)), {"moved_to_legal": status}, item)
            except Exception:
                logger.exception(
                    "Failed to set the moved_to_legal flag " "for item {} and version {}".format(item_id, version)
                )

    def get_published_items_by_moved_to_legal(self, item_ids, move_to_legal):
        """Get the pulished items where flag is moved.

        :param list item_ids: List of item
        :param bool move_to_legal: move_to_legal boolean flag
        :return: list of published items
        """
        if item_ids:
            try:
                query = {
                    "query": {
                        "filtered": {
                            "filter": {
                                "and": [{"terms": {"item_id": item_ids}}, {"term": {"moved_to_legal": move_to_legal}}]
                            }
                        }
                    }
                }

                request = ParsedRequest()
                request.args = {"source": json.dumps(query)}
                return list(super().get(req=request, lookup=None))
            except Exception:
                logger.exception(
                    "Failed to get published items " "by moved to legal: {} -- ids: {}.".format(move_to_legal, item_ids)
                )

        return []<|MERGE_RESOLUTION|>--- conflicted
+++ resolved
@@ -115,10 +115,7 @@
     mongo_indexes = {
         "guid_1": ([("guid", 1)], {"background": True}),
         "item_id_1": ([("item_id", 1)], {"background": True}),
-<<<<<<< HEAD
-=======
         "translation_id_1": ([("translation_id", 1)], {"background": True}),
->>>>>>> a810aa32
     }
 
 
