# -*- coding: utf-8; -*-
#
# This file is part of Superdesk.
#
# Copyright 2013, 2014 Sourcefabric z.u. and contributors.
#
# For the full copyright and license information, please see the
# AUTHORS and LICENSE files distributed with this source code, or
# at https://www.sourcefabric.org/superdesk/license

import logging
import superdesk
import superdesk.signals as signals

from copy import copy, deepcopy

from superdesk.core import get_app_config, get_current_app, json
from superdesk.resource_fields import ID_FIELD, LAST_UPDATED, VERSION
from superdesk.flask import request
from superdesk import get_resource_service
from apps.content import push_content_notification
from apps.content_types.content_types import DEFAULT_SCHEMA
from superdesk.errors import InvalidStateTransitionError, SuperdeskApiError, SuperdeskValidationError
from superdesk.metadata.item import (
    CONTENT_TYPE,
    ITEM_TYPE,
    ITEM_STATE,
    CONTENT_STATE,
    PUBLISH_STATES,
    EMBARGO,
    PUB_STATUS,
    PUBLISH_SCHEDULE,
    SCHEDULE_SETTINGS,
    ASSOCIATIONS,
    MEDIA_TYPES,
)
from superdesk.metadata.packages import LINKED_IN_PACKAGES, PACKAGE, PACKAGE_TYPE
from superdesk.metadata.utils import item_url
from superdesk.notification import push_notification
from superdesk.services import BaseService
from superdesk.utc import utcnow
from superdesk.workflow import is_workflow_state_transition_valid
from superdesk.validation import ValidationError
from superdesk.media.image import get_metadata_from_item, write_metadata

from eve.versioning import resolve_document_version

from apps.archive.archive import ArchiveResource, SOURCE as ARCHIVE
from apps.archive.common import (
    get_user,
    insert_into_versions,
    item_operations,
    FIELDS_TO_COPY_FOR_ASSOCIATED_ITEM,
    remove_unwanted,
)
from apps.archive.common import (
    validate_schedule,
    ITEM_OPERATION,
    update_schedule_settings,
    convert_task_attributes_to_objectId,
    get_expiry,
    get_utc_schedule,
    get_expiry_date,
    transtype_metadata,
)
from apps.archive.usage import track_usage, update_refs
from apps.common.components.utils import get_component
from apps.item_autosave.components.item_autosave import ItemAutosave
from apps.legal_archive.commands import import_into_legal_archive
from apps.packages.package_service import PackageService
from apps.publish.published_item import LAST_PUBLISHED_VERSION, PUBLISHED, PUBLISHED_IN_PACKAGE
from superdesk.media.crop import CropService
from superdesk.vocabularies import is_related_content
from superdesk.default_settings import strtobool
from apps.item_lock.components.item_lock import set_unlock_updates

from quart_babel import gettext as _


logger = logging.getLogger(__name__)

ITEM_PUBLISH = "publish"
ITEM_CORRECT = "correct"
ITEM_KILL = "kill"
ITEM_TAKEDOWN = "takedown"
ITEM_UNPUBLISH = "unpublish"
item_operations.extend([ITEM_PUBLISH, ITEM_CORRECT, ITEM_KILL, ITEM_TAKEDOWN, ITEM_UNPUBLISH])
publish_services = {
    ITEM_PUBLISH: "archive_publish",
    ITEM_CORRECT: "archive_correct",
    ITEM_KILL: "archive_kill",
    ITEM_TAKEDOWN: "archive_takedown",
    ITEM_UNPUBLISH: "archive_unpublish",
}

PRESERVED_FIELDS = [
    "headline",
    "byline",
    "usageterms",
    "alt_text",
    "description_text",
    "copyrightholder",
    "copyrightnotice",
]


def get_utc_publish_schedule(item):
    return item.get(SCHEDULE_SETTINGS, {}).get("utc_{}".format(PUBLISH_SCHEDULE))


class BasePublishResource(ArchiveResource):
    """
    Base resource class for "publish" endpoint.
    """

    def __init__(self, endpoint_name, app, service, publish_type):
        self.endpoint_name = "archive_%s" % publish_type
        self.resource_title = endpoint_name

        self.schema[PUBLISHED_IN_PACKAGE] = {"type": "string"}
        self.datasource = {"source": ARCHIVE}

        self.url = "archive/{}".format(publish_type)
        self.item_url = item_url

        self.resource_methods = []
        self.item_methods = ["PATCH"]

        self.privileges = {"PATCH": publish_type}

        super().__init__(endpoint_name, app=app, service=service)


class BasePublishService(BaseService):
    """Base service for different "publish" services."""

    publish_type = "publish"
    published_state = "published"
    item_operation = ITEM_PUBLISH
    package_service = PackageService()

    def on_update(self, updates, original):
        self._refresh_associated_items(original)
        self._set_updates_for_media_items(original, updates)
        self._validate(original, updates)
        self._set_updates(
            original,
            updates,
            updates.get(LAST_UPDATED, utcnow()),
            preserve_state=original.get("state") in (CONTENT_STATE.SCHEDULED,) and "pubstatus" not in updates,
        )
        convert_task_attributes_to_objectId(updates)  # ???
        transtype_metadata(updates, original)
        self._process_publish_updates(original, updates)
        self._mark_media_item_as_used(updates, original)
        update_refs(updates, original)

    def on_updated(self, updates, original):
        original = super().find_one(req=None, _id=original[ID_FIELD])
        updates.update(original)

        if updates[ITEM_OPERATION] not in {ITEM_KILL, ITEM_TAKEDOWN} and original.get(ITEM_TYPE) in [
            CONTENT_TYPE.TEXT,
            CONTENT_TYPE.PREFORMATTED,
        ]:
            get_resource_service("archive_broadcast").on_broadcast_master_updated(updates[ITEM_OPERATION], original)

        get_resource_service("archive_broadcast").reset_broadcast_status(updates, original)
        push_content_notification([updates])
        self._import_into_legal_archive(updates)
        CropService().update_media_references(updates, original, True)
        signals.item_published.send(self, item=original, after_scheduled=False)

        packages = self.package_service.get_packages(original[ID_FIELD])
        if packages and packages.count() > 0:
            archive_correct = get_resource_service("archive_correct")
            processed_packages = []
            for package in packages:
                original_updates = {"operation": updates["operation"], ITEM_STATE: updates[ITEM_STATE]}
                if (
                    package[ITEM_STATE] in [CONTENT_STATE.PUBLISHED, CONTENT_STATE.CORRECTED]
                    and package.get(PACKAGE_TYPE, "") == ""
                    and str(package[ID_FIELD]) not in processed_packages
                ):
                    original_updates["groups"] = package["groups"]

                    if updates.get("headline"):
                        self.package_service.update_field_in_package(
                            original_updates, original[ID_FIELD], "headline", updates.get("headline")
                        )

                    if updates.get("slugline"):
                        self.package_service.update_field_in_package(
                            original_updates, original[ID_FIELD], "slugline", updates.get("slugline")
                        )

                    archive_correct.patch(id=package[ID_FIELD], updates=original_updates)
                    insert_into_versions(id_=package[ID_FIELD])
                    processed_packages.append(package[ID_FIELD])

    def update(self, id, updates, original):
        """
        Handles workflow of each Publish, Corrected, Killed and TakeDown.
        """
        try:
            user = get_user()
            auto_publish = updates.get("auto_publish", False)

            # unlock the item
            set_unlock_updates(updates)

            if original[ITEM_TYPE] == CONTENT_TYPE.COMPOSITE:
                self._publish_package_items(original, updates)
                self._update_archive(original, updates, should_insert_into_versions=auto_publish)
            else:
                self._publish_associated_items(original, updates)
                updated = deepcopy(original)
                updated.update(deepcopy(updates))

                if updates.get(ASSOCIATIONS):
                    self._refresh_associated_items(updated, skip_related=True)  # updates got lost with update

                if updated.get(ASSOCIATIONS):
                    self._fix_related_references(updated, updates)

                if updated[ITEM_TYPE] == "picture":
                    self._update_picture_metadata(updates, original, updated)

                signals.item_publish.send(self, item=updated, updates=updates)
                self._update_archive(original, updates, should_insert_into_versions=auto_publish)
                self.update_published_collection(published_item_id=original[ID_FIELD], updated=updated)

            from apps.publish.enqueue import enqueue_published

            enqueue_published.apply_async()

            push_notification(
                "item:publish",
                item=str(id),
                unique_name=original["unique_name"],
                desk=str(original.get("task", {}).get("desk", "")),
                user=str(user.get(ID_FIELD, "")),
            )

            if updates.get("previous_marked_user") and not updates.get("marked_for_user"):
                # send notification so that marked for me list can be updated
                get_resource_service("archive").handle_mark_user_notifications(updates, original, False)

        except (SuperdeskApiError, SuperdeskValidationError):
            raise
        except KeyError as e:
            logger.exception(e)
            raise SuperdeskApiError.badRequestError(
                message=_("Key is missing on article to be published: {exception}").format(exception=str(e))
            )
        except Exception as e:
            logger.exception(e)
            raise SuperdeskApiError.internalError(
                message=_("Failed to publish the item: {id}").format(id=str(id)), exception=e
            )

    def is_targeted(self, article, target=None):
        """Checks if article is targeted.

        Returns True if the given article has been targeted by region or
        subscriber type or specific subscribers.

        :param article: Article to check
        :param target: Optional specific target to check if exists
        :return:
        """
        if target:
            return len(article.get(target, [])) > 0
        else:
            return (
                len(
                    article.get("target_regions", [])
                    + article.get("target_types", [])
                    + article.get("target_subscribers", [])
                )
                > 0
            )

    def _validate(self, original, updates):
        self.raise_if_invalid_state_transition(original)
        self._raise_if_unpublished_related_items(original)

        updated = deepcopy(original)
        updated.update(deepcopy(updates))

        self.raise_if_not_marked_for_publication(updated)

        if self.publish_type == "publish":
            # The publish schedule has not been cleared
            if updates.get(PUBLISH_SCHEDULE) or get_utc_publish_schedule(updated) or not original.get(PUBLISH_SCHEDULE):
                update_schedule_settings(updated, PUBLISH_SCHEDULE, updated.get(PUBLISH_SCHEDULE))
                validate_schedule(get_utc_publish_schedule(updated))

        if original[ITEM_TYPE] != CONTENT_TYPE.COMPOSITE and updated.get(EMBARGO):
            # Update the schedule_settings for ``EMBARGO``
            update_schedule_settings(updated, EMBARGO, updated.get(EMBARGO))

            # Only validate if the embargo has changed
            original_embargo = original.get(SCHEDULE_SETTINGS, {}).get(f"utc_{EMBARGO}")
            updated_embargo = updated.get(SCHEDULE_SETTINGS, {}).get(f"utc_{EMBARGO}")
            if original_embargo != updated_embargo:
                get_resource_service(ARCHIVE).validate_embargo(updated)

        if self.publish_type in [ITEM_CORRECT, ITEM_KILL]:
            if updates.get(EMBARGO) and not original.get(EMBARGO):
                raise SuperdeskApiError.badRequestError(_("Embargo can't be set after publishing"))

        if self.publish_type == ITEM_KILL:
            if updates.get("dateline"):
                raise SuperdeskApiError.badRequestError(_("Dateline can't be modified on kill or take down"))

        if self.publish_type == ITEM_PUBLISH and updated.get("rewritten_by"):
            rewritten_by = get_resource_service(ARCHIVE).find_one(req=None, _id=updated.get("rewritten_by"))
            if rewritten_by and rewritten_by.get(ITEM_STATE) in PUBLISH_STATES:
                raise SuperdeskApiError.badRequestError(_("Cannot publish the story after Update is published."))

        if self.publish_type == ITEM_PUBLISH and updated.get("rewrite_of"):
            rewrite_of = get_resource_service(ARCHIVE).find_one(req=None, _id=updated.get("rewrite_of"))
            update_publish_schedule = get_utc_publish_schedule(updated) or utcnow()
            if rewrite_of and (
                rewrite_of.get(ITEM_STATE) not in PUBLISH_STATES
                or (
                    rewrite_of.get(ITEM_STATE) == CONTENT_STATE.SCHEDULED
                    and get_utc_publish_schedule(rewrite_of) >= update_publish_schedule
                )
            ):
                raise SuperdeskApiError.badRequestError(_("Can't publish update until original story is published."))

        publish_type = "auto_publish" if updates.get("auto_publish") else self.publish_type
        validate_item = {"act": publish_type, "type": original["type"], "validate": updated}
        validation_errors = get_resource_service("validate").post([validate_item], fields=True)
        for errors, fields in validation_errors:
            if errors:
                raise SuperdeskValidationError(errors, fields)

        validation_errors = []
        self._validate_associated_items(original, deepcopy(updates), validation_errors)

        if original[ITEM_TYPE] == CONTENT_TYPE.COMPOSITE:
            self._validate_package(original, updates, validation_errors)

        if len(validation_errors) > 0:
            raise ValidationError(validation_errors)

    def _raise_if_unpublished_related_items(self, original):
        if not request:
            return

        if (
            get_app_config("PUBLISH_ASSOCIATED_ITEMS")
            or not original.get(ASSOCIATIONS)
            or self.publish_type not in [ITEM_PUBLISH, ITEM_CORRECT]
        ):
            return

        archive_service = get_resource_service("archive")
        publishing_warnings_confirmed = strtobool(request.args.get("publishing_warnings_confirmed") or "False")

        if not publishing_warnings_confirmed:
            for key, associated_item in original.get(ASSOCIATIONS).items():
                if associated_item and is_related_content(key):
                    item = archive_service.find_one(req=None, _id=associated_item.get("_id"))
                    item = item if item else associated_item

                    if item.get("state") not in PUBLISH_STATES:
                        error_msg = json.dumps(
                            {
                                "warnings": [
                                    _(
                                        "There are unpublished related "
                                        + "items that won't be sent out as "
                                        + "related items. Do you want to publish the article anyway?"
                                    )
                                ]
                            }
                        )
                        raise ValidationError(error_msg)

    def _validate_package(self, package, updates, validation_errors):
        # make sure package is not scheduled or spiked
        if package[ITEM_STATE] in (CONTENT_STATE.SPIKED, CONTENT_STATE.SCHEDULED):
            validation_errors.append(_("Package cannot be {state}").format(state=package[ITEM_STATE]))

        if package.get(EMBARGO):
            validation_errors.append(_("Package cannot have Embargo"))

        items = self.package_service.get_residrefs(package)
        if self.publish_type in [ITEM_CORRECT, ITEM_KILL]:
            removed_items, added_items = self._get_changed_items(items, updates)
            # we raise error if correction is done on a empty package. Kill is fine.
            if len(removed_items) == len(items) and len(added_items) == 0 and self.publish_type == ITEM_CORRECT:
                validation_errors.append(_("Corrected package cannot be empty!"))

    def raise_if_not_marked_for_publication(self, original):
        if original.get("flags", {}).get("marked_for_not_publication", False):
            raise SuperdeskApiError.badRequestError(_("Cannot publish an item which is marked as Not for Publication"))

    def raise_if_invalid_state_transition(self, original):
        if not is_workflow_state_transition_valid(self.publish_type, original[ITEM_STATE]):
            error_message = (
                _("Can't {operation} as item state is {state}")
                if original[ITEM_TYPE] == CONTENT_TYPE.TEXT
                else _("Can't {operation} as either package state or one of the items state is {state}")
            )
            raise InvalidStateTransitionError(
                error_message.format(operation=self.publish_type, state=original[ITEM_STATE])
            )

    def _process_publish_updates(self, original, updates):
        """Common updates for published items."""
        desk = None
        if original.get("task", {}).get("desk"):
            desk = get_resource_service("desks").find_one(req=None, _id=original["task"]["desk"])
        if not original.get("ingest_provider"):
            updates["source"] = (
                desk["source"]
                if desk and desk.get("source", "")
                else get_app_config("DEFAULT_SOURCE_VALUE_FOR_MANUAL_ARTICLES")
            )
        updates["pubstatus"] = PUB_STATUS.CANCELED if self.publish_type == ITEM_KILL else PUB_STATUS.USABLE
        self._set_item_expiry(updates, original)

    def _set_item_expiry(self, updates, original):
        """Set the expiry for the item.

        :param dict updates: doc on which publishing action is performed
        """
        desk_id = original.get("task", {}).get("desk")
        stage_id = original.get("task", {}).get("stage")

        offset = None

        if EMBARGO in updates or PUBLISH_SCHEDULE in updates:
            offset = get_utc_schedule(updates, PUBLISH_SCHEDULE) or get_utc_schedule(updates, EMBARGO)
        elif EMBARGO in original or PUBLISH_SCHEDULE in original:
            offset = get_utc_schedule(original, PUBLISH_SCHEDULE) or get_utc_schedule(original, EMBARGO)

        if get_app_config("PUBLISHED_CONTENT_EXPIRY_MINUTES"):
            updates["expiry"] = get_expiry_date(get_app_config("PUBLISHED_CONTENT_EXPIRY_MINUTES"), offset=offset)
        else:
            updates["expiry"] = get_expiry(desk_id, stage_id, offset=offset)

    def _publish_package_items(self, package, updates):
        """Publishes all items of a package recursively then publishes the package itself.

        :param package: package to publish
        :param updates: payload
        """
        items = self.package_service.get_residrefs(package)

        if len(items) == 0 and self.publish_type == ITEM_PUBLISH:
            raise SuperdeskApiError.badRequestError(_("Empty package cannot be published!"))

        added_items = []
        removed_items = []
        if self.publish_type in [ITEM_CORRECT, ITEM_KILL]:
            removed_items, added_items = self._get_changed_items(items, updates)
            # we raise error if correction is done on a empty package. Kill is fine.
            if len(removed_items) == len(items) and len(added_items) == 0 and self.publish_type == ITEM_CORRECT:
                raise SuperdeskApiError.badRequestError(_("Corrected package cannot be empty!"))
            items.extend(added_items)

        if not updates.get("groups") and package.get("groups"):  # this saves some typing in tests
            updates["groups"] = package.get("groups")

        if items:
            archive_publish = get_resource_service("archive_publish")
            for guid in items:
                package_item = super().find_one(req=None, _id=guid)

                if not package_item:
                    raise SuperdeskApiError.badRequestError(
                        _("Package item with id: {guid} does not exist.").format(guid=guid)
                    )

                if package_item[ITEM_STATE] not in PUBLISH_STATES:  # if the item is not published then publish it
                    if package_item[ITEM_TYPE] == CONTENT_TYPE.COMPOSITE:
                        # if the item is a package do recursion to publish
                        sub_updates = {i: updates[i] for i in ["state", "operation"] if i in updates}
                        sub_updates["groups"] = list(package_item["groups"])
                        self._publish_package_items(package_item, sub_updates)
                        self._update_archive(
                            original=package_item, updates=sub_updates, should_insert_into_versions=False
                        )
                    else:
                        # publish the item
                        package_item[PUBLISHED_IN_PACKAGE] = package[ID_FIELD]
                        archive_publish.patch(id=package_item.pop(ID_FIELD), updates=package_item)

                    insert_into_versions(id_=guid)

                elif guid in added_items:
                    linked_in_packages = package_item.get(LINKED_IN_PACKAGES, [])
                    if package[ID_FIELD] not in (lp.get(PACKAGE) for lp in linked_in_packages):
                        linked_in_packages.append({PACKAGE: package[ID_FIELD]})
                        super().system_update(
                            guid,
                            {LINKED_IN_PACKAGES: linked_in_packages, PUBLISHED_IN_PACKAGE: package[ID_FIELD]},
                            package_item,
                        )

                elif guid in removed_items:
                    # remove the package information from the package item.
                    linked_in_packages = [
                        linked
                        for linked in package_item.get(LINKED_IN_PACKAGES, [])
                        if linked.get(PACKAGE) != package.get(ID_FIELD)
                    ]
                    super().system_update(guid, {LINKED_IN_PACKAGES: linked_in_packages}, package_item)

                package_item = super().find_one(req=None, _id=guid)

                self.package_service.update_field_in_package(
                    updates, package_item[ID_FIELD], VERSION, package_item[VERSION]
                )

                if package_item.get(ASSOCIATIONS):
                    self.package_service.update_field_in_package(
                        updates, package_item[ID_FIELD], ASSOCIATIONS, package_item[ASSOCIATIONS]
                    )

        updated = deepcopy(package)
        updated.update(updates)
        self.update_published_collection(published_item_id=package[ID_FIELD], updated=updated)

    def update_published_collection(self, published_item_id, updated=None):
        """Updates the published collection with the published item.

        Set the last_published_version to false for previous versions of the published items.

        :param: str published_item_id: _id of the document.
        """
        published_item = super().find_one(req=None, _id=published_item_id)
        published_item = copy(published_item)
        if updated:
            published_item.update(updated)
        get_resource_service(PUBLISHED).update_published_items(published_item_id, LAST_PUBLISHED_VERSION, False)
        return get_resource_service(PUBLISHED).post([published_item])

    def set_state(self, original, updates):
        """Set the state of the document based on the action (publish, correction, kill, recalled)

        :param dict original: original document
        :param dict updates: updates related to document
        """
        updates[PUBLISH_SCHEDULE] = None
        updates[SCHEDULE_SETTINGS] = {}
        updates[ITEM_STATE] = self.published_state

    def _set_updates(self, original, updates, last_updated, preserve_state=False):
        """Sets config.VERSION, config.LAST_UPDATED, ITEM_STATE in updates document.

        If item is being published and embargo is available then append Editorial Note with 'Embargoed'.

        :param dict original: original document
        :param dict updates: updates related to the original document
        :param datetime last_updated: datetime of the updates.
        """
        if not preserve_state:
            self.set_state(original, updates)
        updates.setdefault(LAST_UPDATED, last_updated)

        if original[VERSION] == updates.get(VERSION, original[VERSION]):
            resolve_document_version(document=updates, resource=ARCHIVE, method="PATCH", latest_doc=original)

        user = get_user()
        if user and user.get(ID_FIELD):
            updates["version_creator"] = user[ID_FIELD]

    def _update_archive(self, original, updates, versioned_doc=None, should_insert_into_versions=True):
        """Updates the articles into archive collection and inserts the latest into archive_versions.

        Also clears autosaved versions if any.

        :param: versioned_doc: doc which can be inserted into archive_versions
        :param: should_insert_into_versions if True inserts the latest document into versions collection
        """
        self.backend.update(self.datasource, original[ID_FIELD], updates, original)

        app = get_current_app().as_any()
        app.on_archive_item_updated(updates, original, updates[ITEM_OPERATION])

        if should_insert_into_versions:
            if versioned_doc is None:
                insert_into_versions(id_=original[ID_FIELD])
            else:
                insert_into_versions(doc=versioned_doc)

        get_component(ItemAutosave).clear(original[ID_FIELD])

    def _get_changed_items(self, existing_items, updates):
        """Returns the added and removed items from existing_items.

        :param existing_items: Existing list
        :param updates: Changes
        :return: list of removed items and list of added items
        """
        if "groups" in updates:
            new_items = self.package_service.get_residrefs(updates)
            removed_items = list(set(existing_items) - set(new_items))
            added_items = list(set(new_items) - set(existing_items))
            return removed_items, added_items
        else:
            return [], []

    def _validate_associated_items(self, original_item, updates=None, validation_errors=None):
        """Validates associated items.

        This function will ensure that the unpublished content validates and none of
        the content is locked, also do not allow any killed or recalled or spiked content.

        :param package:
        :param validation_errors: validation errors are appended if there are any.
        """

        if validation_errors is None:
            validation_errors = []

        if updates is None:
            updates = {}

        # merge associations
        associations = deepcopy(original_item.get(ASSOCIATIONS, {}))
        associations.update(updates.get(ASSOCIATIONS, {}))

        items = [value for value in associations.values() if value]
        if original_item[ITEM_TYPE] == CONTENT_TYPE.COMPOSITE and self.publish_type == ITEM_PUBLISH:
            items.extend(self.package_service.get_residrefs(original_item))

        main_publish_schedule = get_utc_schedule(updates, PUBLISH_SCHEDULE) or get_utc_schedule(
            original_item, PUBLISH_SCHEDULE
        )

        for item in items:
            orig = None
            if isinstance(item, dict) and item.get(ID_FIELD):
                orig = super().find_one(req=None, _id=item[ID_FIELD]) or {}
                doc = copy(orig)
                doc.update(item)
                try:
                    doc.update({"lock_user": orig["lock_user"]})
                except (TypeError, KeyError):
                    pass
            elif item:
                doc = super().find_one(req=None, _id=item)
            else:
                continue

            if not doc:
                continue

            if not orig:
                orig = doc.copy()

            if original_item[ITEM_TYPE] == CONTENT_TYPE.COMPOSITE:
                self._validate_associated_items(doc, validation_errors=validation_errors)

            # make sure no items are killed or recalled or spiked
            # using the latest version of the item from archive
            doc_item_state = orig.get(ITEM_STATE, CONTENT_STATE.PUBLISHED)
            if doc_item_state in {
                CONTENT_STATE.KILLED,
                CONTENT_STATE.RECALLED,
                CONTENT_STATE.SPIKED,
            } or (doc_item_state == CONTENT_STATE.SCHEDULED and main_publish_schedule is None):
                validation_errors.append(_("Item cannot contain associated {state} item.").format(state=doc_item_state))
            elif doc_item_state == CONTENT_STATE.SCHEDULED:
                item_schedule = get_utc_schedule(orig, PUBLISH_SCHEDULE)
                if main_publish_schedule < item_schedule:
                    validation_errors.append(_("Associated item is scheduled later than current item."))

            if doc.get(EMBARGO):
                validation_errors.append(_("Item cannot have associated items with Embargo"))

            # don't validate items that already have published
            if doc_item_state not in [CONTENT_STATE.PUBLISHED, CONTENT_STATE.CORRECTED]:
                validate_item = {"act": self.publish_type, "type": doc[ITEM_TYPE], "validate": doc}
                if isinstance(item, dict):
                    validate_item["embedded"] = True
                errors = get_resource_service("validate").post([validate_item], headline=True, fields=True)[0]
                if errors[0]:
                    pre_errors = [
                        _("Associated item {name} {error}").format(name=doc.get("slugline", ""), error=error)
                        for error in errors[0]
                    ]
                    validation_errors.extend(pre_errors)

            if get_app_config("PUBLISH_ASSOCIATED_ITEMS"):
                # check the locks on the items
                if doc.get("lock_user"):
                    if original_item["lock_user"] != doc["lock_user"]:
                        validation_errors.extend(
                            [
                                "{}: {}".format(
                                    doc.get("headline", doc["_id"]), _("packaged item is locked by another user")
                                )
                            ]
                        )
                    elif original_item["lock_user"] == doc["lock_user"]:
                        validation_errors.extend(
                            [
                                "{}: {}".format(
                                    doc.get("headline", doc["_id"]),
                                    _("packaged item is locked by you. Unlock it and try again"),
                                )
                            ]
                        )

    def _import_into_legal_archive(self, doc):
        """Import into legal archive async

        :param {dict} doc: document to be imported
        """

        if doc.get(ITEM_STATE) != CONTENT_STATE.SCHEDULED:
            kwargs = {"item_id": doc.get(ID_FIELD)}
            # countdown=3 is for elasticsearch to be refreshed with archive and published changes
            import_into_legal_archive.apply_async(countdown=3, kwargs=kwargs)  # @UndefinedVariable

    def _set_updates_for_media_items(self, doc, updates):
        if doc.get("type") not in MEDIA_TYPES or updates.get("operation") != "publish":
            return

        for key in DEFAULT_SCHEMA.keys():
            if doc.get(key):
                updates[key] = doc[key]

    def _refresh_associated_items(self, original, skip_related=False):
        """Refreshes associated items with the latest version. Any further updates made to basic metadata done after
        item was associated will be carried on and used when validating those items.
        """
        associations = original.get(ASSOCIATIONS) or {}
        for name, item in associations.items():
            if isinstance(item, dict) and item.get(ID_FIELD) and (not skip_related or len(item.keys()) > 2):
                keys = [key for key in DEFAULT_SCHEMA.keys() if key not in PRESERVED_FIELDS]

                if get_app_config("COPY_METADATA_FROM_PARENT") and item.get(ITEM_TYPE) in MEDIA_TYPES:
                    updates = original
                    keys = FIELDS_TO_COPY_FOR_ASSOCIATED_ITEM
                else:
                    updates = super().find_one(req=None, _id=item[ID_FIELD]) or {}

                try:
                    is_db_item_bigger_ver = updates["_current_version"] > item["_current_version"]
                except KeyError:
                    update_item_data(item, updates, keys)
                else:
                    # if copying from parent the don't keep the existing
                    # otherwise check the value is_db_item_bigger_ver
                    keep_existing = not get_app_config("COPY_METADATA_FROM_PARENT") and not is_db_item_bigger_ver
                    update_item_data(item, updates, keys, keep_existing=keep_existing)

    def _fix_related_references(self, updated, updates):
        for key, item in updated[ASSOCIATIONS].items():
            if item and item.get("_fetchable", True) and is_related_content(key):
                updated[ASSOCIATIONS][key] = {
                    "_id": item["_id"],
                    "type": item["type"],
                    "order": item.get("order", 1),
                }
                updates.setdefault("associations", {})[key] = updated[ASSOCIATIONS][key]

    def _publish_associated_items(self, original, updates=None):
        """If there any updates to associated item and if setting:PUBLISH_ASSOCIATED_ITEMS is true
        then publish the associated item
        """

        if updates is None:
            updates = {}

        if not publish_services.get(self.publish_type):
            # publish type not supported
            return

        publish_service = get_resource_service(publish_services.get(self.publish_type))

        if not updates.get(ASSOCIATIONS) and not original.get(ASSOCIATIONS):
            # there's nothing to update
            return

        associations = original.get(ASSOCIATIONS) or {}

        if updates and updates.get(ASSOCIATIONS):
            associations.update(updates[ASSOCIATIONS])

        archive_service = get_resource_service("archive")

        for associations_key, associated_item in associations.items():
            if associated_item is None:
                continue
            if isinstance(associated_item, dict) and associated_item.get(ID_FIELD):
                if not get_app_config("PUBLISH_ASSOCIATED_ITEMS") or not publish_service:
                    if original.get(ASSOCIATIONS, {}).get(associations_key):
                        # Not allowed to publish
                        original[ASSOCIATIONS][associations_key]["state"] = self.published_state
                        original[ASSOCIATIONS][associations_key]["operation"] = self.publish_type
                    continue

                # if item is not fetchable, only mark it as published
                if not associated_item.get("_fetchable", True):
                    associated_item["state"] = self.published_state
                    associated_item["operation"] = self.publish_type
                    updates[ASSOCIATIONS] = updates.get(ASSOCIATIONS, {})
                    updates[ASSOCIATIONS][associations_key] = associated_item
                    continue

                if associated_item.get("state") == CONTENT_STATE.UNPUBLISHED:
                    # get the original associated item from archive
                    orig_associated_item = archive_service.find_one(req=None, _id=associated_item[ID_FIELD])

                    orig_associated_item["state"] = updates.get("state", self.published_state)
                    orig_associated_item["operation"] = self.publish_type

                    # if main item is scheduled we must also schedule associations
                    self._inherit_publish_schedule(original, updates, orig_associated_item)

                    get_resource_service("archive_publish").patch(
                        id=orig_associated_item.pop(ID_FIELD), updates=orig_associated_item
                    )
                    continue

                if associated_item.get("state") not in PUBLISH_STATES:
                    # This associated item has not been published before
                    remove_unwanted(associated_item)

                    # get the original associated item from archive
                    orig_associated_item = archive_service.find_one(req=None, _id=associated_item[ID_FIELD])

                    # check if the original associated item exists in archive
                    if not orig_associated_item:
                        raise SuperdeskApiError.badRequestError(
                            _('Associated item "{}" does not exist in the system'.format(associations_key))
                        )

                    if orig_associated_item.get("state") in PUBLISH_STATES:
                        # item was published already
                        original[ASSOCIATIONS][associations_key].update(
                            {
                                "state": orig_associated_item["state"],
                                "operation": orig_associated_item.get("operation", self.publish_type),
                            }
                        )
                        continue

                    # if the original associated item stage is present, it should be updated in the association item.
                    if orig_associated_item.get("task", {}).get("stage") and associated_item.get("task"):
                        associated_item["task"].update({"stage": orig_associated_item.get("task", {}).get("stage")})

                    # update _updated, otherwise it's stored as string.
                    # fixes SDESK-5043
                    associated_item["_updated"] = utcnow()

                    # if main item is scheduled we must also schedule associations
                    self._inherit_publish_schedule(original, updates, associated_item)

                    associated_item_updates = associated_item.copy()
                    get_resource_service("archive_publish").patch(
                        id=associated_item[ID_FIELD], updates=associated_item_updates
                    )
                    sync_associated_item_changes(associated_item, associated_item_updates)
                    associated_item["state"] = updates.get("state", self.published_state)
                    associated_item["operation"] = self.publish_type
                    updates[ASSOCIATIONS] = updates.get(ASSOCIATIONS, {})
                    updates[ASSOCIATIONS][associations_key] = associated_item
                    # check for marking that the association item has been queued
                    associated_item["is_queued"] = True
                elif associated_item.get("state") != self.published_state:
                    # Check if there are updates to associated item
                    association_updates = updates.get(ASSOCIATIONS, {}).get(associations_key)

                    # if main item is scheduled we must also schedule associations
                    self._inherit_publish_schedule(original, updates, associated_item)

                    if not association_updates:
                        # there is no update for this item
                        associated_item.get("task", {}).pop("stage", None)
                        remove_unwanted(associated_item)
                        associated_item_updates = associated_item.copy()
                        publish_service.patch(id=associated_item[ID_FIELD], updates=associated_item_updates)
                        sync_associated_item_changes(associated_item, associated_item_updates)
                        continue

                    if association_updates.get("state") not in PUBLISH_STATES:
                        # There's an update to the published associated item
                        remove_unwanted(association_updates)
                        publish_service.patch(id=associated_item[ID_FIELD], updates=association_updates)

            # When there is an associated item which is published, Inserts the latest version of that associated item into archive_versions.
            insert_into_versions(doc=associated_item)
        self._refresh_associated_items(original)

    def _mark_media_item_as_used(self, updates, original):
        if ASSOCIATIONS not in updates or not updates.get(ASSOCIATIONS):
            return

        for item_name, item_obj in updates.get(ASSOCIATIONS).items():
            if not item_obj or ID_FIELD not in item_obj:
                continue
            item_id = item_obj[ID_FIELD]
            media_item = self.find_one(req=None, _id=item_id)
            if get_app_config("COPY_METADATA_FROM_PARENT") and item_obj.get(ITEM_TYPE) in MEDIA_TYPES:
                stored_item = (original.get(ASSOCIATIONS) or {}).get(item_name) or item_obj
            else:
                stored_item = media_item
                if not stored_item:
                    continue
            track_usage(media_item, stored_item, item_obj, item_name, original)

    def _inherit_publish_schedule(self, original, updates, associated_item):
        if self.publish_type == "publish" and (updates.get(PUBLISH_SCHEDULE) or original.get(PUBLISH_SCHEDULE)):
            schedule_settings = updates.get(SCHEDULE_SETTINGS, original.get(SCHEDULE_SETTINGS, {}))
            publish_schedule = updates.get(PUBLISH_SCHEDULE, original.get(PUBLISH_SCHEDULE))
            if publish_schedule and not associated_item.get(PUBLISH_SCHEDULE):
                associated_item[PUBLISH_SCHEDULE] = publish_schedule
                associated_item[SCHEDULE_SETTINGS] = schedule_settings

    def _update_picture_metadata(self, updates, original, updated):
        renditions = updated.get("renditions") or {}
<<<<<<< HEAD
        mapping = get_app_config("PHOTO_METADATA_MAPPING")
=======
        mapping = app.config.get("PICTURE_METADATA_MAPPING")
>>>>>>> 58b39fd3
        if not mapping or not renditions:
            return
        try:
            media_id = renditions["original"]["media"]
        except (KeyError, TypeError):
            return
        if not media_id:
            return

        app = get_current_app()
        picture = app.media.get(media_id)
        binary = picture.read()
        metadata = get_metadata_from_item(updated, mapping)
        updated_binary = write_metadata(binary, metadata)
        if updated_binary != binary:
            updated_media_id = app.media.put(
                updated_binary, content_type=picture.content_type, filename=picture.filename
            )
            updates.setdefault("renditions", deepcopy(renditions))["original"].update(
                {
                    "media": updated_media_id,
                    "href": app.media.url_for_media(updated_media_id, picture.content_type),
                }
            )
            updated["renditions"] = updates["renditions"]


def get_crop(rendition):
    fields = ("CropLeft", "CropTop", "CropRight", "CropBottom")
    return {field: rendition[field] for field in fields if field in rendition}


def update_item_data(item, data, keys=None, keep_existing=False):
    """Update main item data, so only keys from default schema.

    :param dict item: item to update
    :param dict data: update date
    :param list keys: keys of item to update
    :param bool keep_existing: if True, will only set non existing values
    """
    if keys is None:
        keys = DEFAULT_SCHEMA.keys()

    for key in keys:
        if data.get(key):
            if keep_existing:
                item.setdefault(key, data[key])
            else:
                item[key] = data[key]


def sync_associated_item_changes(associated_item, updates):
    """Sync changes to the associated item reference after publishing the item.

    We want to get there all system changes, but not content fields which would
    override local changes done on the association.
    """
    for key in updates:
        if key not in DEFAULT_SCHEMA.keys() and updates.get(key):
            associated_item[key] = updates[key]


superdesk.workflow_state("published")
superdesk.workflow_action(
    name="publish",
    include_states=["fetched", "routed", "submitted", "in_progress", "scheduled", "unpublished", "correction"],
    privileges=["publish"],
)

superdesk.workflow_state("scheduled")
superdesk.workflow_action(
    name="schedule", include_states=["fetched", "routed", "submitted", "in_progress"], privileges=["schedule"]
)

superdesk.workflow_action(name="deschedule", include_states=["scheduled"], privileges=["deschedule"])

superdesk.workflow_state("killed")
superdesk.workflow_action(
    name="kill", include_states=["published", "scheduled", "corrected", "correction"], privileges=["kill"]
)

superdesk.workflow_state("corrected")
superdesk.workflow_action(
    name="correct", include_states=["published", "corrected", "correction"], privileges=["correct"]
)

superdesk.workflow_state("correction")
superdesk.workflow_action(
    name="correction",
    include_states=["published", "correction", "being_corrected", "corrected", "kill"],
    privileges=["correct"],
)

superdesk.workflow_action(name="rewrite", exclude_states=["killed", "spiked", "scheduled"], privileges=["rewrite"])

superdesk.workflow_state("recalled")
superdesk.workflow_action(
    name="recalled", include_states=["published", "scheduled", "corrected"], privileges=["takedown"]
)

superdesk.workflow_state("unpublished")
superdesk.workflow_action(
    name="unpublish", include_states=["published", "scheduled", "corrected"], privileges=["unpublish"]
)<|MERGE_RESOLUTION|>--- conflicted
+++ resolved
@@ -921,11 +921,7 @@
 
     def _update_picture_metadata(self, updates, original, updated):
         renditions = updated.get("renditions") or {}
-<<<<<<< HEAD
-        mapping = get_app_config("PHOTO_METADATA_MAPPING")
-=======
-        mapping = app.config.get("PICTURE_METADATA_MAPPING")
->>>>>>> 58b39fd3
+        mapping = get_app_config("PICTURE_METADATA_MAPPING")
         if not mapping or not renditions:
             return
         try:
