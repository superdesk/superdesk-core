# -*- coding: utf-8; -*-
#
# This file is part of Superdesk.
#
# Copyright 2013, 2014 Sourcefabric z.u. and contributors.
#
# For the full copyright and license information, please see the
# AUTHORS and LICENSE files distributed with this source code, or
# at https://www.sourcefabric.org/superdesk/license

from quart_babel import gettext as _

from superdesk.core import get_current_app
from superdesk.resource_fields import ID_FIELD
from superdesk.flask import request, session as flask_session, g
from superdesk import utils as utils, get_resource_service, get_resource_privileges
from superdesk.services import BaseService
from superdesk.errors import SuperdeskApiError
from superdesk.users.errors import UserInactiveError
from superdesk.utc import utcnow
from apps import auth
from apps.auth.errors import UserDisabledError


class AuthService(BaseService):
    def authenticate(self, document):
        """Authenticate user according to credentials

        :param documents: credentials for this authentication mechanism
        :return: authenticated user
        :raise: CredentialsAuthError if authentication is invalid
        """
        raise NotImplementedError()

    def on_create(self, docs):
        # Clear the session data when creating a new session
        if flask_session:
            flask_session.pop("session_token", None)
        for doc in docs:
            user = self.authenticate(doc)
            if not user:
                raise ValueError()
            if "is_enabled" in user and not user.get("is_enabled", False):
                raise UserDisabledError()
            if not user.get("is_active", False):
                raise UserInactiveError()
            self.set_auth_default(doc, user["_id"])

    def on_created(self, docs):
        for doc in docs:
            get_resource_service("preferences").set_session_based_prefs(doc["_id"], doc["user"])
            self.set_user_last_activity(doc["user"])

    def set_user_last_activity(self, user_id, done=False):
        now = utcnow()
        user_service = get_resource_service("users")
        user = user_service.find_one(req=None, _id=user_id)
        user_service.system_update(
            user["_id"],
            {"last_activity_at": now if not done else None, "_updated": now},
            user,
        )

    def set_auth_default(self, doc, user_id):
        doc["user"] = user_id
        doc["token"] = utils.get_random_string(40)
        doc.pop("password", None)

    def update_session(self, updates=None):
        """Update current session with given data.

        :param updates: updates to be made
        """
        if not updates:
            updates = {}
        self.system_update(g.auth["_id"], updates, g.auth)

    def on_fetched_item(self, doc: dict) -> None:
        if str(doc["user"]) != str(auth.get_user_id()):
            raise SuperdeskApiError.notFoundError(_("Not found."))

    def on_deleted(self, doc):
        """Runs on delete of a session

        :param doc: A deleted auth doc AKA a session
        :return:
        """
<<<<<<< HEAD
        # Clear the session data when session has ended
        flask_session.pop("session_token", None)

        # notify that the session has ended
        sessions = self.get(req=None, lookup={"user": doc["user"]})
        app = get_current_app().as_any()
        app.on_session_end(doc["user"], doc["_id"], is_last_session=not sessions.count())
        self.set_user_last_activity(doc["user"], done=True)
=======
        is_last_session = False
        if flask.request:
            # Clear the session data when session has ended
            flask.session.pop("session_token", None)
            sessions = self.get(req=None, lookup={"user": doc["user"]})
            is_last_session = not sessions.count()

        # notify that the session has ended
        app.on_session_end(doc["user"], doc["_id"], is_last_session=is_last_session)
        if is_last_session:
            self.set_user_last_activity(doc["user"], done=True)
>>>>>>> d8815260

    def is_authorized(self, **kwargs) -> bool:
        """
        Check auth for intrinsic methods.
        """
        method = kwargs["method"]
        user = auth.get_user()

        # delete token is a part of `users` privelege
        # user with `users` privelege can delete sessions of any user
        # user without `users` privelege can delete only it's own session (logout)
        if method == "DELETE":
            _auth = self.find_one(req=None, _id=kwargs.get("_id"))
            if _auth and _auth.get("user") == user.get("_id"):
                return True

            active_privileges = user.get("active_privileges", {})
            users_resource_privileges = get_resource_privileges("users").get(method, None)
            return active_privileges.get(users_resource_privileges, False)

        return True


class UserSessionClearService(BaseService):
    def delete(self, lookup):
        """Delete user session.

        Deletes all the records from auth and corresponding
        session_preferences from user collections
        If there are any orphan session_preferences exist they get deleted as well
        """
        users_service = get_resource_service("users")
        user_id = request.view_args["user"]
        user = users_service.find_one(req=None, _id=user_id)
        sessions = get_resource_service("auth").get(req=None, lookup={"user": user_id})

        error_message = self.__can_clear_sessions(user)
        if error_message:
            raise SuperdeskApiError.forbiddenError(message=error_message)

        # Delete all the sessions except current session
        current_session_id = auth.get_auth().get("_id")
        for session in sessions:
            if str(session[ID_FIELD]) != str(current_session_id):
                get_resource_service("auth").delete_action({ID_FIELD: str(session[ID_FIELD])})

        # Check if any orphan session_preferences exist for the user
        if user.get("session_preferences"):
            # Delete the orphan sessions
            users_service.patch(user[ID_FIELD], {"session_preferences": {}})

        return [{"complete": True}]

    def __can_clear_sessions(self, user):
        """Checks if the session clear request is Invalid.

        Operation is invalid if one of the below is True:
            1. Check if the user exists.

        :return: error message if invalid.
        """

        if not user:
            return "Invalid user to clear sessions."<|MERGE_RESOLUTION|>--- conflicted
+++ resolved
@@ -85,28 +85,19 @@
         :param doc: A deleted auth doc AKA a session
         :return:
         """
-<<<<<<< HEAD
-        # Clear the session data when session has ended
-        flask_session.pop("session_token", None)
 
-        # notify that the session has ended
-        sessions = self.get(req=None, lookup={"user": doc["user"]})
-        app = get_current_app().as_any()
-        app.on_session_end(doc["user"], doc["_id"], is_last_session=not sessions.count())
-        self.set_user_last_activity(doc["user"], done=True)
-=======
         is_last_session = False
-        if flask.request:
+        if request:
             # Clear the session data when session has ended
-            flask.session.pop("session_token", None)
+            flask_session.pop("session_token", None)
             sessions = self.get(req=None, lookup={"user": doc["user"]})
             is_last_session = not sessions.count()
 
         # notify that the session has ended
+        app = get_current_app().as_any()
         app.on_session_end(doc["user"], doc["_id"], is_last_session=is_last_session)
         if is_last_session:
             self.set_user_last_activity(doc["user"], done=True)
->>>>>>> d8815260
 
     def is_authorized(self, **kwargs) -> bool:
         """
