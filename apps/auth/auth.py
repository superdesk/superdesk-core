# -*- coding: utf-8; -*-
#
# This file is part of Superdesk.
#
# Copyright 2013, 2014 Sourcefabric z.u. and contributors.
#
# For the full copyright and license information, please see the
# AUTHORS and LICENSE files distributed with this source code, or
# at https://www.sourcefabric.org/superdesk/license

import flask
import logging
import superdesk

from datetime import timedelta
from flask import request, current_app as app, json
from eve.auth import TokenAuth
from superdesk.resource import Resource
from superdesk.errors import SuperdeskApiError
from superdesk import (
    get_resource_service,
    get_resource_privileges,
    get_no_resource_privileges,
    get_intrinsic_privileges,
)
from superdesk.utc import utcnow
from flask_babel import _

logger = logging.getLogger(__name__)


class AuthUsersResource(Resource):
    """This resource is for authentication only.

    On users `find_one` never returns a password due to the projection.
    """

    datasource = {"source": "users"}
    schema = {
        "username": {
            "type": "string",
        },
        "password": {
            "type": "string",
        },
        "password_changed_on": {"type": "datetime", "nullable": True},
        "is_active": {"type": "boolean"},
        "is_enabled": {"type": "boolean"},
    }
    item_methods = []
    resource_methods = []
    internal_resource = True


class AuthResource(Resource):
    schema = {
        "username": {"type": "string", "required": True},
        "password": {"type": "string", "required": True},
        "token": {"type": "string"},
        "user": Resource.rel("users", True),
    }

    resource_methods = ["POST"]
    item_methods = ["GET", "DELETE"]
    public_methods = ["POST", "DELETE"]
    extra_response_fields = ["user", "token", "username"]
    datasource = {"source": "auth"}
    mongo_indexes = {"token": ([("token", 1)], {"background": True})}


superdesk.intrinsic_privilege("auth", method=["DELETE"])


class SuperdeskTokenAuth(TokenAuth):
    """Superdesk Token Auth"""

    def check_permissions(self, resource, method, user):
        """Checks user permissions.

        1. If there's no user associated with the request or HTTP Method is GET then return True.
        2. Get User's Privileges
        3. Intrinsic Privileges:
            Check if resource has intrinsic privileges.
                If it has then check if HTTP Method is allowed.
                    Return True if `is_authorized()` on the resource service returns True.
                    Otherwise, raise ForbiddenError.
                HTTP Method not allowed continue
            No intrinsic privileges continue
        4. User's Privileges
            Get Resource Privileges and validate it against user's privileges. Return True if validation is successful.
            Otherwise continue.
        5. If method didn't return True, then user is not authorized to perform the requested operation on the resource.
        """

        # Step 1:
        if not user:
            return True

        # Step 2: Get User's Privileges
        get_resource_service("users").set_privileges(user, flask.g.role)

<<<<<<< HEAD
        try:
            resource_privileges = get_resource_privileges(resource).get(method, None)
        except KeyError:
            resource_privileges = None

        if method == 'GET' and not resource_privileges:
=======
        if method == "GET":
>>>>>>> 8d118278
            return True

        # Step 3: Intrinsic Privileges
        message = _("Insufficient privileges for the requested operation.")
        intrinsic_privileges = get_intrinsic_privileges()
        if intrinsic_privileges.get(resource) and method in intrinsic_privileges[resource]:
            service = get_resource_service(resource)
            authorized = service.is_authorized(
                user_id=str(user.get("_id")), _id=request.view_args.get("_id"), method=method
            )

            if not authorized:
                raise SuperdeskApiError.forbiddenError(message=message)

            return authorized

        # Step 4: User's privileges
<<<<<<< HEAD
        privileges = user.get('active_privileges', {})
=======
        privileges = user.get("active_privileges", {})
        resource_privileges = get_resource_privileges(resource).get(method, None)
>>>>>>> 8d118278

        if not resource_privileges and get_no_resource_privileges(resource):
            return True

        if privileges.get(resource_privileges, False):
            return True

        # Step 5:
        raise SuperdeskApiError.forbiddenError(message=message)

    def check_auth(self, token, allowed_roles, resource, method):
        """Check if given token is valid.

        If token is valid it updates session and checks permissions.
        """
        auth_service = get_resource_service("auth")
        user_service = get_resource_service("users")
        auth_token = auth_service.find_one(token=token, req=None)
        if auth_token:
            user_id = str(auth_token["user"])
            flask.g.user = user_service.find_one(req=None, _id=user_id)
            flask.g.role = user_service.get_role(flask.g.user)
            flask.g.auth = auth_token
            flask.g.auth_value = auth_token["user"]
            if method in ("POST", "PUT", "PATCH") or method == "GET" and not request.args.get("auto"):
                now = utcnow()
                if auth_token[app.config["LAST_UPDATED"]] + timedelta(seconds=30) < now:  # update once per 30s max
                    auth_service.update_session({app.config["LAST_UPDATED"]: now})
            return self.check_permissions(resource, method, flask.g.user)

    def authorized(self, allowed_roles, resource, method):
        """Ignores auth on home endpoint."""
        if not resource:
            return True
        return super(SuperdeskTokenAuth, self).authorized(allowed_roles, resource, method)

    def authenticate(self):
        """Returns 401 response with CORS headers."""
        raise SuperdeskApiError.unauthorizedError()<|MERGE_RESOLUTION|>--- conflicted
+++ resolved
@@ -99,16 +99,12 @@
         # Step 2: Get User's Privileges
         get_resource_service("users").set_privileges(user, flask.g.role)
 
-<<<<<<< HEAD
         try:
             resource_privileges = get_resource_privileges(resource).get(method, None)
         except KeyError:
             resource_privileges = None
 
         if method == 'GET' and not resource_privileges:
-=======
-        if method == "GET":
->>>>>>> 8d118278
             return True
 
         # Step 3: Intrinsic Privileges
@@ -126,12 +122,7 @@
             return authorized
 
         # Step 4: User's privileges
-<<<<<<< HEAD
         privileges = user.get('active_privileges', {})
-=======
-        privileges = user.get("active_privileges", {})
-        resource_privileges = get_resource_privileges(resource).get(method, None)
->>>>>>> 8d118278
 
         if not resource_privileges and get_no_resource_privileges(resource):
             return True
