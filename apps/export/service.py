--- conflicted
+++ resolved
@@ -1,7 +1,7 @@
 import logging
 import re
 
-from superdesk.core import get_current_app
+from superdesk.core import get_current_app, json
 from superdesk.services import BaseService
 from superdesk import get_resource_service
 from superdesk.errors import FormatterError, SuperdeskApiError
@@ -10,12 +10,7 @@
 from superdesk.validation import ValidationError
 from io import BytesIO
 from zipfile import ZipFile
-<<<<<<< HEAD
 from quart_babel import gettext as _
-=======
-from flask import current_app as app, json
-from flask_babel import _
->>>>>>> 58b39fd3
 
 logger = logging.getLogger(__name__)
 
@@ -41,18 +36,6 @@
                         unsuccessful_exports += 1
                         continue
 
-<<<<<<< HEAD
-            url = None
-            # Store the zip file on media_storage
-            # only if at least one item is formatted successfully
-            if unsuccessful_exports < len(doc.get("item_ids")):
-                app = get_current_app()
-                zip_id = app.media.put(
-                    in_memory_zip.getvalue(),
-                    filename="export_{}.zip".format(get_random_string()),
-                    content_type="application/zip",
-                    folder="temp",
-=======
                 try:
                     contents = formatter.export(item)
                 except FormatterError as e:
@@ -63,7 +46,6 @@
                 # Remove invalid filename chars (for windows OS) and create the filename
                 filename = (
                     re.sub(r'[\\/*?:"<>|]', "", item.get("slugline", "")) + "_" + str(item.get("unique_id")) + ".txt"
->>>>>>> 58b39fd3
                 )
 
                 items[item_id] = filename, contents
@@ -86,6 +68,7 @@
                 for item_id, (filename, contents) in items.items():
                     zip.writestr(filename, contents.encode("UTF-8"))
 
+            app = get_current_app()
             zip_id = app.media.put(
                 in_memory_zip.getvalue(),
                 filename="export_{}.zip".format(get_random_string()),
