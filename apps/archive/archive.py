--- conflicted
+++ resolved
@@ -1237,13 +1237,8 @@
                 headline=original.get("headline", original.get("slugline", "item")), by_user=by_user
             )
 
-<<<<<<< HEAD
             await self._send_mark_user_notifications(
-                "item:unmarked",
-=======
-            self._send_mark_user_notifications(
                 "item:marked",
->>>>>>> 3ceeb013
                 message,
                 resource=self.datasource,
                 item=original,
