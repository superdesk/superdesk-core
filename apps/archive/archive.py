# -*- coding: utf-8; -*-
#
# This file is part of Superdesk.
#
# Copyright 2013, 2014 Sourcefabric z.u. and contributors.
#
# For the full copyright and license information, please see the
# AUTHORS and LICENSE files distributed with this source code, or
# at https://www.sourcefabric.org/superdesk/license

import flask
import logging
import datetime
import superdesk
import superdesk.signals as signals
from superdesk import editor_utils

from copy import copy, deepcopy
from superdesk.resource import Resource
from superdesk.metadata.utils import (
    extra_response_fields,
    item_url,
    aggregations,
    is_normal_package,
    get_elastic_highlight_query,
)
from .common import (
    remove_unwanted,
    update_state,
    set_item_expiry,
    remove_media_files,
    on_create_item,
    on_duplicate_item,
    get_user,
    update_version,
    set_sign_off,
    handle_existing_data,
    item_schema,
    validate_schedule,
    is_item_in_package,
    update_schedule_settings,
    ITEM_OPERATION,
    ITEM_RESTORE,
    ITEM_CREATE,
    ITEM_UPDATE,
    ITEM_DUPLICATE,
    ITEM_DUPLICATED_FROM,
    ITEM_DESCHEDULE,
    ARCHIVE as SOURCE,
    LAST_PRODUCTION_DESK,
    LAST_AUTHORING_DESK,
    ITEM_FETCH,
    convert_task_attributes_to_objectId,
    BROADCAST_GENRE,
    set_dateline,
    get_subject,
    transtype_metadata,
)
from superdesk.media.crop import CropService
from flask import current_app as app, json
from superdesk import get_resource_service
from superdesk.errors import SuperdeskApiError
from eve.versioning import resolve_document_version, versioned_id_field
from superdesk.activity import add_activity, notify_and_add_activity, ACTIVITY_CREATE, ACTIVITY_UPDATE, ACTIVITY_DELETE
from eve.utils import parse_request, config, date_to_str, ParsedRequest
from superdesk.services import BaseService
from superdesk.users.services import current_user_has_privilege, is_admin
from superdesk.metadata.item import (
    ITEM_STATE,
    CONTENT_STATE,
    CONTENT_TYPE,
    ITEM_TYPE,
    EMBARGO,
    PUBLISH_SCHEDULE,
    SCHEDULE_SETTINGS,
    SIGN_OFF,
    ASSOCIATIONS,
    MEDIA_TYPES,
    INGEST_ID,
    PROCESSED_FROM,
    PUBLISH_STATES,
    get_schema,
)
from superdesk.metadata.packages import LINKED_IN_PACKAGES, RESIDREF
from apps.common.components.utils import get_component
from apps.item_autosave.components.item_autosave import ItemAutosave
from apps.common.models.base_model import InvalidEtag
from superdesk.text_utils import update_word_count
from apps.content import push_content_notification, push_expired_notification, push_notification
from apps.common.models.utils import get_model
from apps.item_lock.models.item import ItemModel
from apps.packages import PackageService
from superdesk.privilege import GLOBAL_SEARCH_PRIVILEGE
from .archive_media import ArchiveMediaService
from .usage import track_usage, update_refs
from superdesk.utc import utcnow
from superdesk.vocabularies import is_related_content
from flask_babel import _

EDITOR_KEY_PREFIX = "editor_"
logger = logging.getLogger(__name__)


def format_subj_qcode(subj):
    return ":".join([code for code in [subj.get("scheme"), subj.get("qcode")] if code])


def private_content_filter():
    """Filter out other users private content if this is a user request.

    As private we treat items where user is creator, last version creator,
    or has the item assigned to him atm.

    Also filter out content of stages not visible to current user (if any).
    """
    user = getattr(flask.g, "user", None)
    if user:
<<<<<<< HEAD
        private_filter = {'should': [
            # assigned to me or created by me
            {'term': {'task.user': str(user['_id'])}},
            {'term': {'version_creator': str(user['_id'])}},
            {'term': {'original_creator': str(user['_id'])}},
        ], 'minimum_should_match': 1}

        if 'invisible_stages' in user:
            stages = user.get('invisible_stages')
=======
        private_filter = {
            "should": [
                {"exists": {"field": "task.desk"}},
                {"term": {"task.user": str(user["_id"])}},
                {"term": {"version_creator": str(user["_id"])}},
                {"term": {"original_creator": str(user["_id"])}},
            ]
        }

        if "invisible_stages" in user:
            stages = user.get("invisible_stages")
>>>>>>> 8d118278
        else:
            stages = get_resource_service("users").get_invisible_stages_ids(user.get("_id"))

        if stages:
<<<<<<< HEAD
            private_filter['must_not'] = [{'terms': {'task.stage': stages}}]

        # user can see all public content
        if current_user_has_privilege(GLOBAL_SEARCH_PRIVILEGE):
            private_filter['should'].append({'exists': {'field': 'task.desk'}})

        # if user has no global search access, only show him content on his desks
        # and not on any desk
        else:
            desks = get_resource_service('user_desks').get_by_user(user['_id']) or []
            private_filter['should'].append(
                {'terms': {'task.desk': [str(d['_id']) for d in desks]}},
            )
=======
            private_filter["must_not"] = [{"terms": {"task.stage": stages}}]
            private_filter["minimum_should_match"] = 1
>>>>>>> 8d118278

        return {"bool": private_filter}


def update_image_caption(body, name, caption):
    # Note: because of Tansa the image caption from association is updated but
    # the related image caption from body_html is not updated
    start = body.find(name)
    if start == -1:
        return body
    startDescription = body.find("<figcaption>", start)
    endDescription = body.find("</figcaption>", start)
    if startDescription == -1 or endDescription == -1:
        return body
    return body[0 : startDescription + len("<figcaption>")] + caption + body[endDescription:]


def update_associations(doc):
    """
    Update `associations` from `body_html` draft js state.
    When new media item is added/removed in body html,
    `associations` in update dict will be updated from body html.

    :param dict doc: update data
    """
    if not doc.get("fields_meta", {}).get("body_html") or ASSOCIATIONS not in doc:
        return
    entityMap = doc["fields_meta"]["body_html"]["draftjsState"][0].get("entityMap", {})
    associations = doc.get(ASSOCIATIONS, {})
    doc[ASSOCIATIONS] = {k: None if k.startswith(EDITOR_KEY_PREFIX) else v for k, v in associations.items()}

    mediaList = {
        EDITOR_KEY_PREFIX + key: entity["data"]["media"]
        for key, entity in entityMap.items()
        if entity.get("type", None) == "MEDIA"
    }

    doc[ASSOCIATIONS].update(mediaList)


def flush_renditions(updates, original):
    """Removes incorrect custom renditions from `updates`.

    Sometimes, when image (association) in `updates` is small, it can't fill all custom renditions,
    in this case, after merge of `updates` and `original`, custom renditions will point to old values from `original`,
    which is wrong.
    This function finds such cases and removes them.

    :param dict updates: updates for the document
    :param original: original is document
    """
    if ASSOCIATIONS not in original or ASSOCIATIONS not in updates or not updates[ASSOCIATIONS]:
        return

    default_renditions = ("original", "baseImage", "thumbnail", "viewImage")

    for key in [k for k in updates[ASSOCIATIONS] if k in original[ASSOCIATIONS]]:
        try:
            new_href = updates[ASSOCIATIONS][key]["renditions"]["original"]["href"]
            old_href = original[ASSOCIATIONS][key]["renditions"]["original"]["href"]
        except (KeyError, TypeError):
            continue
        else:
            if new_href != old_href:
                new_renditions = [r for r in updates[ASSOCIATIONS][key]["renditions"] if r not in default_renditions]
                old_renditions = [r for r in original[ASSOCIATIONS][key]["renditions"] if r not in default_renditions]
                for old_rendition in old_renditions:
                    if old_rendition not in new_renditions:
                        updates[ASSOCIATIONS][key]["renditions"][old_rendition] = None


class ArchiveVersionsResource(Resource):
    schema = item_schema()
    extra_response_fields = extra_response_fields
    item_url = item_url
    resource_methods = []
    internal_resource = True
    privileges = {"PATCH": "archive"}
    mongo_indexes = {
        "guid": ([("guid", 1)], {"background": True}),
        "_id_document_1": ([("_id_document", 1)], {"background": True}),
    }


class ArchiveVersionsService(BaseService):
    def on_deleted(self, doc):
        remove_media_files(doc)


class ArchiveResource(Resource):
    schema = item_schema()
    extra_response_fields = extra_response_fields
    item_url = item_url
    datasource = {
        "search_backend": "elastic",
        "aggregations": aggregations,
        "es_highlight": get_elastic_highlight_query,
        "projection": {"old_version": 0, "last_version": 0},
        "default_sort": [("_updated", -1)],
        "elastic_filter": {
            "bool": {
                "must": {
                    "terms": {
                        "state": [
                            "fetched",
                            "routed",
                            "draft",
                            "in_progress",
                            "spiked",
                            "submitted",
                            "unpublished",
                            "correction",
                        ]
                    }
                },
                "must_not": {"term": {"version": 0}},
            }
        },
<<<<<<< HEAD
        'default_sort': [('_updated', -1)],
        'elastic_filter': {'bool': {
            'must': {'terms': {'state': ['fetched', 'routed', 'draft', 'in_progress',
                                         'spiked', 'submitted', 'unpublished']}},
            'must_not': {'term': {'version': 0}}
        }},
        'elastic_filter_callback': private_content_filter,
=======
        "elastic_filter_callback": private_content_filter,
>>>>>>> 8d118278
    }
    etag_ignore_fields = ["highlights", "broadcast"]
    resource_methods = ["GET", "POST"]
    item_methods = ["GET", "PATCH", "PUT"]
    versioning = True
    privileges = {"POST": SOURCE, "PATCH": SOURCE, "PUT": SOURCE}
    mongo_indexes = {
        "processed_from_1": ([(PROCESSED_FROM, 1)], {"background": True}),
        "unique_id_1": ([("unique_id", 1)], {"background": True}),
    }


class ArchiveService(BaseService):
    packageService = PackageService()
    mediaService = ArchiveMediaService()
    cropService = CropService()

    def on_fetched(self, docs):
        """
        Overriding this to handle existing data in Mongo & Elastic
        """
        self.enhance_items(docs[config.ITEMS])

    def on_fetched_item(self, doc):
        self.enhance_items([doc])

    def enhance_items(self, items):
        for item in items:
            handle_existing_data(item)

    def on_create(self, docs):
        on_create_item(docs)

        for doc in docs:
            if doc.get("body_footer") and is_normal_package(doc):
                raise SuperdeskApiError.badRequestError(_("Package doesn't support Public Service Announcements"))

            editor_utils.generate_fields(doc)
            self._test_readonly_stage(doc)

            doc["version_creator"] = doc["original_creator"]
            remove_unwanted(doc)
            update_word_count(doc)
            set_item_expiry({}, doc)

            if doc[ITEM_TYPE] == CONTENT_TYPE.COMPOSITE:
                self.packageService.on_create([doc])

            # Do the validation after Circular Reference check passes in Package Service
            update_schedule_settings(doc, EMBARGO, doc.get(EMBARGO))
            self.validate_embargo(doc)

            update_associations(doc)
            for key, assoc in doc.get(ASSOCIATIONS, {}).items():
                # don't set time stamp for related items
                if not is_related_content(key):
                    self._set_association_timestamps(assoc, doc)
                    remove_unwanted(assoc)

            if doc.get("media"):
                self.mediaService.on_create([doc])

            # let client create version 0 docs
            if doc.get("version") == 0:
                doc[config.VERSION] = doc["version"]

            self._add_desk_metadata(doc, {})

            convert_task_attributes_to_objectId(doc)
            transtype_metadata(doc)

            if doc.get("macro"):  # if there is a macro, execute it
                get_resource_service("macros").execute_macro(doc, doc["macro"])

            # send signal
            superdesk.item_create.send(self, item=doc)

    def on_created(self, docs):
        packages = [doc for doc in docs if doc[ITEM_TYPE] == CONTENT_TYPE.COMPOSITE]
        if packages:
            self.packageService.on_created(packages)

        profiles = set()
        for doc in docs:
            subject = get_subject(doc)
            if subject:
                msg = 'added new {{ type }} item about "{{ subject }}"'
            else:
                msg = "added new {{ type }} item with empty header/title"
            add_activity(ACTIVITY_CREATE, msg, self.datasource, item=doc, type=doc[ITEM_TYPE], subject=subject)

            if doc.get("profile"):
                profiles.add(doc["profile"])

            self.cropService.update_media_references(doc, {})
            if doc[ITEM_OPERATION] == ITEM_FETCH:
                app.on_archive_item_updated({"task": doc.get("task")}, doc, ITEM_FETCH)
            else:
                app.on_archive_item_updated({"task": doc.get("task")}, doc, ITEM_CREATE)

            # used by client to detect item type
            doc.setdefault("_type", "archive")

        get_resource_service("content_types").set_used(profiles)

        push_content_notification(docs)

    def on_update(self, updates, original):
        """Runs on archive update.

        Overridden to validate the updates to the article and takes necessary actions depending on the updates.
        In brief, it does the following:
            1. Sets state, item operation, version created, version creator, sign off and word count.
            2. Resets Item Expiry
            3. Creates Crops if article is a picture
        """
        user = get_user()

        editor_utils.generate_fields(updates)
        if ITEM_TYPE in updates:
            del updates[ITEM_TYPE]

        self._validate_updates(original, updates, user)

        if self.__is_req_for_save(updates):
            publish_from_personal = flask.request.args.get("publish_from_personal") if flask.request else False
            update_state(original, updates, publish_from_personal)

        remove_unwanted(updates)
        self._add_system_updates(original, updates, user)
        self._add_desk_metadata(updates, original)
        self._handle_media_updates(updates, original, user)
        flush_renditions(updates, original)
        update_refs(updates, original)

    def _handle_media_updates(self, updates, original, user):
        update_associations(updates)

        if original[ITEM_TYPE] == CONTENT_TYPE.PICTURE:  # create crops
            self.cropService.create_multiple_crops(updates, original)

        if not updates.get(ASSOCIATIONS):
            return

        body = updates.get("body_html", original.get("body_html", None))

        # iterate over associations. Validate and process them if they are stored in database
        for item_name, item_obj in updates.get(ASSOCIATIONS).items():
            if not (item_obj and config.ID_FIELD in item_obj):
                continue

            item_id = item_obj[config.ID_FIELD]
            media_item = self.find_one(req=None, _id=item_id)
            if app.settings.get("COPY_METADATA_FROM_PARENT") and item_obj.get(ITEM_TYPE) in MEDIA_TYPES:
                stored_item = (original.get(ASSOCIATIONS) or {}).get(item_name) or item_obj
            else:
                stored_item = media_item
                if not stored_item:
                    continue

            track_usage(media_item, stored_item, item_obj, item_name, original)

            if is_related_content(item_name):
                continue

            self._validate_updates(stored_item, item_obj, user)
            if stored_item[ITEM_TYPE] == CONTENT_TYPE.PICTURE:  # create crops
                CropService().create_multiple_crops(item_obj, stored_item)
                if body and item_obj.get("description_text", None):
                    body = update_image_caption(body, item_name, item_obj["description_text"])

            self._set_association_timestamps(item_obj, updates, new=False)

            stored_item.update(item_obj)

            updates[ASSOCIATIONS][item_name] = stored_item
        if body:
            updates["body_html"] = body

    def on_updated(self, updates, original):
        get_component(ItemAutosave).clear(original["_id"])

        if original[ITEM_TYPE] == CONTENT_TYPE.COMPOSITE:
            self.packageService.on_updated(updates, original)

        updated = copy(original)
        updated.update(updates)

        if config.VERSION in updates:
            add_activity(
                ACTIVITY_UPDATE,
                'created new version {{ version }} for item {{ type }} about "{{ subject }}"',
                self.datasource,
                item=updated,
                version=updates[config.VERSION],
                subject=get_subject(updates, original),
                type=updated[ITEM_TYPE],
            )

        push_content_notification([updated, original])
        get_resource_service("archive_broadcast").reset_broadcast_status(updates, original)

        if updates.get("profile"):
            get_resource_service("content_types").set_used([updates.get("profile")])

        self.cropService.update_media_references(updates, original)

    def on_replace(self, document, original):
        document[ITEM_OPERATION] = ITEM_UPDATE
        remove_unwanted(document)
        user = get_user()
        lock_user = original.get("lock_user", None)
        force_unlock = document.get("force_unlock", False)
        user_id = str(user.get("_id"))
        if lock_user and str(lock_user) != user_id and not force_unlock:
            raise SuperdeskApiError.forbiddenError(_("The item was locked by another user"))
        document["versioncreated"] = utcnow()
        set_item_expiry(document, original)
        document["version_creator"] = user_id
        if force_unlock:
            del document["force_unlock"]

    def on_replaced(self, document, original):
        get_component(ItemAutosave).clear(original["_id"])
        add_activity(
            ACTIVITY_UPDATE,
            "replaced item {{ type }} about {{ subject }}",
            self.datasource,
            item=original,
            type=original["type"],
            subject=get_subject(original),
        )
        push_content_notification([document, original])
        self.cropService.update_media_references(document, original)

    def on_deleted(self, doc):
        get_component(ItemAutosave).clear(doc["_id"])
        if doc[ITEM_TYPE] == CONTENT_TYPE.COMPOSITE:
            self.packageService.on_deleted(doc)

        remove_media_files(doc)

        add_activity(
            ACTIVITY_DELETE,
            "removed item {{ type }} about {{ subject }}",
            self.datasource,
            item=doc,
            type=doc[ITEM_TYPE],
            subject=get_subject(doc),
        )
        push_expired_notification([doc.get(config.ID_FIELD)])
        app.on_archive_item_deleted(doc)

    def replace(self, id, document, original):
        return self.restore_version(id, document, original) or super().replace(id, document, original)

    def get(self, req, lookup):
        if req is None and lookup is not None and "$or" in lookup:
            # embedded resource generates mongo query which doesn't work with elastic
            # so it needs to be fixed here
            return super().get(req, lookup["$or"][0])
        return super().get(req, lookup)

    def find_one(self, req, **lookup):
        item = super().find_one(req, **lookup)

        if item and str(item.get("task", {}).get("stage", "")) in get_resource_service(
            "users"
        ).get_invisible_stages_ids(get_user().get("_id")):
            raise SuperdeskApiError.forbiddenError(_("User does not have permissions to read the item."))

        handle_existing_data(item)
        return item

    def restore_version(self, id, doc, original):
        item_id = id
        old_version = int(doc.get("old_version", 0))
        last_version = int(doc.get("last_version", 0))
        if not all([item_id, old_version, last_version]):
            return None

        old = get_resource_service("archive_versions").find_one(
            req=None, _id_document=item_id, _current_version=old_version
        )
        if old is None:
            raise SuperdeskApiError.notFoundError(_("Invalid version {old_version}").format(old_version=old_version))

        curr = get_resource_service(SOURCE).find_one(req=None, _id=item_id)
        if curr is None:
            raise SuperdeskApiError.notFoundError(_("Invalid item id {item_id}").format(item_id=item_id))

        if curr[config.VERSION] != last_version:
            raise SuperdeskApiError.preconditionFailedError(
                _("Invalid last version {last_version}").format(last_version=last_version)
            )

        old["_id"] = old["_id_document"]
        old["_updated"] = old["versioncreated"] = utcnow()
        set_item_expiry(old, doc)
        old.pop("_id_document", None)
        old.pop(SIGN_OFF, None)
        old[ITEM_OPERATION] = ITEM_RESTORE

        resolve_document_version(old, SOURCE, "PATCH", curr)
        remove_unwanted(old)
        set_sign_off(updates=old, original=curr)

        super().replace(id=item_id, document=old, original=curr)

        old.pop("old_version", None)
        old.pop("last_version", None)

        doc.update(old)
        return item_id

    def duplicate_content(self, original_doc, state=None, extra_fields=None):
        """
        Duplicates the 'original_doc' including it's version history. Copy and Duplicate actions use this method.

        :return: guid of the duplicated article
        """

        if original_doc.get(ITEM_TYPE, "") == CONTENT_TYPE.COMPOSITE:
            for groups in original_doc.get("groups"):
                if groups.get("id") != "root":
                    associations = groups.get("refs", [])
                    for assoc in associations:
                        if assoc.get(RESIDREF):
                            item, _item_id, _endpoint = self.packageService.get_associated_item(assoc)
                            assoc[RESIDREF] = assoc["guid"] = self.duplicate_content(item)

        return self.duplicate_item(original_doc, state, extra_fields)

    def duplicate_item(self, original_doc, state=None, extra_fields=None, operation=None):
        """Duplicates an item.

        Duplicates the 'original_doc' including it's version history. If the article being duplicated is contained
        in a desk then the article state is changed to Submitted.

        :return: guid of the duplicated article
        """
        new_doc = original_doc.copy()

        self.remove_after_copy(new_doc, extra_fields, delete_keys=["marked_for_user"])
        on_duplicate_item(new_doc, original_doc, operation)
        resolve_document_version(new_doc, SOURCE, "PATCH", new_doc)

        if original_doc.get("task", {}).get("desk") is not None and new_doc.get(ITEM_STATE) != CONTENT_STATE.SUBMITTED:
            new_doc[ITEM_STATE] = CONTENT_STATE.SUBMITTED

        if state:
            new_doc[ITEM_STATE] = state

        convert_task_attributes_to_objectId(new_doc)
        transtype_metadata(new_doc)
        signals.item_duplicate.send(self, item=new_doc, original=original_doc, operation=operation)
        get_model(ItemModel).create([new_doc])
        self._duplicate_versions(original_doc["_id"], new_doc)
        self._duplicate_history(original_doc["_id"], new_doc)
        app.on_archive_item_updated({"duplicate_id": new_doc["guid"]}, original_doc, operation or ITEM_DUPLICATE)

        if original_doc.get("task"):
            # Store the new task details along with this history entry
            app.on_archive_item_updated(
                {"duplicate_id": original_doc["_id"], "task": original_doc.get("task")},
                new_doc,
                operation or ITEM_DUPLICATED_FROM,
            )
        else:
            app.on_archive_item_updated(
                {"duplicate_id": original_doc["_id"]}, new_doc, operation or ITEM_DUPLICATED_FROM
            )

        signals.item_duplicated.send(self, item=new_doc, original=original_doc, operation=operation)

        return new_doc["guid"]

    def remove_after_copy(self, copied_item, extra_fields=None, delete_keys=None):
        """Removes the properties which doesn't make sense to have for an item after copy.

        :param copied_item: item to copy
        :param extra_fields: extra fields to copy besides content fields
        """
        # get the archive schema keys
        archive_schema_keys = list(app.config["DOMAIN"][SOURCE]["schema"].keys())
        archive_schema_keys.extend(
            [config.ID_FIELD, config.LAST_UPDATED, config.DATE_CREATED, config.VERSION, config.ETAG]
        )

        # Delete the keys that are not part of archive schema.
        keys_to_delete = [key for key in copied_item.keys() if key not in archive_schema_keys]
        keys_to_delete.extend(
            [
                config.ID_FIELD,
                "guid",
                LINKED_IN_PACKAGES,
                EMBARGO,
                PUBLISH_SCHEDULE,
                SCHEDULE_SETTINGS,
                "lock_time",
                "lock_action",
                "lock_session",
                "lock_user",
                SIGN_OFF,
                "rewritten_by",
                "rewrite_of",
                "rewrite_sequence",
                "highlights",
                "marked_desks",
                "_type",
                "event_id",
                "assignment_id",
                PROCESSED_FROM,
                "translations",
                "translation_id",
                "translated_from",
                "firstpublished",
            ]
        )
        if delete_keys:
            keys_to_delete.extend(delete_keys)

        if extra_fields:
            keys_to_delete = [key for key in keys_to_delete if key not in extra_fields]

        for key in keys_to_delete:
            copied_item.pop(key, None)

        # Copy should not preseve the SMS flag
        if copied_item.get("flags", {}).get("marked_for_sms", False):
            copied_item["flags"]["marked_for_sms"] = False

        task = copied_item.get("task", {})
        task.pop(LAST_PRODUCTION_DESK, None)
        task.pop(LAST_AUTHORING_DESK, None)

    def _duplicate_versions(self, old_id, new_doc):
        """Duplicates versions for an item.

        Duplicates the versions of the article identified by old_id. Each version identifiers are changed
        to have the identifiers of new_doc.

        :param old_id: identifier to fetch versions
        :param new_doc: identifiers from this doc will be used to create versions for the duplicated item.
        """
        resource_def = app.config["DOMAIN"]["archive"]
        version_id = versioned_id_field(resource_def)
        old_versions = get_resource_service("archive_versions").get(req=None, lookup={version_id: old_id})

        new_versions = []
        for old_version in old_versions:
            old_version[version_id] = new_doc[config.ID_FIELD]
            del old_version[config.ID_FIELD]

            old_version["guid"] = new_doc["guid"]
            old_version["unique_name"] = new_doc["unique_name"]
            old_version["unique_id"] = new_doc["unique_id"]
            old_version["versioncreated"] = utcnow()
            if old_version[config.VERSION] == new_doc[config.VERSION]:
                old_version[ITEM_OPERATION] = new_doc[ITEM_OPERATION]
            new_versions.append(old_version)

        last_version = deepcopy(new_doc)
        last_version["_id_document"] = new_doc["_id"]
        del last_version["_id"]
        new_versions.append(last_version)
        if new_versions:
            get_resource_service("archive_versions").post(new_versions)

    def _duplicate_history(self, old_id, new_doc):
        """Duplicates history for an item.

        Duplicates the history of the article identified by old_id. Each history identifiers are changed
        to have the identifiers of new_doc.

        :param old_id: identifier to fetch history
        :param new_doc: identifiers from this doc will be used to create version history for the duplicated item.
        """
        old_history_items = get_resource_service("archive_history").get(req=None, lookup={"item_id": old_id})

        new_history_items = []
        for old_history_item in old_history_items:
            del old_history_item[config.ID_FIELD]
            old_history_item["item_id"] = new_doc["guid"]
            if not old_history_item.get("original_item_id"):
                old_history_item["original_item_id"] = old_id

            new_history_items.append(old_history_item)

        if new_history_items:
            get_resource_service("archive_history").post(new_history_items)

    def update(self, id, updates, original):
        if updates.get(ASSOCIATIONS):
            for key, association in updates[ASSOCIATIONS].items():
                if association is None:
                    continue
                # don't set time stamp for related items
                if not is_related_content(key):
                    self._set_association_timestamps(association, updates, new=False)
                    remove_unwanted(association)

        # this needs to here as resolve_nested_documents (in eve) will add the schedule_settings
        if PUBLISH_SCHEDULE in updates and original[ITEM_STATE] == CONTENT_STATE.SCHEDULED:
            self.deschedule_item(updates, original)  # this is an deschedule action

        # send signal
        signals.item_update.send(self, updates=updates, original=original)

        super().update(id, updates, original)

        updated = copy(original)
        updated.update(updates)
        signals.item_updated.send(self, item=updated, original=original)

        if "marked_for_user" in updates:
            self.handle_mark_user_notifications(updates, original)

    def deschedule_item(self, updates, original):
        """Deschedule an item.

        This operation removed the item from publish queue and published collection.
        :param dict updates: updates for the document
        :param original: original is document.
        """
        updates[ITEM_STATE] = CONTENT_STATE.PROGRESS
        updates[PUBLISH_SCHEDULE] = original[PUBLISH_SCHEDULE]
        updates[SCHEDULE_SETTINGS] = original[SCHEDULE_SETTINGS]
        updates[ITEM_OPERATION] = ITEM_DESCHEDULE
        updates["firstpublished"] = None
        # delete entry from published repo
        get_resource_service("published").delete_by_article_id(original["_id"])

        # deschedule scheduled associations
        if config.PUBLISH_ASSOCIATED_ITEMS:
            associations = original.get(ASSOCIATIONS) or {}
            archive_service = get_resource_service("archive")
            for associations_key, associated_item in associations.items():
                orig_associated_item = archive_service.find_one(req=None, _id=associated_item[config.ID_FIELD])
                if orig_associated_item and orig_associated_item.get("state") == CONTENT_STATE.SCHEDULED:
                    # deschedule associated item itself
                    archive_service.patch(id=associated_item[config.ID_FIELD], updates={PUBLISH_SCHEDULE: None})
                    # update associated item info in the original
                    orig_associated_item = archive_service.find_one(req=None, _id=associated_item[config.ID_FIELD])
                    updates.setdefault(ASSOCIATIONS, {})[associations_key] = orig_associated_item

    def can_edit(self, item, user_id):
        """
        Determines if the user can edit the item or not.
        """
        # TODO: modify this function when read only permissions for stages are implemented
        # TODO: and Content state related checking.

        if not current_user_has_privilege("archive"):
            return False, "User does not have sufficient permissions."

        item_location = item.get("task")

        if item_location:
            if item_location.get("desk"):
                if not superdesk.get_resource_service("user_desks").is_member(user_id, item_location.get("desk")):
                    return False, "User is not a member of the desk."
            elif item_location.get("user"):
                if not str(item_location.get("user")) == str(user_id):
                    return False, "Item belongs to another user."

        return True, ""

    def delete_by_article_ids(self, ids):
        """Remove the content

        :param list ids: list of ids to be removed
        """
        version_field = versioned_id_field(app.config["DOMAIN"]["archive_versions"])
        get_resource_service("archive_versions").delete_action(lookup={version_field: {"$in": ids}})
        super().delete_action({config.ID_FIELD: {"$in": ids}})

    def _set_association_timestamps(self, assoc_item, updates, new=True):
        if type(assoc_item) == dict:
            assoc_item[config.LAST_UPDATED] = updates.get(config.LAST_UPDATED, datetime.datetime.now())
            if new:
                assoc_item[config.DATE_CREATED] = datetime.datetime.now()
            elif config.DATE_CREATED in assoc_item:
                del assoc_item[config.DATE_CREATED]

    def __is_req_for_save(self, doc):
        """Checks if doc contains req_for_save key.

        Patch of /api/archive is being used in multiple places. This method differentiates from the patch
        triggered by user or not.

        :param dictionary doc: doc to test
        """

        if "req_for_save" in doc:
            req_for_save = doc["req_for_save"]
            del doc["req_for_save"]

            return req_for_save == "true"

        return True

    def validate_embargo(self, item):
        """Validates the embargo of the item.

        Following are checked:
            1. Item can't be a package or a re-write of another story
            2. Publish Schedule and Embargo are mutually exclusive
            3. Always a future date except in case of Corrected and Killed.
        :raises: SuperdeskApiError.badRequestError() if the validation fails
        """

        if item[ITEM_TYPE] != CONTENT_TYPE.COMPOSITE:
            if EMBARGO in item:
                embargo = item.get(SCHEDULE_SETTINGS, {}).get("utc_{}".format(EMBARGO))
                if embargo:
                    if item.get(PUBLISH_SCHEDULE) or item[ITEM_STATE] == CONTENT_STATE.SCHEDULED:
                        raise SuperdeskApiError.badRequestError(
                            _("An item can't have both Publish Schedule and Embargo")
                        )

                    if (
                        item[ITEM_STATE] not in {CONTENT_STATE.KILLED, CONTENT_STATE.RECALLED, CONTENT_STATE.SCHEDULED}
                    ) and embargo <= utcnow():
                        raise SuperdeskApiError.badRequestError(_("Embargo cannot be earlier than now"))

                    if item.get("rewrite_of"):
                        raise SuperdeskApiError.badRequestError(_("Rewrites doesn't support Embargo"))

                    if not isinstance(embargo, datetime.date) or not embargo.time():
                        raise SuperdeskApiError.badRequestError(_("Invalid Embargo"))

        elif is_normal_package(item):
            if item.get(EMBARGO):
                raise SuperdeskApiError.badRequestError(_("A Package doesn't support Embargo"))

            self.packageService.check_if_any_item_in_package_has_embargo(item)

    def _test_readonly_stage(self, item, updates=None):
        """If item is created or updated on readonly stage abort it.

        :param item: edited/new item
        :param updates: item updates
        """

        def abort_if_readonly_stage(stage_id):
            stage = superdesk.get_resource_service("stages").find_one(req=None, _id=stage_id)
            if stage.get("local_readonly"):
                flask.abort(403, response={"readonly": True})

        orig_stage_id = item.get("task", {}).get("stage")
        if orig_stage_id and get_user() and not item.get(INGEST_ID):
            abort_if_readonly_stage(orig_stage_id)

        if updates:
            dest_stage_id = updates.get("task", {}).get("stage")
            if dest_stage_id and get_user() and not item.get(INGEST_ID):
                abort_if_readonly_stage(dest_stage_id)

    def _validate_updates(self, original, updates, user):
        """Validates updates to the article for the below conditions.

        If any of these conditions are met then exception is raised:
            1.  Is article locked by another user other than the user requesting for update
            2.  Is state of the article is Killed or Recalled?
            3.  Is user trying to update the package with Public Service Announcements?
            4.  Is user authorized to update unique name of the article?
            5.  Is user trying to update the genre of a broadcast article?
            6.  Is article being scheduled and is in a package?
            7.  Is article being scheduled and schedule timestamp is invalid?
            8.  Does article has valid crops if the article type is a picture?
            9.  Is article a valid package if the article type is a package?
            10. Does article has a valid Embargo?
            11. Make sure that there are no duplicate anpa_category codes in the article.
            12. Make sure there are no duplicate subjects in the upadte
            13. Item is on readonly stage.

        :raises:
            SuperdeskApiError.forbiddenError()
                - if state of the article is killed or user is not authorized to update unique name or if article is
                  locked by another user
            SuperdeskApiError.badRequestError()
                - if Public Service Announcements are being added to a package or genre is being updated for a
                broadcast, is invalid for scheduling, the updates contain duplicate anpa_category or subject codes
        """
        updated = original.copy()
        updated.update(updates)

        self._test_readonly_stage(original, updates)

        lock_user = original.get("lock_user", None)
        force_unlock = updates.get("force_unlock", False)
        str_user_id = str(user.get(config.ID_FIELD)) if user else None

        if lock_user and str(lock_user) != str_user_id and not force_unlock:
            raise SuperdeskApiError.forbiddenError(_("The item was locked by another user"))

        if original.get(ITEM_STATE) in {CONTENT_STATE.KILLED, CONTENT_STATE.RECALLED}:
            raise SuperdeskApiError.forbiddenError(_("Item isn't in a valid state to be updated."))

        if updates.get("body_footer") and is_normal_package(original):
            raise SuperdeskApiError.badRequestError(_("Package doesn't support Public Service Announcements"))

        if (
            "unique_name" in updates
            and not is_admin(user)
            and (user["active_privileges"].get("metadata_uniquename", 0) == 0)
            and not force_unlock
        ):
            raise SuperdeskApiError.forbiddenError(_("Unauthorized to modify Unique Name"))

        # if broadcast then update to genre is not allowed.
        if (
            original.get("broadcast")
            and updates.get("genre")
            and any(genre.get("qcode", "").lower() != BROADCAST_GENRE.lower() for genre in updates.get("genre"))
        ):
            raise SuperdeskApiError.badRequestError(_("Cannot change the genre for broadcast content."))

        if (PUBLISH_SCHEDULE in updates or "schedule_settings" in updates) and original.get(
            "state"
        ) != CONTENT_STATE.PUBLISHED:
            if (
                (
                    updates.get(PUBLISH_SCHEDULE, None)
                    or any(v is not None for v in updates.get("schedule_settings", {}).values())
                )
                and is_item_in_package(original)
                and not force_unlock
            ):
                raise SuperdeskApiError.badRequestError(
                    _("This item is in a package and it needs to be removed before the item can be scheduled!")
                )

            update_schedule_settings(updated, PUBLISH_SCHEDULE, updated.get(PUBLISH_SCHEDULE))

            if updates.get(PUBLISH_SCHEDULE) and updates.get("state") != CONTENT_STATE.PUBLISHED:
                validate_schedule(updated.get(SCHEDULE_SETTINGS, {}).get("utc_{}".format(PUBLISH_SCHEDULE)))

            updates[SCHEDULE_SETTINGS] = updated.get(SCHEDULE_SETTINGS, {})

        if original[ITEM_TYPE] == CONTENT_TYPE.COMPOSITE:
            self.packageService.on_update(updates, original)

        if original[ITEM_TYPE] == CONTENT_TYPE.PICTURE and not force_unlock:
            CropService().validate_multiple_crops(updates, original)

        # update the embargo date
        update_schedule_settings(updated, EMBARGO, updated.get(EMBARGO))
        # Do the validation after Circular Reference check passes in Package Service
        if not force_unlock:
            self.validate_embargo(updated)
        if EMBARGO in updates or "schedule_settings" in updates:
            updates[SCHEDULE_SETTINGS] = updated.get(SCHEDULE_SETTINGS, {})

        # Ensure that there are no duplicate categories in the update
        category_qcodes = [q["qcode"] for q in updates.get("anpa_category", []) or []]
        if category_qcodes and len(category_qcodes) != len(set(category_qcodes)):
            raise SuperdeskApiError.badRequestError(_("Duplicate category codes are not allowed"))

        # Ensure that there are no duplicate subjects in the update
        subject_qcodes = [format_subj_qcode(q) for q in updates.get("subject", []) or []]
        if subject_qcodes and len(subject_qcodes) != len(set(subject_qcodes)):
            raise SuperdeskApiError.badRequestError(_("Duplicate subjects are not allowed"))

    def _add_system_updates(self, original, updates, user):
        """Adds system updates to item.

        As the name suggests, this method adds properties which are derived based on updates sent in the request.
            1. Sets item operation, version created, version creator, sign off and word count.
            2. Resets Item Expiry
        """

        convert_task_attributes_to_objectId(updates)
        transtype_metadata(updates, original)

        updates[ITEM_OPERATION] = ITEM_UPDATE
        updates.setdefault("original_creator", original.get("original_creator"))
        updates["versioncreated"] = utcnow()
        updates["version_creator"] = str(user.get(config.ID_FIELD)) if user else None

        update_word_count(updates, original)
        update_version(updates, original)

        set_item_expiry(updates, original)
        set_sign_off(updates, original=original)
        set_dateline(updates, original)

        # Clear publish_schedule field
        if (
            updates.get(PUBLISH_SCHEDULE)
            and datetime.datetime.fromtimestamp(0).date() == updates.get(PUBLISH_SCHEDULE).date()
        ):
            updates[PUBLISH_SCHEDULE] = None
            updates[SCHEDULE_SETTINGS] = {}

        if updates.get("force_unlock", False):
            del updates["force_unlock"]

    def get_expired_items(self, expiry_datetime, invalid_only=False):
        """Get the expired items.

        Where content state is not scheduled and the item matches given parameters

        :param datetime expiry_datetime: expiry datetime
        :param bool invalid_only: True only invalid items
        :return pymongo.cursor: expired non published items.
        """
        unique_id = 0

        while True:
            req = ParsedRequest()
            req.sort = "unique_id"
            query = {
                "$and": [
                    {"expiry": {"$lte": date_to_str(expiry_datetime)}},
                    {"$or": [{"task.desk": {"$ne": None}}, {ITEM_STATE: CONTENT_STATE.SPIKED, "task.desk": None}]},
                ]
            }

            query["$and"].append({"unique_id": {"$gt": unique_id}})

            if invalid_only:
                query["$and"].append({"expiry_status": "invalid"})
            else:
                query["$and"].append({"expiry_status": {"$ne": "invalid"}})

            req.where = json.dumps(query)

            req.max_results = config.MAX_EXPIRY_QUERY_LIMIT
            items = list(self.get_from_mongo(req=req, lookup=None))

            if not len(items):
                break

            unique_id = items[-1]["unique_id"]
            yield items

    def _add_desk_metadata(self, updates, original):
        """Populate updates metadata from item desk in case it's set.

        It will only add data which is not set yet on the item.

        :param updates: updates to item that should be saved
        :param original: original item version before update
        """
        return get_resource_service("desks").apply_desk_metadata(updates, original)

    def handle_mark_user_notifications(self, updates, original, add_activity=True):
        """Notify user when item is marked or unmarked

        :param updates: updates to item that should be saved
        :param original: original item version before update
        :param add_activity: flag to decide whether to add notification as activity or not
        """
        marked_user = marked_for_user = None
        orig_marked_user = original.get("marked_for_user", None)
        new_marked_user = updates.get("marked_for_user", None)
        by_user = get_user().get("display_name", get_user().get("username"))
        user_service = get_resource_service("users")

        if new_marked_user:
            marked_user = user_service.find_one(req=None, _id=new_marked_user)
            marked_for_user = marked_user.get("display_name", marked_user.get("username"))

        if orig_marked_user and not new_marked_user:
            # sent when unmarking user from item
            user_list = [user_service.find_one(req=None, _id=orig_marked_user)]
            message = 'Item "{headline}" has been unmarked by {by_user}.'.format(
                headline=original.get("headline", original.get("slugline", "item")), by_user=by_user
            )

            self._send_mark_user_notifications(
                "item:unmarked",
                message,
                resource=self.datasource,
                item=original,
                user_list=user_list,
                add_activity=add_activity,
            )
        elif marked_user and marked_for_user:
            # sent when mark item for user or mark to another user
            user_list = [marked_user]
            if new_marked_user and orig_marked_user and new_marked_user != orig_marked_user:
                user_list.append(user_service.find_one(req=None, _id=orig_marked_user))

            message = 'Item "{headline}" has been marked for {for_user} by {by_user}.'.format(
                headline=original.get("headline", original.get("slugline", "item")),
                for_user=marked_for_user,
                by_user=by_user,
            )

            self._send_mark_user_notifications(
                "item:marked",
                message,
                resource=self.datasource,
                item=original,
                user_list=user_list,
                add_activity=add_activity,
                marked_for_user=marked_for_user,
            )

    def _send_mark_user_notifications(
        self, activity_name, msg, resource=None, item=None, user_list=None, add_activity=True, **data
    ):
        """Send notifications on mark or unmark user operation

        :param activity_name: Name of the activity
        :param msg: Notification message to be sent
        :param resource: resource name generating this notification
        :param item: marked or unmarked article, default None
        :param user_list: users to be notified
        :param add_activity: flag to decide whether to add notification as activity or not
        :param data: kwargs
        """

        if item.get("type") == "text":
            link_id = item.get("guid", item.get("_id"))
        else:
            # since guid and _id do not match for the item of type picture, audio and video
            # create link using _id instead of guid for media items
            # and item_id for published media items as _id or guid does not match _id in archive for media items
            link_id = item.get("item_id") if item.get("state") in PUBLISH_STATES else item.get("_id")

        client_url = app.config.get("CLIENT_URL", "").rstrip("/")
        link = "{}/#/workspace?item={}&action=view".format(client_url, link_id)

        if add_activity:
            notify_and_add_activity(
                activity_name, msg, resource=resource, item=item, user_list=user_list, link=link, **data
            )
        # send separate notification for markForUser extension
        push_notification(
            activity_name, item_id=item.get(config.ID_FIELD), user_list=user_list, extension="markForUser"
        )

    def get_items_chain(self, item):
        """
        Get the whole items chain which includes all previous updates,
        all translations and the original item.

        Result list may contain:
            - original item
            - original item's translations
            - update-1 item
            - update-1 item's translations
            - update-N item
            - update-N item's translations
            - `item`
            - `item`'s translations
        NOTE: The first item in the list is the original item

        :param item: item can be an "initial", "rewrite", or "translation"
        :type item: dict
        :return: chain of items
        :rtype: list
        """

        def get_item_translated_from(item):
            _item = item
            for _i in range(50):
                try:
                    item = self.find_one(req={}, _id=item["translated_from"])
                except Exception:
                    break
            else:
                logger.error(
                    "Failed to retrive an initial item from which item {} was translated from".format(_item.get("_id"))
                )
            return item

        item = get_item_translated_from(item)
        # add item + translations
        items_chain = [item]
        items_chain += self.get_item_translations(item)

        for _i in range(50):
            try:
                item = self.find_one(req={}, _id=item["rewrite_of"])
                # prepend translations + update
                items_chain = [item, *self.get_item_translations(item), *items_chain]
            except Exception:
                # `item` is not an update, but it can be a translation
                if "translated_from" in item:
                    translation_item = item
                    item = get_item_translated_from(item)
                    # add item + translations
                    items_chain = [
                        item,
                        *[
                            i
                            for i in self.get_item_translations(item)
                            # `translation_item` was already added into `items_chain` on a previous iteration
                            if i["_id"] != translation_item["_id"]
                        ],
                        *items_chain,
                    ]
                else:
                    # `item` is not a translation and not an update, it means that it's an initial
                    break

        else:
            logger.error("Failed to retrieve the whole items chain for item {}".format(item.get("_id")))
        return items_chain

    def get_item_translations(self, item):
        """
        Get list of item's translations.
        :param item: item
        :type item: dict
        :return: list of dicts
        :rtype: list
        """
        translation_items = []

        for translation_item_id in item.get("translations", []):
            translation_item = self.find_one(req={}, _id=translation_item_id)
            translation_items.append(translation_item)
            # get a translation of a translation and so on
            translation_items += self.get_item_translations(translation_item)

        return translation_items


class AutoSaveResource(Resource):
    endpoint_name = "archive_autosave"
    item_url = item_url
    schema = get_schema(versioning=True)
    resource_methods = ["POST"]
    item_methods = ["GET", "PUT", "PATCH", "DELETE"]
    resource_title = endpoint_name
    privileges = {"POST": "archive", "PATCH": "archive", "PUT": "archive", "DELETE": "archive"}


class ArchiveSaveService(BaseService):
    def create(self, docs, **kwargs):
        if not docs:
            raise SuperdeskApiError.notFoundError("Content is missing")

        for doc in docs:
            editor_utils.generate_fields(doc)

        req = parse_request(self.datasource)
        try:
            get_component(ItemAutosave).autosave(docs[0]["_id"], docs[0], get_user(required=True), req.if_match)
        except InvalidEtag:
            raise SuperdeskApiError.preconditionFailedError(_("Client and server etags don't match"))
        except KeyError:
            raise SuperdeskApiError.badRequestError(_("Request for Auto-save must have _id"))
        return [docs[0]["_id"]]

    def on_fetched_item(self, item):
        item["_type"] = "archive"
        return item


superdesk.workflow_state("in_progress")
superdesk.workflow_action(
    name="save",
    include_states=["draft", "fetched", "routed", "submitted", "scheduled", "unpublished"],
    privileges=["archive"],
)

superdesk.workflow_state("submitted")
superdesk.workflow_action(
    name="move",
    exclude_states=["ingested", "spiked", "on-hold", "published", "scheduled", "killed"],
    privileges=["archive"],
)<|MERGE_RESOLUTION|>--- conflicted
+++ resolved
@@ -115,7 +115,6 @@
     """
     user = getattr(flask.g, "user", None)
     if user:
-<<<<<<< HEAD
         private_filter = {'should': [
             # assigned to me or created by me
             {'term': {'task.user': str(user['_id'])}},
@@ -125,24 +124,10 @@
 
         if 'invisible_stages' in user:
             stages = user.get('invisible_stages')
-=======
-        private_filter = {
-            "should": [
-                {"exists": {"field": "task.desk"}},
-                {"term": {"task.user": str(user["_id"])}},
-                {"term": {"version_creator": str(user["_id"])}},
-                {"term": {"original_creator": str(user["_id"])}},
-            ]
-        }
-
-        if "invisible_stages" in user:
-            stages = user.get("invisible_stages")
->>>>>>> 8d118278
         else:
             stages = get_resource_service("users").get_invisible_stages_ids(user.get("_id"))
 
         if stages:
-<<<<<<< HEAD
             private_filter['must_not'] = [{'terms': {'task.stage': stages}}]
 
         # user can see all public content
@@ -156,10 +141,6 @@
             private_filter['should'].append(
                 {'terms': {'task.desk': [str(d['_id']) for d in desks]}},
             )
-=======
-            private_filter["must_not"] = [{"terms": {"task.stage": stages}}]
-            private_filter["minimum_should_match"] = 1
->>>>>>> 8d118278
 
         return {"bool": private_filter}
 
@@ -278,7 +259,6 @@
                 "must_not": {"term": {"version": 0}},
             }
         },
-<<<<<<< HEAD
         'default_sort': [('_updated', -1)],
         'elastic_filter': {'bool': {
             'must': {'terms': {'state': ['fetched', 'routed', 'draft', 'in_progress',
@@ -286,9 +266,6 @@
             'must_not': {'term': {'version': 0}}
         }},
         'elastic_filter_callback': private_content_filter,
-=======
-        "elastic_filter_callback": private_content_filter,
->>>>>>> 8d118278
     }
     etag_ignore_fields = ["highlights", "broadcast"]
     resource_methods = ["GET", "POST"]
