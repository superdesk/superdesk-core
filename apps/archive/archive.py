# -*- coding: utf-8; -*-
#
# This file is part of Superdesk.
#
# Copyright 2013, 2014 Sourcefabric z.u. and contributors.
#
# For the full copyright and license information, please see the
# AUTHORS and LICENSE files distributed with this source code, or
# at https://www.sourcefabric.org/superdesk/license

import flask
import logging
import datetime
import superdesk
import superdesk.signals as signals
from superdesk import editor_utils

from copy import copy, deepcopy
from superdesk.resource import Resource
from superdesk.metadata.utils import (
    extra_response_fields,
    item_url,
    aggregations,
    is_normal_package,
    get_elastic_highlight_query,
)
from .common import (
    remove_unwanted,
    update_state,
    set_item_expiry,
    remove_media_files,
    on_create_item,
    on_duplicate_item,
    get_user,
    update_version,
    set_sign_off,
    handle_existing_data,
    item_schema,
    validate_schedule,
    is_item_in_package,
    update_schedule_settings,
    ITEM_OPERATION,
    ITEM_RESTORE,
    ITEM_CREATE,
    ITEM_UPDATE,
    ITEM_DUPLICATE,
    ITEM_DUPLICATED_FROM,
    ITEM_DESCHEDULE,
    ARCHIVE as SOURCE,
    LAST_PRODUCTION_DESK,
    LAST_AUTHORING_DESK,
    ITEM_FETCH,
    convert_task_attributes_to_objectId,
    BROADCAST_GENRE,
    set_dateline,
    get_subject,
    transtype_metadata,
)
from superdesk.media.crop import CropService
from flask import current_app as app, json, request
from superdesk import get_resource_service
from superdesk.errors import SuperdeskApiError
from eve.versioning import resolve_document_version, versioned_id_field
from superdesk.activity import add_activity, notify_and_add_activity, ACTIVITY_CREATE, ACTIVITY_UPDATE, ACTIVITY_DELETE
from eve.utils import parse_request, config, date_to_str, ParsedRequest
from superdesk.services import BaseService
from superdesk.users.services import current_user_has_privilege, is_admin
from superdesk.metadata.item import (
    ITEM_STATE,
    CONTENT_STATE,
    CONTENT_TYPE,
    ITEM_TYPE,
    EMBARGO,
    PUBLISH_SCHEDULE,
    SCHEDULE_SETTINGS,
    SIGN_OFF,
    ASSOCIATIONS,
    MEDIA_TYPES,
    INGEST_ID,
    PROCESSED_FROM,
    PUBLISH_STATES,
    get_schema,
)
from superdesk.metadata.packages import LINKED_IN_PACKAGES, RESIDREF
from apps.common.components.utils import get_component
from apps.item_autosave.components.item_autosave import ItemAutosave
from apps.common.models.base_model import InvalidEtag
from superdesk.text_utils import update_word_count
from apps.content import push_content_notification, push_expired_notification, push_notification
from apps.common.models.utils import get_model
from apps.item_lock.models.item import ItemModel
from apps.packages import PackageService
from superdesk.privilege import GLOBAL_SEARCH_PRIVILEGE
from .archive_media import ArchiveMediaService
from .usage import track_usage, update_refs
from superdesk.utc import utcnow
from superdesk.vocabularies import is_related_content
from flask_babel import _
from apps.archive.highlights_search_mixin import HighlightsSearchMixin

EDITOR_KEY_PREFIX = "editor_"
logger = logging.getLogger(__name__)


def format_subj_qcode(subj):
    return ":".join([code for code in [subj.get("scheme"), subj.get("qcode")] if code])


def private_content_filter(req=None):
    """Filter out other users private content if this is a user request.

    As private we treat items where user is creator, last version creator,
    or has the item assigned to him atm.

    Also filter out content of stages not visible to current user (if any).
    """
    user = getattr(flask.g, "user", None)
    query = {
        "bool": {
            "must": [
                {"exists": {"field": "task.desk"}},
            ],
            "must_not": [
                {"term": {"state": "draft"}},
            ],
        },
    }

    if user:
        private_filter = {
            "should": [
                # assigned to me or created by me
                {"term": {"task.user": str(user["_id"])}},
                {"term": {"version_creator": str(user["_id"])}},
                {"term": {"original_creator": str(user["_id"])}},
            ],
            "minimum_should_match": 1,
        }

        if "invisible_stages" in user:
            stages = user.get("invisible_stages")
        else:
            stages = get_resource_service("users").get_invisible_stages_ids(user.get("_id"))

        if stages:
            private_filter["must_not"] = [{"terms": {"task.stage": stages}}]

        # user can see all public content
        # as long as it's not drafts
        if current_user_has_privilege(GLOBAL_SEARCH_PRIVILEGE):
            private_filter["should"].append(
                {
                    "bool": {
                        "must": {"exists": {"field": "task.desk"}},
                        "must_not": {"term": {"state": "draft"}},
                    }
                }
            )

        # if user has no global search access, only show him content on his desks
        # and not on any desk
        else:
            desks = get_resource_service("user_desks").get_by_user(user["_id"]) or []
            private_filter["should"].append(
                {"terms": {"task.desk": [str(d["_id"]) for d in desks]}},
            )

        query = {
            "bool": {
                "should": [
                    {"bool": private_filter},
                    {"bool": {"must_not": {"term": {"state": "draft"}}}},
                ],
                "minimum_should_match": 1,
            },
        }

    if req is not None and req.args is not None and req.args.get("scope"):
        query["bool"].setdefault("must", []).append({"term": {"scope": req.args.get("scope")}})
    else:
        query["bool"].setdefault("must_not", []).append({"exists": {"field": "scope"}})
    return query


def update_image_caption(body, name, caption):
    # Note: because of Tansa the image caption from association is updated but
    # the related image caption from body_html is not updated
    start = body.find(name)
    if start == -1:
        return body
    startDescription = body.find("<figcaption>", start)
    endDescription = body.find("</figcaption>", start)
    if startDescription == -1 or endDescription == -1:
        return body
    return body[0 : startDescription + len("<figcaption>")] + caption + body[endDescription:]


def update_associations(doc):
    """
    Update `associations` from `body_html` draft js state.
    When new media item is added/removed in body html,
    `associations` in update dict will be updated from body html.

    :param dict doc: update data
    """
    if not doc.get("fields_meta", {}).get("body_html") or ASSOCIATIONS not in doc:
        return
    entityMap = doc["fields_meta"]["body_html"]["draftjsState"][0].get("entityMap", {})
    associations = doc.get(ASSOCIATIONS, {})
    doc[ASSOCIATIONS] = {k: None if k.startswith(EDITOR_KEY_PREFIX) else v for k, v in associations.items()}

    mediaList = {
        EDITOR_KEY_PREFIX + key: entity["data"]["media"]
        for key, entity in entityMap.items()
        if entity.get("type", None) == "MEDIA"
    }

    doc[ASSOCIATIONS].update(mediaList)


def flush_renditions(updates, original):
    """Removes incorrect custom renditions from `updates`.

    Sometimes, when image (association) in `updates` is small, it can't fill all custom renditions,
    in this case, after merge of `updates` and `original`, custom renditions will point to old values from `original`,
    which is wrong.
    This function finds such cases and removes them.

    :param dict updates: updates for the document
    :param original: original is document
    """
    if ASSOCIATIONS not in original or ASSOCIATIONS not in updates or not updates[ASSOCIATIONS]:
        return

    default_renditions = ("original", "baseImage", "thumbnail", "viewImage")

    for key in [k for k in updates[ASSOCIATIONS] if k in original[ASSOCIATIONS]]:
        try:
            new_href = updates[ASSOCIATIONS][key]["renditions"]["original"]["href"]
            old_href = original[ASSOCIATIONS][key]["renditions"]["original"]["href"]
        except (KeyError, TypeError):
            continue
        else:
            if new_href != old_href:
                new_renditions = [r for r in updates[ASSOCIATIONS][key]["renditions"] if r not in default_renditions]
                old_renditions = [r for r in original[ASSOCIATIONS][key]["renditions"] if r not in default_renditions]
                for old_rendition in old_renditions:
                    if old_rendition not in new_renditions:
                        updates[ASSOCIATIONS][key]["renditions"][old_rendition] = None


def remove_is_queued(item):
    if config.PUBLISH_ASSOCIATED_ITEMS:
        associations = item.get("associations") or {}
        for associations_key, associated_item in associations.items():
            if not associated_item:
                continue
            if associated_item.get("is_queued"):
                associated_item["is_queued"] = None


class ArchiveVersionsResource(Resource):
    schema = item_schema()
    schema.update(
        {
            "_id_document": Resource.not_analyzed_field(),
            "_current_version": Resource.field("integer"),
        }
    )
    extra_response_fields = extra_response_fields
    item_url = item_url
    resource_methods = []
    internal_resource = True
    privileges = {"PATCH": "archive"}
    collation = False
    versioning = False
    mongo_indexes = {
        "guid": ([("guid", 1)], {"background": True}),
        "_id_document_1": ([("_id_document", 1)], {"background": True}),
    }


class ArchiveVersionsService(BaseService):
    def on_deleted(self, doc):
        remove_media_files(doc, published=False)


class ArchiveResource(Resource):
    schema = item_schema()
    extra_response_fields = extra_response_fields
    item_url = item_url
    datasource = {
        "search_backend": "elastic",
        "aggregations": aggregations,
        "es_highlight": get_elastic_highlight_query,
        "projection": {"old_version": 0, "last_version": 0},
        "default_sort": [("_updated", -1)],
        "elastic_filter": {
            "bool": {
                "must": {
                    "terms": {
                        "state": [
                            "draft",
                            "fetched",
                            "routed",
                            "in_progress",
                            "spiked",
                            "submitted",
                            "unpublished",
                            "correction",
                        ]
                    }
                },
                "must_not": {"term": {"version": 0}},
            }
        },
        "elastic_filter_callback": private_content_filter,
    }
    etag_ignore_fields = ["broadcast"]
    resource_methods = ["GET", "POST"]
    item_methods = ["GET", "PATCH", "PUT"]
    versioning = True
    privileges = {"POST": SOURCE, "PATCH": SOURCE, "PUT": SOURCE}
    collation = False
    mongo_indexes = {
        "uri_1": ([("uri", 1)], {"background": True}),
        "ingest_id_1": ([("ingest_id", 1)], {"background": True}),
        "unique_id_1": ([("unique_id", 1)], {"background": True}),
        "processed_from_1": ([(PROCESSED_FROM, 1)], {"background": True}),
        "assignment_id_1": ([("assignment_id", 1)], {"background": True}),
    }


class ArchiveService(BaseService, HighlightsSearchMixin):
    packageService = PackageService()
    mediaService = ArchiveMediaService()
    cropService = CropService()

    def on_fetched(self, docs):
        """
        Overriding this to handle existing data in Mongo & Elastic
        """
        self.enhance_items(docs[config.ITEMS])

    def on_fetched_item(self, doc):
        self.enhance_items([doc])

    def enhance_items(self, items):
        for item in items:
            handle_existing_data(item)

    def on_create(self, docs):
        on_create_item(docs, media_service=self.mediaService)

        for doc in docs:
            if doc.get("body_footer") and is_normal_package(doc):
                raise SuperdeskApiError.badRequestError(_("Package doesn't support Public Service Announcements"))

            editor_utils.generate_fields(doc)
            self._test_readonly_stage(doc)

            doc["version_creator"] = doc["original_creator"] or None  # avoid ""
            remove_unwanted(doc)
            update_word_count(doc)
            set_item_expiry({}, doc)

            if doc[ITEM_TYPE] == CONTENT_TYPE.COMPOSITE:
                self.packageService.on_create([doc])

            # Do the validation after Circular Reference check passes in Package Service
            update_schedule_settings(doc, EMBARGO, doc.get(EMBARGO))
            self.validate_embargo(doc)

            update_associations(doc)
            for key, assoc in doc.get(ASSOCIATIONS, {}).items():
                # don't set time stamp for related items
                if not is_related_content(key):
                    self._set_association_timestamps(assoc, doc)
                    remove_unwanted(assoc)

<<<<<<< HEAD
            if doc.get("media"):
                self.mediaService.on_create([doc])

            if doc.get("type"):
                doc.setdefault("profile", doc["type"])

=======
>>>>>>> ce3862e6
            # let client create version 0 docs
            if doc.get("version") == 0:
                doc[config.VERSION] = doc["version"]

            convert_task_attributes_to_objectId(doc)
            transtype_metadata(doc)

            if doc.get("macro"):  # if there is a macro, execute it
                get_resource_service("macros").execute_macro(doc, doc["macro"])

            # send signal
            superdesk.item_create.send(self, item=doc)

    def on_created(self, docs):
        packages = [doc for doc in docs if doc[ITEM_TYPE] == CONTENT_TYPE.COMPOSITE]
        if packages:
            self.packageService.on_created(packages)

        profiles = set()
        for doc in docs:
            subject = get_subject(doc)
            if subject:
                msg = 'added new {{ type }} item about "{{ subject }}"'
            else:
                msg = "added new {{ type }} item with empty header/title"
            add_activity(ACTIVITY_CREATE, msg, self.datasource, item=doc, type=doc[ITEM_TYPE], subject=subject)

            if doc.get("profile"):
                profiles.add(doc["profile"])

            self.cropService.update_media_references(doc, {})
            if doc[ITEM_OPERATION] == ITEM_FETCH:
                app.on_archive_item_updated({"task": doc.get("task")}, doc, ITEM_FETCH)
            else:
                app.on_archive_item_updated({"task": doc.get("task")}, doc, ITEM_CREATE)

            # used by client to detect item type
            doc.setdefault("_type", "archive")

        get_resource_service("content_types").set_used(profiles)

        push_content_notification(docs)

    def set_marked_for_sign_off(self, updates):
        if "marked_for_user" in updates:
            sign_off = None
            if updates["marked_for_user"]:
                user_doc = get_resource_service("users").find_one(req=None, _id=updates["marked_for_user"])
                sign_off = user_doc.get("sign_off")
            updates["marked_for_sign_off"] = sign_off

    def on_update(self, updates, original):
        """Runs on archive update.

        Overridden to validate the updates to the article and takes necessary actions depending on the updates.
        In brief, it does the following:
            1. Sets state, item operation, version created, version creator, sign off and word count.
            2. Resets Item Expiry
            3. Creates Crops if article is a picture
        """
        user = get_user()

        editor_utils.generate_fields(updates, original=original)
        if ITEM_TYPE in updates:
            del updates[ITEM_TYPE]

        # set marked for sign off key if mark for user is exists in updates
        self.set_marked_for_sign_off(updates)

        self._validate_updates(original, updates, user)

        if self.__is_req_for_save(updates):
            publish_from_personal = flask.request.args.get("publish_from_personal") if flask.request else False
            update_state(original, updates, publish_from_personal)

        remove_unwanted(updates)
        self._add_system_updates(original, updates, user)
        self._handle_media_updates(updates, original, user)
        self._handle_attachment_updates(updates, original)
        flush_renditions(updates, original)
        update_refs(updates, original)

    def _handle_media_updates(self, updates, original, user):
        update_associations(updates)

        if original[ITEM_TYPE] == CONTENT_TYPE.PICTURE:  # create crops
            self.cropService.create_multiple_crops(updates, original)

        if not updates.get(ASSOCIATIONS):
            return

        body = updates.get("body_html", original.get("body_html", None))

        # iterate over associations. Validate and process them if they are stored in database
        for item_name, item_obj in updates.get(ASSOCIATIONS).items():
            if not (item_obj and config.ID_FIELD in item_obj):
                continue

            item_id = item_obj[config.ID_FIELD]
            media_item = self.find_one(req=None, _id=item_id)
            parent = (original.get(ASSOCIATIONS) or {}).get(item_name) or item_obj
            if (
                app.settings.get("COPY_METADATA_FROM_PARENT")
                and item_obj.get(ITEM_TYPE) in MEDIA_TYPES
                and item_id == parent.get(config.ID_FIELD)
            ):
                stored_item = parent
            else:
                stored_item = media_item
                if not stored_item:
                    continue

            track_usage(media_item, stored_item, item_obj, item_name, original)

            if is_related_content(item_name):
                continue

            self._validate_updates(stored_item, item_obj, user)
            if stored_item[ITEM_TYPE] == CONTENT_TYPE.PICTURE:  # create crops
                CropService().create_multiple_crops(item_obj, stored_item)
                if body and item_obj.get("description_text", None):
                    body = update_image_caption(body, item_name, item_obj["description_text"])

            self._set_association_timestamps(item_obj, updates, new=False)

            stored_item.update(item_obj)

            updates[ASSOCIATIONS][item_name] = stored_item
        if body:
            updates["body_html"] = body

    def _handle_attachment_updates(self, updates, original):
        """Handle changes to item attachments

        If an attachment was removed in this update, then remove the
        associated Attachment document from the collection as well
        """

        if "attachments" not in updates or not len(original.get("attachments") or []):
            # No need to proceed if:
            #   - ``attachments`` is not supplied in updates, or
            #   - original has no ``attachments``
            return

        updated_attachment_ids = [attachment["attachment"] for attachment in updates["attachments"] or []]
        attachment_ids_to_remove = [
            attachment["attachment"]
            for attachment in original["attachments"]
            if attachment["attachment"] not in updated_attachment_ids
        ]

        for attachment_id in attachment_ids_to_remove:
            lookup = {"_id": attachment_id}
            get_resource_service("attachments").delete_action(lookup)

    def on_updated(self, updates, original):
        get_component(ItemAutosave).clear(original["_id"])

        if original[ITEM_TYPE] == CONTENT_TYPE.COMPOSITE:
            self.packageService.on_updated(updates, original)

        updated = copy(original)
        updated.update(updates)

        if config.VERSION in updates:
            add_activity(
                ACTIVITY_UPDATE,
                'created new version {{ version }} for item {{ type }} about "{{ subject }}"',
                self.datasource,
                item=updated,
                version=updates[config.VERSION],
                subject=get_subject(updates, original),
                type=updated[ITEM_TYPE],
            )

        push_content_notification([updated, original])
        get_resource_service("archive_broadcast").reset_broadcast_status(updates, original)

        if updates.get("profile"):
            get_resource_service("content_types").set_used([updates.get("profile")])

        self.cropService.update_media_references(updates, original)

    def on_replace(self, document, original):
        document[ITEM_OPERATION] = ITEM_UPDATE
        remove_unwanted(document)
        user = get_user()
        lock_user = original.get("lock_user", None)
        force_unlock = document.get("force_unlock", False)
        user_id = str(user.get("_id"))
        if lock_user and str(lock_user) != user_id and not force_unlock:
            raise SuperdeskApiError.forbiddenError(_("The item was locked by another user"))
        document["versioncreated"] = utcnow()
        set_item_expiry(document, original)
        document["version_creator"] = user_id
        if force_unlock:
            del document["force_unlock"]

    def on_replaced(self, document, original):
        get_component(ItemAutosave).clear(original["_id"])
        add_activity(
            ACTIVITY_UPDATE,
            "replaced item {{ type }} about {{ subject }}",
            self.datasource,
            item=original,
            type=original["type"],
            subject=get_subject(original),
        )
        push_content_notification([document, original])
        self.cropService.update_media_references(document, original)

    def on_deleted(self, doc):
        get_component(ItemAutosave).clear(doc["_id"])
        if doc[ITEM_TYPE] == CONTENT_TYPE.COMPOSITE:
            self.packageService.on_deleted(doc)

        remove_media_files(doc, published=False)
        self._remove_from_translations(doc)

        add_activity(
            ACTIVITY_DELETE,
            "removed item {{ type }} about {{ subject }}",
            self.datasource,
            item=doc,
            type=doc[ITEM_TYPE],
            subject=get_subject(doc),
        )
        push_expired_notification([doc.get(config.ID_FIELD)])

        app.on_archive_item_deleted(doc)

    def replace(self, id, document, original):
        return self.restore_version(id, document, original) or super().replace(id, document, original)

    def get(self, req, lookup):
        req, lookup = self._get_highlight(req, lookup)
        return super().get(req, lookup)

    def find_one(self, req, **lookup):
        item = super().find_one(req, **lookup)

        if item and str(item.get("task", {}).get("stage", "")) in get_resource_service(
            "users"
        ).get_invisible_stages_ids(get_user().get("_id")):
            raise SuperdeskApiError.forbiddenError(_("User does not have permissions to read the item."))

        handle_existing_data(item)
        return item

    def restore_version(self, id, doc, original):
        item_id = id
        old_version = int(doc.get("old_version", 0))
        last_version = int(doc.get("last_version", 0))
        if not all([item_id, old_version, last_version]):
            return None

        old = get_resource_service("archive_versions").find_one(
            req=None, _id_document=item_id, _current_version=old_version
        )
        if old is None:
            raise SuperdeskApiError.notFoundError(_("Invalid version {old_version}").format(old_version=old_version))

        curr = get_resource_service(SOURCE).find_one(req=None, _id=item_id)
        if curr is None:
            raise SuperdeskApiError.notFoundError(_("Invalid item id {item_id}").format(item_id=item_id))

        if curr[config.VERSION] != last_version:
            raise SuperdeskApiError.preconditionFailedError(
                _("Invalid last version {last_version}").format(last_version=last_version)
            )

        old["_id"] = old["_id_document"]
        old["_updated"] = old["versioncreated"] = utcnow()
        set_item_expiry(old, doc)
        old.pop("_id_document", None)
        old.pop(SIGN_OFF, None)
        old[ITEM_OPERATION] = ITEM_RESTORE

        resolve_document_version(old, SOURCE, "PATCH", curr)
        remove_unwanted(old)
        set_sign_off(updates=old, original=curr)

        super().replace(id=item_id, document=old, original=curr)

        old.pop("old_version", None)
        old.pop("last_version", None)

        doc.update(old)
        return item_id

    def duplicate_content(self, original_doc, state=None, extra_fields=None):
        """
        Duplicates the 'original_doc' including it's version history. Copy and Duplicate actions use this method.

        :return: guid of the duplicated article
        """

        if original_doc.get(ITEM_TYPE, "") == CONTENT_TYPE.COMPOSITE:
            for groups in original_doc.get("groups"):
                if groups.get("id") != "root":
                    associations = groups.get("refs", [])
                    for assoc in associations:
                        if assoc.get(RESIDREF):
                            item, _item_id, _endpoint = self.packageService.get_associated_item(assoc)
                            assoc[RESIDREF] = assoc["guid"] = self.duplicate_content(item)

        return self.duplicate_item(original_doc, state, extra_fields)

    def duplicate_item(self, original_doc, state=None, extra_fields=None, operation=None):
        """Duplicates an item.

        Duplicates the 'original_doc' including it's version history. If the article being duplicated is contained
        in a desk then the article state is changed to Submitted.

        :return: guid of the duplicated article
        """
        new_doc = original_doc.copy()

        self.remove_after_copy(new_doc, extra_fields, delete_keys=["marked_for_user", "marked_for_sign_off"])
        on_duplicate_item(new_doc, original_doc, operation)
        resolve_document_version(new_doc, SOURCE, "PATCH", new_doc)

        if original_doc.get("task", {}).get("desk") is not None and new_doc.get(ITEM_STATE) != CONTENT_STATE.SUBMITTED:
            new_doc[ITEM_STATE] = CONTENT_STATE.SUBMITTED

        if state:
            new_doc[ITEM_STATE] = state

        convert_task_attributes_to_objectId(new_doc)
        transtype_metadata(new_doc)
        signals.item_duplicate.send(self, item=new_doc, original=original_doc, operation=operation)
        get_model(ItemModel).create([new_doc])
        self._duplicate_versions(original_doc["_id"], new_doc)
        self._duplicate_history(original_doc["_id"], new_doc)
        app.on_archive_item_updated({"duplicate_id": new_doc["guid"]}, original_doc, operation or ITEM_DUPLICATE)

        if original_doc.get("task"):
            # Store the new task details along with this history entry
            app.on_archive_item_updated(
                {"duplicate_id": original_doc["_id"], "task": original_doc.get("task")},
                new_doc,
                operation or ITEM_DUPLICATED_FROM,
            )
        else:
            app.on_archive_item_updated(
                {"duplicate_id": original_doc["_id"]}, new_doc, operation or ITEM_DUPLICATED_FROM
            )

        signals.item_duplicated.send(self, item=new_doc, original=original_doc, operation=operation)

        return new_doc["guid"]

    def remove_after_copy(self, copied_item, extra_fields=None, delete_keys=None):
        """Removes the properties which doesn't make sense to have for an item after copy.

        :param copied_item: item to copy
        :param extra_fields: extra fields to copy besides content fields
        """
        # get the archive schema keys
        archive_schema_keys = list(app.config["DOMAIN"][SOURCE]["schema"].keys())
        archive_schema_keys.extend(
            [config.ID_FIELD, config.LAST_UPDATED, config.DATE_CREATED, config.VERSION, config.ETAG]
        )

        # Delete the keys that are not part of archive schema.
        keys_to_delete = [key for key in copied_item.keys() if key not in archive_schema_keys]
        keys_to_delete.extend(
            [
                config.ID_FIELD,
                "guid",
                LINKED_IN_PACKAGES,
                EMBARGO,
                PUBLISH_SCHEDULE,
                SCHEDULE_SETTINGS,
                "lock_time",
                "lock_action",
                "lock_session",
                "lock_user",
                SIGN_OFF,
                "rewritten_by",
                "rewrite_of",
                "rewrite_sequence",
                "highlights",
                "marked_desks",
                "_type",
                "event_id",
                "assignment_id",
                PROCESSED_FROM,
                "translations",
                "translation_id",
                "translated_from",
                "firstpublished",
            ]
        )
        if delete_keys:
            keys_to_delete.extend(delete_keys)

        if extra_fields:
            keys_to_delete = [key for key in keys_to_delete if key not in extra_fields]

        for key in keys_to_delete:
            copied_item.pop(key, None)

        # Copy should not preseve the SMS flag
        if copied_item.get("flags", {}).get("marked_for_sms", False):
            copied_item["flags"]["marked_for_sms"] = False

        task = copied_item.get("task", {})
        task.pop(LAST_PRODUCTION_DESK, None)
        task.pop(LAST_AUTHORING_DESK, None)

    def _duplicate_versions(self, old_id, new_doc):
        """Duplicates versions for an item.

        Duplicates the versions of the article identified by old_id. Each version identifiers are changed
        to have the identifiers of new_doc.

        :param old_id: identifier to fetch versions
        :param new_doc: identifiers from this doc will be used to create versions for the duplicated item.
        """
        resource_def = app.config["DOMAIN"]["archive"]
        version_id = versioned_id_field(resource_def)
        old_versions = get_resource_service("archive_versions").get_from_mongo(req=None, lookup={version_id: old_id})

        new_versions = []
        for old_version in old_versions:
            old_version[version_id] = new_doc[config.ID_FIELD]
            del old_version[config.ID_FIELD]

            old_version["guid"] = new_doc["guid"]
            old_version["unique_name"] = new_doc["unique_name"]
            old_version["unique_id"] = new_doc["unique_id"]
            old_version["versioncreated"] = utcnow()
            if old_version[config.VERSION] == new_doc[config.VERSION]:
                old_version[ITEM_OPERATION] = new_doc[ITEM_OPERATION]
            new_versions.append(old_version)

        last_version = deepcopy(new_doc)
        last_version["_id_document"] = new_doc["_id"]
        del last_version["_id"]
        new_versions.append(last_version)
        if new_versions:
            get_resource_service("archive_versions").post(new_versions)

    def _duplicate_history(self, old_id, new_doc):
        """Duplicates history for an item.

        Duplicates the history of the article identified by old_id. Each history identifiers are changed
        to have the identifiers of new_doc.

        :param old_id: identifier to fetch history
        :param new_doc: identifiers from this doc will be used to create version history for the duplicated item.
        """
        old_history_items = get_resource_service("archive_history").get_from_mongo(req=None, lookup={"item_id": old_id})

        new_history_items = []
        for old_history_item in old_history_items:
            del old_history_item[config.ID_FIELD]
            old_history_item["item_id"] = new_doc["guid"]
            if not old_history_item.get("original_item_id"):
                old_history_item["original_item_id"] = old_id

            new_history_items.append(old_history_item)

        if new_history_items:
            get_resource_service("archive_history").post(new_history_items)

    def update(self, id, updates, original):
        if updates.get(ASSOCIATIONS):
            for key, association in updates[ASSOCIATIONS].items():
                if association is None:
                    continue
                # don't set time stamp for related items
                if not is_related_content(key):
                    self._set_association_timestamps(association, updates, new=False)
                    remove_unwanted(association)

        # this needs to here as resolve_nested_documents (in eve) will add the schedule_settings
        if PUBLISH_SCHEDULE in updates and original[ITEM_STATE] == CONTENT_STATE.SCHEDULED:
            self.deschedule_item(updates, original)  # this is an deschedule action

        # send signal
        signals.item_update.send(self, updates=updates, original=original)

        super().update(id, updates, original)

        updated = copy(original)
        updated.update(updates)
        signals.item_updated.send(self, item=updated, original=original)

        if "marked_for_user" in updates:
            self.handle_mark_user_notifications(updates, original)

    def deschedule_item(self, updates, original):
        """Deschedule an item.

        This operation removed the item from publish queue and published collection.
        :param dict updates: updates for the document
        :param original: original is document.
        """
        if all(item.get("auto_publish", False) for item in (updates, original)):
            updates[PUBLISH_SCHEDULE] = None
            updates[SCHEDULE_SETTINGS] = None
        else:
            updates[PUBLISH_SCHEDULE] = original[PUBLISH_SCHEDULE]
            updates[SCHEDULE_SETTINGS] = original[SCHEDULE_SETTINGS]

        updates[ITEM_STATE] = CONTENT_STATE.PROGRESS
        updates[ITEM_OPERATION] = ITEM_DESCHEDULE
        updates["firstpublished"] = None
        # delete entry from published repo
        get_resource_service("published").delete_by_article_id(original["_id"])

        # deschedule scheduled associations
        if config.PUBLISH_ASSOCIATED_ITEMS:
            associations = original.get(ASSOCIATIONS) or {}
            archive_service = get_resource_service("archive")
            for associations_key, associated_item in associations.items():
                if not associated_item:
                    continue
                orig_associated_item = archive_service.find_one(req=None, _id=associated_item[config.ID_FIELD])
                if orig_associated_item and orig_associated_item.get("state") == CONTENT_STATE.SCHEDULED:
                    # deschedule associated item itself
                    archive_service.patch(id=associated_item[config.ID_FIELD], updates={PUBLISH_SCHEDULE: None})
                    # update associated item info in the original
                    orig_associated_item = archive_service.find_one(req=None, _id=associated_item[config.ID_FIELD])
                    orig_associated_item[PUBLISH_SCHEDULE] = None
                    orig_associated_item[SCHEDULE_SETTINGS] = {}
                    updates.setdefault(ASSOCIATIONS, {})[associations_key] = orig_associated_item

    def can_edit(self, item, user_id):
        """
        Determines if the user can edit the item or not.
        """
        # TODO: modify this function when read only permissions for stages are implemented
        # TODO: and Content state related checking.

        if not current_user_has_privilege("archive"):
            return False, "User does not have sufficient permissions."

        item_location = item.get("task")

        if item_location:
            if item_location.get("desk"):
                if not superdesk.get_resource_service("user_desks").is_member(user_id, item_location.get("desk")):
                    return False, "User is not a member of the desk."
            elif item_location.get("user"):
                if not str(item_location.get("user")) == str(user_id):
                    return False, "Item belongs to another user."

        return True, ""

    def delete_by_article_ids(self, ids):
        """Remove the content

        :param list ids: list of ids to be removed
        """
        version_field = versioned_id_field(app.config["DOMAIN"]["archive_versions"])
        get_resource_service("archive_versions").delete_action(lookup={version_field: {"$in": ids}})
        super().delete_action({config.ID_FIELD: {"$in": ids}})

    def _set_association_timestamps(self, assoc_item, updates, new=True):
        if isinstance(assoc_item, dict):
            assoc_item[config.LAST_UPDATED] = updates.get(config.LAST_UPDATED, datetime.datetime.now())
            if new:
                assoc_item[config.DATE_CREATED] = datetime.datetime.now()
            elif config.DATE_CREATED in assoc_item:
                del assoc_item[config.DATE_CREATED]

    def __is_req_for_save(self, doc):
        """Checks if doc contains req_for_save key.

        Patch of /api/archive is being used in multiple places. This method differentiates from the patch
        triggered by user or not.

        :param dictionary doc: doc to test
        """

        if "req_for_save" in doc:
            req_for_save = doc["req_for_save"]
            del doc["req_for_save"]

            return req_for_save == "true"

        return True

    def validate_embargo(self, item):
        """Validates the embargo of the item.

        Following are checked:
            1. Item can't be a package or a re-write of another story
            2. Publish Schedule and Embargo are mutually exclusive
            3. Always a future date except in case of Corrected and Killed.
        :raises: SuperdeskApiError.badRequestError() if the validation fails
        """

        if item[ITEM_TYPE] != CONTENT_TYPE.COMPOSITE:
            if EMBARGO in item:
                embargo = item.get(SCHEDULE_SETTINGS, {}).get("utc_{}".format(EMBARGO))
                if embargo:
                    if item.get(PUBLISH_SCHEDULE) or item[ITEM_STATE] == CONTENT_STATE.SCHEDULED:
                        raise SuperdeskApiError.badRequestError(
                            _("An item can't have both Publish Schedule and Embargo")
                        )

                    if (
                        item[ITEM_STATE] not in {CONTENT_STATE.KILLED, CONTENT_STATE.RECALLED, CONTENT_STATE.SCHEDULED}
                    ) and embargo <= utcnow():
                        raise SuperdeskApiError.badRequestError(_("Embargo cannot be earlier than now"))

                    if item.get("rewrite_of"):
                        raise SuperdeskApiError.badRequestError(_("Rewrites doesn't support Embargo"))

                    if not isinstance(embargo, datetime.date) or not embargo.time():
                        raise SuperdeskApiError.badRequestError(_("Invalid Embargo"))

        elif is_normal_package(item):
            if item.get(EMBARGO):
                raise SuperdeskApiError.badRequestError(_("A Package doesn't support Embargo"))

            self.packageService.check_if_any_item_in_package_has_embargo(item)

    def _test_readonly_stage(self, item, updates=None):
        """If item is created or updated on readonly stage abort it.

        :param item: edited/new item
        :param updates: item updates
        """

        def abort_if_readonly_stage(stage_id):
            stage = superdesk.get_resource_service("stages").find_one(req=None, _id=stage_id)
            if stage.get("local_readonly"):
                flask.abort(403, response={"readonly": True})

        orig_stage_id = item.get("task", {}).get("stage")
        if orig_stage_id and get_user() and not item.get(INGEST_ID):
            abort_if_readonly_stage(orig_stage_id)

        if updates:
            dest_stage_id = updates.get("task", {}).get("stage")
            if dest_stage_id and get_user() and not item.get(INGEST_ID):
                abort_if_readonly_stage(dest_stage_id)

    def _validate_updates(self, original, updates, user):
        """Validates updates to the article for the below conditions.

        If any of these conditions are met then exception is raised:
            1.  Is article locked by another user other than the user requesting for update
            2.  Is state of the article is Killed or Recalled?
            3.  Is user trying to update the package with Public Service Announcements?
            4.  Is user authorized to update unique name of the article?
            5.  Is user trying to update the genre of a broadcast article?
            6.  Is article being scheduled and is in a package?
            7.  Is article being scheduled and schedule timestamp is invalid?
            8.  Does article has valid crops if the article type is a picture?
            9.  Is article a valid package if the article type is a package?
            10. Does article has a valid Embargo?
            11. Make sure that there are no duplicate anpa_category codes in the article.
            12. Make sure there are no duplicate subjects in the upadte
            13. Item is on readonly stage.

        :raises:
            SuperdeskApiError.forbiddenError()
                - if state of the article is killed or user is not authorized to update unique name or if article is
                  locked by another user
            SuperdeskApiError.badRequestError()
                - if Public Service Announcements are being added to a package or genre is being updated for a
                broadcast, is invalid for scheduling, the updates contain duplicate anpa_category or subject codes
        """
        updated = deepcopy(original)
        updated.update(updates)

        self._test_readonly_stage(original, updates)

        lock_user = original.get("lock_user", None)
        force_unlock = updates.get("force_unlock", False)
        str_user_id = str(user.get(config.ID_FIELD)) if user else None

        if lock_user and str(lock_user) != str_user_id and not force_unlock:
            raise SuperdeskApiError.forbiddenError(_("The item was locked by another user"))

        if original.get(ITEM_STATE) in {CONTENT_STATE.KILLED, CONTENT_STATE.RECALLED}:
            raise SuperdeskApiError.forbiddenError(_("Item isn't in a valid state to be updated."))

        if updates.get("body_footer") and is_normal_package(original):
            raise SuperdeskApiError.badRequestError(_("Package doesn't support Public Service Announcements"))

        if (
            "unique_name" in updates
            and not is_admin(user)
            and (user["active_privileges"].get("metadata_uniquename", 0) == 0)
            and not force_unlock
        ):
            raise SuperdeskApiError.forbiddenError(_("Unauthorized to modify Unique Name"))

        # if broadcast then update to genre is not allowed.
        if (
            original.get("broadcast")
            and updates.get("genre")
            and any(genre.get("qcode", "").lower() != BROADCAST_GENRE.lower() for genre in updates.get("genre"))
        ):
            raise SuperdeskApiError.badRequestError(_("Cannot change the genre for broadcast content."))

        if (PUBLISH_SCHEDULE in updates or "schedule_settings" in updates) and original.get(
            "state"
        ) != CONTENT_STATE.PUBLISHED:
            if (
                (
                    updates.get(PUBLISH_SCHEDULE, None)
                    or any(v is not None for v in updates.get("schedule_settings", {}).values())
                )
                and is_item_in_package(original)
                and not force_unlock
            ):
                raise SuperdeskApiError.badRequestError(
                    _("This item is in a package and it needs to be removed before the item can be scheduled!")
                )

            update_schedule_settings(updated, PUBLISH_SCHEDULE, updated.get(PUBLISH_SCHEDULE))

            if updates.get(PUBLISH_SCHEDULE) and updates.get("state") != CONTENT_STATE.PUBLISHED and not force_unlock:
                validate_schedule(updated.get(SCHEDULE_SETTINGS, {}).get("utc_{}".format(PUBLISH_SCHEDULE)))

            updates[SCHEDULE_SETTINGS] = updated.get(SCHEDULE_SETTINGS, {})

        if original[ITEM_TYPE] == CONTENT_TYPE.COMPOSITE:
            self.packageService.on_update(updates, original)

        if original[ITEM_TYPE] == CONTENT_TYPE.PICTURE and not force_unlock:
            CropService().validate_multiple_crops(updates, original)

        # update the embargo date
        update_schedule_settings(updated, EMBARGO, updated.get(EMBARGO))
        # Do the validation after Circular Reference check passes in Package Service
        if not force_unlock:
            self.validate_embargo(updated)
        if EMBARGO in updates or "schedule_settings" in updates:
            updates[SCHEDULE_SETTINGS] = updated.get(SCHEDULE_SETTINGS, {})

        # Ensure that there are no duplicate categories in the update
        category_qcodes = [q["qcode"] for q in updates.get("anpa_category", []) or []]
        if category_qcodes and len(category_qcodes) != len(set(category_qcodes)):
            raise SuperdeskApiError.badRequestError(_("Duplicate category codes are not allowed"))

        # Ensure that there are no duplicate subjects in the update
        subject_qcodes = [format_subj_qcode(q) for q in updates.get("subject", []) or []]
        if subject_qcodes and len(subject_qcodes) != len(set(subject_qcodes)):
            raise SuperdeskApiError.badRequestError(_("Duplicate subjects are not allowed"))

    def _add_system_updates(self, original, updates, user):
        """Adds system updates to item.

        As the name suggests, this method adds properties which are derived based on updates sent in the request.
            1. Sets item operation, version created, version creator, sign off and word count.
            2. Resets Item Expiry
        """

        convert_task_attributes_to_objectId(updates)
        transtype_metadata(updates, original)

        updates[ITEM_OPERATION] = ITEM_UPDATE
        updates.setdefault("original_creator", original.get("original_creator"))
        updates["versioncreated"] = utcnow()
        updates["version_creator"] = str(user.get(config.ID_FIELD)) if user else None

        update_word_count(updates, original)
        update_version(updates, original)

        set_item_expiry(updates, original)
        set_sign_off(updates, original=original)
        set_dateline(updates, original)

        # Clear publish_schedule field
        if (
            updates.get(PUBLISH_SCHEDULE)
            and datetime.datetime.fromtimestamp(0).date() == updates.get(PUBLISH_SCHEDULE).date()
        ):
            updates[PUBLISH_SCHEDULE] = None
            updates[SCHEDULE_SETTINGS] = {}

        if updates.get("force_unlock", False):
            del updates["force_unlock"]

    def get_expired_items(self, expiry_datetime, last_id=None, invalid_only=False):
        """Get the expired items.

        Where content state is not scheduled and the item matches given parameters

        :param datetime expiry_datetime: expiry datetime
        :param bool invalid_only: True only invalid items
        :return pymongo.cursor: expired non published items.
        """
        for i in range(app.config["MAX_EXPIRY_LOOPS"]):  # avoid blocking forever just in case
            query = {
                "$and": [
                    {"expiry": {"$lte": expiry_datetime}},
                    {"$or": [{"task.desk": {"$ne": None}}, {ITEM_STATE: CONTENT_STATE.SPIKED, "task.desk": None}]},
                ]
            }

            if invalid_only:
                query["$and"].append({"expiry_status": "invalid"})
            else:
                query["$and"].append({"expiry_status": {"$ne": "invalid"}})

            if last_id:
                query["$and"].append({"_id": {"$gt": last_id}})

            req = ParsedRequest()
            req.sort = "_id"
            req.max_results = app.config["MAX_EXPIRY_QUERY_LIMIT"]
            req.where = json.dumps(query)

            items = list(self.get_from_mongo(req=req, lookup={}))

            yield items  # we need to yield the empty list too to signal it's the end

            if not len(items):
                break
            else:
                last_id = items[-1]["_id"]

        else:
            logger.warning("get_expired_items did not finish in %d loops", app.config["MAX_EXPIRY_LOOPS"])

    def handle_mark_user_notifications(self, updates, original, add_activity=True):
        """Notify user when item is marked or unmarked

        :param updates: updates to item that should be saved
        :param original: original item version before update
        :param add_activity: flag to decide whether to add notification as activity or not
        """
        marked_user = marked_for_user = None
        orig_marked_user = original.get("marked_for_user", None)
        new_marked_user = updates.get("marked_for_user", None)
        by_user = get_user().get("display_name", get_user().get("username"))
        user_service = get_resource_service("users")

        if new_marked_user:
            marked_user = user_service.find_one(req=None, _id=new_marked_user)
            marked_for_user = marked_user.get("display_name", marked_user.get("username"))

        if orig_marked_user and not new_marked_user:
            # sent when unmarking user from item
            user_list = [user_service.find_one(req=None, _id=orig_marked_user)]
            message = 'Item "{headline}" has been unmarked by {by_user}.'.format(
                headline=original.get("headline", original.get("slugline", "item")), by_user=by_user
            )

            self._send_mark_user_notifications(
                "item:unmarked",
                message,
                resource=self.datasource,
                item=original,
                user_list=user_list,
                add_activity=add_activity,
            )
        elif marked_user and marked_for_user:
            # sent when mark item for user or mark to another user
            user_list = [marked_user]
            if new_marked_user and orig_marked_user and new_marked_user != orig_marked_user:
                user_list.append(user_service.find_one(req=None, _id=orig_marked_user))

            message = 'Item "{headline}" has been marked for {for_user} by {by_user}.'.format(
                headline=original.get("headline", original.get("slugline", "item")),
                for_user=marked_for_user,
                by_user=by_user,
            )

            self._send_mark_user_notifications(
                "item:marked",
                message,
                resource=self.datasource,
                item=original,
                user_list=user_list,
                add_activity=add_activity,
                marked_for_user=marked_for_user,
            )

    def _send_mark_user_notifications(
        self, activity_name, msg, resource=None, item=None, user_list=None, add_activity=True, **data
    ):
        """Send notifications on mark or unmark user operation

        :param activity_name: Name of the activity
        :param msg: Notification message to be sent
        :param resource: resource name generating this notification
        :param item: marked or unmarked article, default None
        :param user_list: users to be notified
        :param add_activity: flag to decide whether to add notification as activity or not
        :param data: kwargs
        """

        if item.get("type") == "text":
            link_id = item.get("guid", item.get("_id"))
        else:
            # since guid and _id do not match for the item of type picture, audio and video
            # create link using _id instead of guid for media items
            # and item_id for published media items as _id or guid does not match _id in archive for media items
            link_id = item.get("item_id") if item.get("state") in PUBLISH_STATES else item.get("_id")

        client_url = app.config.get("CLIENT_URL", "").rstrip("/")
        link = "{}/#/workspace?item={}&action=view".format(client_url, link_id)

        if add_activity:
            notify_and_add_activity(
                activity_name, msg, resource=resource, item=item, user_list=user_list, link=link, **data
            )
        # send separate notification for markForUser extension
        push_notification(
            activity_name, item_id=item.get(config.ID_FIELD), user_list=user_list, extension="markForUser"
        )

    def get_items_chain(self, item):
        """
        Get the whole items chain which includes all previous updates,
        all translations and the original item.

        Result list may contain:
            - original item
            - original item's translations
            - update-1 item
            - update-1 item's translations
            - update-N item
            - update-N item's translations
            - `item`
            - `item`'s translations
        NOTE: The first item in the list is the original item

        :param item: item can be an "initial", "rewrite", or "translation"
        :type item: dict
        :return: chain of items
        :rtype: list
        """

        def get_item_translated_from(item):
            _item = item
            for _i in range(50):
                try:
                    item = self.find_one(req={}, _id=item["translated_from"])
                except Exception:
                    break
            else:
                logger.error(
                    "Failed to retrive an initial item from which item {} was translated from".format(_item.get("_id"))
                )
            return item

        item = get_item_translated_from(item)
        # add item + translations
        items_chain = [item]
        items_chain += self.get_item_translations(item)

        for _i in range(50):
            try:
                item = self.find_one(req={}, _id=item["rewrite_of"])
                # prepend translations + update
                items_chain = [item, *self.get_item_translations(item), *items_chain]
            except Exception:
                # `item` is not an update, but it can be a translation
                if "translated_from" in item:
                    translation_item = item
                    item = get_item_translated_from(item)
                    # add item + translations
                    items_chain = [
                        item,
                        *[
                            i
                            for i in self.get_item_translations(item)
                            # `translation_item` was already added into `items_chain` on a previous iteration
                            if i["_id"] != translation_item["_id"]
                        ],
                        *items_chain,
                    ]
                else:
                    # `item` is not a translation and not an update, it means that it's an initial
                    break

        else:
            logger.error("Failed to retrieve the whole items chain for item {}".format(item.get("_id")))
        return items_chain

    def get_item_translations(self, item):
        """
        Get list of item's translations.
        :param item: item
        :type item: dict
        :return: list of dicts
        :rtype: list
        """
        translation_items = []

        for translation_item_id in item.get("translations", []):
            translation_item = self.find_one(req={}, _id=translation_item_id)
            translation_items.append(translation_item)
            # get a translation of a translation and so on
            translation_items += self.get_item_translations(translation_item)

        return translation_items

    def _remove_from_translations(self, item):
        if item.get("translated_from"):
            translated_from = self.find_one(req=None, _id=item["translated_from"])
            if translated_from is None:
                return
            translations = translated_from.get("translations") or []
            updates = {"translations": [_id for _id in translations if _id != item["_id"]]}
            self.system_update(translated_from["_id"], updates, translated_from)


class AutoSaveResource(Resource):
    endpoint_name = "archive_autosave"
    item_url = item_url
    schema = get_schema(versioning=True)
    resource_methods = ["POST"]
    item_methods = ["GET", "PUT", "PATCH", "DELETE"]
    resource_title = endpoint_name
    privileges = {"POST": "archive", "PATCH": "archive", "PUT": "archive", "DELETE": "archive"}


class ArchiveSaveService(BaseService):
    def create(self, docs, **kwargs):
        if not docs:
            raise SuperdeskApiError.notFoundError("Content is missing")

        for doc in docs:
            editor_utils.generate_fields(doc)

        req = parse_request(self.datasource)
        try:
            get_component(ItemAutosave).autosave(docs[0]["_id"], docs[0], get_user(required=True), req.if_match)
        except InvalidEtag:
            raise SuperdeskApiError.preconditionFailedError(_("Client and server etags don't match"))
        except KeyError:
            raise SuperdeskApiError.badRequestError(_("Request for Auto-save must have _id"))
        return [docs[0]["_id"]]

    def on_fetched_item(self, item):
        item["_type"] = "archive"
        return item


superdesk.workflow_state("in_progress")
superdesk.workflow_action(
    name="save",
    include_states=["draft", "fetched", "routed", "submitted", "scheduled", "unpublished"],
    privileges=["archive"],
)

superdesk.workflow_state("submitted")
superdesk.workflow_action(
    name="move",
    exclude_states=["ingested", "spiked", "on-hold", "published", "scheduled", "killed"],
    privileges=["archive"],
)<|MERGE_RESOLUTION|>--- conflicted
+++ resolved
@@ -378,15 +378,9 @@
                     self._set_association_timestamps(assoc, doc)
                     remove_unwanted(assoc)
 
-<<<<<<< HEAD
-            if doc.get("media"):
-                self.mediaService.on_create([doc])
-
             if doc.get("type"):
                 doc.setdefault("profile", doc["type"])
 
-=======
->>>>>>> ce3862e6
             # let client create version 0 docs
             if doc.get("version") == 0:
                 doc[config.VERSION] = doc["version"]
