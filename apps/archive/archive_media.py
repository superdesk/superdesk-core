# -*- coding: utf-8; -*-
#
# This file is part of Superdesk.
#
# Copyright 2013, 2014 Sourcefabric z.u. and contributors.
#
# For the full copyright and license information, please see the
# AUTHORS and LICENSE files distributed with this source code, or
# at https://www.sourcefabric.org/superdesk/license

import logging

from flask import abort, current_app as app
from eve.utils import config
from apps.archive.common import copy_metadata_from_user_preferences
from superdesk.media.media_operations import process_file_from_stream, decode_metadata
from superdesk.media.renditions import generate_renditions, delete_file_on_error, get_renditions_spec
from superdesk.metadata.item import ITEM_STATE, CONTENT_STATE, ITEM_TYPE, CONTENT_TYPE
from superdesk.upload import url_for_media
from .common import update_dates_for, generate_guid, GUID_TAG, set_original_creator, \
    generate_unique_id_and_name, set_item_expiry
from superdesk.activity import add_activity
from superdesk.filemeta import set_filemeta
from superdesk.timer import timer
from superdesk.errors import SuperdeskApiError
from superdesk.media.video_editor import VideoEditorService
import magic

logger = logging.getLogger(__name__)


class ArchiveMediaService():
    videoEditor = VideoEditorService()

    type_av = {'image': CONTENT_TYPE.PICTURE, 'audio': CONTENT_TYPE.AUDIO, 'video': CONTENT_TYPE.VIDEO}

    def on_create(self, docs):
        """Create corresponding item on file upload."""

        for doc in docs:
            if 'media' not in doc or doc['media'] is None:
                abort(400, description="No media found")
            # check content type of video by python-magic
            content_type = magic.from_buffer(doc['media'].read(1024), mime=True)
            doc['media'].seek(0)
            file_type = content_type.split('/')[0]
            if file_type == 'video' and app.config.get("VIDEO_SERVER_ENABLE"):
                if not self.videoEditor.check_video_server():
                    raise SuperdeskApiError(message="Cannot connect to videoserver", status_code=500)
                # upload media to video server
                res, renditions, metadata = self.upload_file_to_video_server(doc)
                # get thumbnails for timeline bar
                self.videoEditor.get_timeline_thumbnails(doc.get('media'), 40)
            else:
                file, content_type, metadata = self.get_file_from_document(doc)
                inserted = [doc['media']]
                rendition_spec = get_renditions_spec(no_custom_crops=True)
                with timer('archive:renditions'):
                    renditions = generate_renditions(file, doc['media'], inserted, file_type,
                                                     content_type, rendition_spec, url_for_media)
            try:
                self._set_metadata(doc)
                doc[ITEM_TYPE] = self.type_av.get(file_type)
                doc[ITEM_STATE] = CONTENT_STATE.PROGRESS
                doc['renditions'] = renditions
                doc['mimetype'] = content_type
                set_filemeta(doc, metadata)
                add_activity('upload', 'uploaded media {{ name }}',
                             'archive', item=doc,
                             name=doc.get('headline', doc.get('mimetype')),
                             renditions=doc.get('renditions'))
            except Exception as io:
                logger.exception(io)
                for file_id in inserted:
                    delete_file_on_error(doc, file_id)
                if res:
                    self.videoEditor.delete(res.get('_id'))
                abort(500)

    def _set_metadata(self, doc):
        """
        Adds metadata to doc.
        """

        update_dates_for(doc)
        generate_unique_id_and_name(doc)
        doc['guid'] = generate_guid(type=GUID_TAG)
        doc.setdefault(config.ID_FIELD, doc['guid'])
        doc[config.VERSION] = 1
        set_item_expiry({}, doc)

        if not doc.get('_import', None):
            set_original_creator(doc)

        doc.setdefault(ITEM_STATE, CONTENT_STATE.DRAFT)

        if not doc.get('ingest_provider'):
            doc['source'] = app.config.get('DEFAULT_SOURCE_VALUE_FOR_MANUAL_ARTICLES')

        copy_metadata_from_user_preferences(doc)

    def get_file_from_document(self, doc):
        file = doc.get('media_fetched')
        if file:
            del doc['media_fetched']
        else:
            content = doc['media']
            res = process_file_from_stream(content, content_type=content.mimetype)
            file_name, content_type, metadata = res
            logger.debug('Going to save media file with %s ' % file_name)
            content.seek(0)
            with timer('media:put.original'):
                doc['media'] = app.media.put(content, filename=file_name, content_type=content_type, metadata=metadata)
            return content, content_type, decode_metadata(metadata)

        return file, file.content_type, file.metadata

    def upload_file_to_video_server(self, doc):
        """
        Upload file to video server and create rendition for it
        :param doc: info of file
        :return:
        """
        # upload video to video server
        res = self.videoEditor.post(doc.get('media'))
        doc['media'] = res['_id']
        metadata = res.get('metadata')
        # create renditions
        rend = {
            'href': res.get('url'),
<<<<<<< HEAD
            'media': res.get('_id'),
            'mimetype': res.get('mime_type'),
=======
            'video_editor_id': res.get('_id'),
            'mimetype': res.get('content-type'),
>>>>>>> 7ebcfd17
            'version': res.get('version'),
        }
        renditions = {'original': rend}
        return res, renditions, metadata<|MERGE_RESOLUTION|>--- conflicted
+++ resolved
@@ -128,13 +128,8 @@
         # create renditions
         rend = {
             'href': res.get('url'),
-<<<<<<< HEAD
-            'media': res.get('_id'),
-            'mimetype': res.get('mime_type'),
-=======
             'video_editor_id': res.get('_id'),
             'mimetype': res.get('content-type'),
->>>>>>> 7ebcfd17
             'version': res.get('version'),
         }
         renditions = {'original': rend}
