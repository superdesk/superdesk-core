--- conflicted
+++ resolved
@@ -144,13 +144,15 @@
 ]
 
 
-DEFAULT_PROFILES = set([
-    'text',
-    'picture',
-    'audio',
-    'video',
-    'composite',
-])
+DEFAULT_PROFILES = set(
+    [
+        "text",
+        "picture",
+        "audio",
+        "video",
+        "composite",
+    ]
+)
 
 
 def get_default_source():
@@ -190,17 +192,15 @@
             # set the source for the article
             set_default_source(doc)
 
-<<<<<<< HEAD
         ignore_profiles = DEFAULT_PROFILES.copy()
         ignore_profiles.add(None)
 
-        if doc.get('profile') in ignore_profiles and doc.get('type') == 'text' and \
-                app.config.get('DEFAULT_CONTENT_TYPE', None):
-            doc['profile'] = app.config.get('DEFAULT_CONTENT_TYPE', None)
-=======
-        if "profile" not in doc and app.config.get("DEFAULT_CONTENT_TYPE", None):
-            doc["profile"] = app.config.get("DEFAULT_CONTENT_TYPE", None)
->>>>>>> f9451cdf
+        if (
+            doc.get("profile") in ignore_profiles
+            and doc.get("type") == "text"
+            and app.config.get("DEFAULT_CONTENT_TYPE", None)
+        ):
+            doc["profile"] = app.config["DEFAULT_CONTENT_TYPE"]
 
         copy_metadata_from_profile(doc)
         copy_metadata_from_user_preferences(doc, repo_type)
@@ -643,8 +643,8 @@
         if doc_type == "archive" and not is_flag_in_item(doc, "marked_for_not_publication"):
             set_flag(doc, "marked_for_not_publication", False)
 
-        if doc.get('type'):
-            doc.setdefault('profile', doc['type'])
+        if doc.get("type"):
+            doc.setdefault("profile", doc["type"])
 
 
 def set_flag(doc, flag_name, flag_value):
