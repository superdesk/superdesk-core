--- conflicted
+++ resolved
@@ -50,14 +50,10 @@
         self.assertTrue(removed, 'Failed to mark ingest update as not running.')
 
 
-<<<<<<< HEAD
+reuters_guid = 'tag_reuters.com_2014_newsml_KBN0FL0NM:10'
+
+
 class UpdateIngestTest(TestCase):
-=======
-reuters_guid = 'tag_reuters.com_2014_newsml_KBN0FL0NM:10'
-
-
-class UpdateIngestTest(SuperdeskTestCase):
->>>>>>> 7fca9440
 
     def setUp(self):
         setup_providers(self)
