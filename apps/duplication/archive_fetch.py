--- conflicted
+++ resolved
@@ -110,24 +110,12 @@
 
             self.__fetch_associated_items(dest_doc, desk_id, stage_id, doc.get(ITEM_STATE, CONTENT_STATE.FETCHED))
 
-<<<<<<< HEAD
-            desk = get_resource_service('desks').find_one(req=None, _id=desk_id)
-            if desk and desk.get('default_content_profile') and dest_doc.get('type') == 'text':
-                if dest_doc.get('profile') and dest_doc['profile'] == 'text':
-                    dest_doc.pop('profile')  # ignore default profile
-                dest_doc.setdefault('profile', desk['default_content_profile'])
-
-=======
             desk = get_resource_service("desks").find_one(req=None, _id=desk_id)
-            if desk and desk.get("default_content_profile"):
+            if desk and desk.get("default_content_profile") and dest_doc.get("type") not in MEDIA_TYPES:
                 dest_doc.setdefault("profile", desk["default_content_profile"])
-
-            if dest_doc.get("type", "text") in MEDIA_TYPES:
-                dest_doc["profile"] = None
 
             update_refs(dest_doc, {})
 
->>>>>>> f9451cdf
             get_resource_service(ARCHIVE).post([dest_doc])
             insert_into_versions(doc=dest_doc)
             build_custom_hateoas(custom_hateoas, dest_doc)
