--- conflicted
+++ resolved
@@ -2077,7 +2077,6 @@
         item = body_editor.html_exporter.render_table(data)
         self.assertEqual(expected, lxml.etree.tostring(item, encoding="unicode"))
 
-<<<<<<< HEAD
     def test_export_image(self):
         draftjs_data = {
             "blocks": [
@@ -2113,7 +2112,7 @@
         editor = Editor3Content(item)
         html = editor.html
         self.assertEqual(html, expected)
-=======
+
     def test_field_data_none(self):
         item = {
             "headline": "foo",
@@ -2122,5 +2121,4 @@
             },
         }
 
-        editor_utils.generate_fields(item, fields=["headline"])
->>>>>>> 880c67b1
+        editor_utils.generate_fields(item, fields=["headline"])