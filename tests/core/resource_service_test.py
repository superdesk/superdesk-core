--- conflicted
+++ resolved
@@ -5,10 +5,7 @@
 from bson import ObjectId
 
 from superdesk.core.types import SearchRequest
-<<<<<<< HEAD
-=======
 from superdesk.core.elastic.base_client import ElasticCursor
->>>>>>> 938774b4
 from superdesk.utc import utcnow
 from superdesk.utils import format_time
 
