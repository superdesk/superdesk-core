--- conflicted
+++ resolved
@@ -51,8 +51,7 @@
                                             'tidspunkt, hvor tyske bilfabrikanter er udsat for massiv '
                                             'kritik, fordi de har finansieret lignende forsøg.</p>')
         self.assertEqual(item['guid'], '9a6955fc-11da-46b6-9903-439ebb288f2d')
-<<<<<<< HEAD
-        self.assertEqual(item['firstcreated'].isoformat(), '2018-01-30T17:32:18.397000+01:00')
+        self.assertEqual(item['firstcreated'].isoformat(), '2018-01-30T16:32:18.397000+00:00')
         self.assertNotIn('ednote', item)
 
     def test_ednote(self):
@@ -64,10 +63,7 @@
             'Som led i en større omstrukturering skal den danske medicinalgigant '
             'Novo Nordisk sige farvel til omkring 400 ansatte inden for forskning og udvikling i Danmark og Kina.'
         )
-=======
-        self.assertEqual(item['firstcreated'].isoformat(), '2018-01-30T16:32:18.397000+00:00')
 
     def test_cest_timezone(self):
         self.assertEqual(RitzauFeedParser()._publish_date_filter('2018-09-18T13:09:18.397').isoformat(),
-                         '2018-09-18T11:09:18.397000+00:00')
->>>>>>> b7ab2569
+                         '2018-09-18T11:09:18.397000+00:00')