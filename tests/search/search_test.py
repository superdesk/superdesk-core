--- conflicted
+++ resolved
@@ -82,12 +82,6 @@
     def test_it_excludes_published_content(self):
         with self.app.app_context():
             req = ParsedRequest()
-<<<<<<< HEAD
-            req.args = {'repo': 'archive'}
-            docs = self.app.data.find('search', req, None)[0]
-            self.assertEquals(1, docs.count(), json.dumps(list(docs), indent=2))
-=======
             req.args = {"repo": "archive"}
             docs = self.app.data.find("search", req, None)[0]
-            self.assertEquals(1, docs.count())
->>>>>>> 8d118278
+            self.assertEquals(1, docs.count())