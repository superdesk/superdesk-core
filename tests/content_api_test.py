--- conflicted
+++ resolved
@@ -292,13 +292,8 @@
             self.assertEqual(2, data["_meta"]["total"])
 
     def test_generate_token_service(self):
-<<<<<<< HEAD
         service = superdesk.get_resource_service("subscriber_token")
-        payload = {"subscriber": "foo"}
-=======
-        service = superdesk.get_resource_service('subscriber_token')
-        payload = {'subscriber': 'foo', 'expiry_days': 7}
->>>>>>> 07c1b9e5
+        payload = {"subscriber": "foo", "expiry_days": 7}
         ids = service.create([payload])
         token = payload["_id"]
         self.assertEqual("foo", self.capi.auth.check_auth(token, [], "items", "get"))
