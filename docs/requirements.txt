--- conflicted
+++ resolved
@@ -6,15 +6,15 @@
 #
 alabaster==1.0.0
     # via sphinx
-anyio==4.6.2.post1
+anyio==4.8.0
     # via
     #   starlette
     #   watchfiles
 babel==2.16.0
     # via sphinx
-certifi==2024.8.30
+certifi==2024.12.14
     # via requests
-charset-normalizer==3.4.0
+charset-normalizer==3.4.1
     # via requests
 click==8.1.8
     # via uvicorn
@@ -34,24 +34,13 @@
     #   requests
 imagesize==1.4.1
     # via sphinx
-<<<<<<< HEAD
-jinja2==3.1.4
+jinja2==3.1.5
     # via sphinx
 markupsafe==3.0.2
     # via jinja2
-=======
-jinja2==3.1.5
-    # via
-    #   -r docs/requirements.in
-    #   sphinx
-markupsafe==2.0.1
-    # via
-    #   -r docs/requirements.in
-    #   jinja2
->>>>>>> d8815260
-packaging==24.1
+packaging==24.2
     # via sphinx
-pygments==2.18.0
+pygments==2.19.1
     # via sphinx
 requests==2.32.3
     # via sphinx
@@ -80,31 +69,19 @@
     # via sphinx
 sphinxcontrib-serializinghtml==2.0.0
     # via sphinx
-starlette==0.41.2
+starlette==0.45.2
     # via sphinx-autobuild
-<<<<<<< HEAD
-tomli==2.0.2
-=======
 tomli==2.2.1
->>>>>>> d8815260
     # via sphinx
 typing-extensions==4.12.2
     # via
     #   anyio
     #   uvicorn
-<<<<<<< HEAD
-urllib3==1.26.20
-    # via
-    #   -r docs/requirements.in
-    #   requests
-uvicorn==0.32.0
-=======
 urllib3==2.3.0
     # via requests
-uvicorn==0.30.1
->>>>>>> d8815260
+uvicorn==0.34.0
     # via sphinx-autobuild
-watchfiles==0.24.0
+watchfiles==1.0.4
     # via sphinx-autobuild
-websockets==13.1
+websockets==14.2
     # via sphinx-autobuild