--- conflicted
+++ resolved
@@ -8,15 +8,7 @@
 pydocstyle<4.0
 httmock==1.4.0
 watchdog==0.9.0
-<<<<<<< HEAD
-
-# Replace wooper with fork for now
-# to fix use relaxed versions for behave & requests
-git+git://github.com/marklark86/wooper.git@relax-requirements#egg=wooper
-
-=======
 wooper==0.4.4
->>>>>>> 70eaf014
 requests-mock
 responses
 pytest==5.2.2
