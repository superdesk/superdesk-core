--- conflicted
+++ resolved
@@ -362,11 +362,7 @@
         :param lookup: User mongo query syntax. example 1. ``{'_id':123}``, 2. ``{'item_id': {'$in': [123, 234]}}``
         :returns: Returns list of ids which were removed.
         """
-<<<<<<< HEAD
-        docs = list(self.get_from_mongo(endpoint_name, lookup=lookup, req=ParsedRequest()))
-=======
         docs = list(self.get_from_mongo(endpoint_name, lookup=lookup, req=ParsedRequest()).sort("_id", 1))
->>>>>>> 2f21c487
         removed_ids = self.delete_docs(endpoint_name, docs)
         if len(docs) and not len(removed_ids):
             logger.warn("No documents for %s resource were deleted using lookup %s", endpoint_name, lookup)
@@ -390,19 +386,12 @@
                     logger.warning("item missing from elastic _id=%s" % (doc[config.ID_FIELD],))
                     removed_ids.append(doc[config.ID_FIELD])
                 except Exception:
-<<<<<<< HEAD
-                    logger.exception('item can not be removed from elastic _id=%s' % (doc[config.ID_FIELD], ))
-        if len(removed_ids):
-            backend.remove(endpoint_name, {config.ID_FIELD: {'$in': removed_ids}})
-            logger.info("Removed %d documents from %s.", len(removed_ids), endpoint_name)
-=======
                     logger.exception("item can not be removed from elastic _id=%s" % (doc[config.ID_FIELD],))
         if len(removed_ids):
             backend.remove(endpoint_name, {config.ID_FIELD: {"$in": removed_ids}})
             logger.info("Removed %d documents from %s.", len(removed_ids), endpoint_name)
             for doc in docs:
                 self._push_resource_notification("deleted", endpoint_name, _id=str(doc["_id"]))
->>>>>>> 2f21c487
         else:
             logger.warn("No documents for %s resource were deleted.", endpoint_name)
         return removed_ids
