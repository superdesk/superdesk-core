#!/usr/bin/env python
# -*- coding: utf-8; -*-
#
# This file is part of Superdesk.
#
# Copyright 2013, 2014, 2015 Sourcefabric z.u. and contributors.
#
# For the full copyright and license information, please see the
# AUTHORS and LICENSE files distributed with this source code, or
# at https://www.sourcefabric.org/superdesk/license

from typing import Dict, Any, Type

import os
import eve
import flask
import jinja2
import importlib
import superdesk
import logging

from flask_mail import Mail
from eve.auth import TokenAuth
from eve.io.mongo.mongo import _create_index as create_index
from eve.io.media import MediaStorage
from eve.render import send_response
from flask_babel import Babel
from flask import g, json
from babel import parse_locale
from pymongo.errors import DuplicateKeyError

from superdesk.celery_app import init_celery
from superdesk.datalayer import SuperdeskDataLayer  # noqa
from superdesk.errors import SuperdeskError, SuperdeskApiError, DocumentError
from superdesk.factory.sentry import SuperdeskSentry
from superdesk.logging import configure_logging
from superdesk.storage import ProxyMediaStorage
from superdesk.validator import SuperdeskValidator
from superdesk.json_utils import SuperdeskJSONEncoder
from .elastic_apm import setup_apm

SUPERDESK_PATH = os.path.abspath(os.path.dirname(os.path.dirname(os.path.realpath(__file__))))

logger = logging.getLogger(__name__)


def set_error_handlers(app):
    """Set error handlers for the given application object.

    Each error handler receives a :py:class:`superdesk.errors.SuperdeskError`
    instance as a parameter and returns a tuple containing an error message
    that is sent to the client and the HTTP status code.

    :param app: an instance of `Eve <http://python-eve.org/>`_ application
    """

    @app.errorhandler(SuperdeskError)
    def client_error_handler(error):
        error_dict = error.to_dict()
        error_dict.update(internal_error=error.status_code)
        status_code = error.status_code or 422
        return send_response(None, (error_dict, None, None, status_code))

    @app.errorhandler(403)
    def server_forbidden_handler(error):
        return send_response(None, ({"code": 403, "error": error.response}, None, None, 403))

    @app.errorhandler(AssertionError)
    def assert_error_handler(error):
<<<<<<< HEAD
        return send_response(None, ({"code": 400, "error": str(error) if str(error) else "assert"}, None, None, 400))

    @app.errorhandler(DocumentError)
    def document_error_handler(error):
=======
>>>>>>> 527a8ba3
        return send_response(None, ({"code": 400, "error": str(error) if str(error) else "assert"}, None, None, 400))

    @app.errorhandler(500)
    def server_error_handler(error):
        """Log server errors."""
        return_error = SuperdeskApiError.internalError(error)
        return client_error_handler(return_error)


class SuperdeskEve(eve.Eve):
    def __init__(self, **kwargs):
        # set attributes to avoid event slots being created
        # when getattr is called on those, thx to eve
        self.apm = None
        self.babel_tzinfo = None
        self.babel_locale = None
        self.babel_translations = None
        self.notification_client = None
        self.lock = None

        super().__init__(**kwargs)

    def __getattr__(self, name):
        """Workaround for https://github.com/pyeve/eve/issues/1087"""
        if name in {"im_self", "im_func"}:
            raise AttributeError("type object '%s' has no attribute '%s'" % (self.__class__.__name__, name))
        return super(SuperdeskEve, self).__getattr__(name)

    def init_indexes(self, ignore_duplicate_keys=False):
        for resource, resource_config in self.config["DOMAIN"].items():
            mongo_indexes = resource_config.get("mongo_indexes__init")
            if not mongo_indexes:
                continue

            # Borrowed https://github.com/pyeve/eve/blob/22ea4bfebc8b633251cd06837893ff699bd07a00/eve/flaskapp.py#L915
            for name, value in mongo_indexes.items():
                if isinstance(value, tuple):
                    list_of_keys, index_options = value
                else:
                    list_of_keys = value
                    index_options = {}

                # index creation in background
                index_options.setdefault("background", True)

                try:
                    create_index(self, resource, name, list_of_keys, index_options)
                except KeyError:
                    logger.warning("resource config missing for %s", resource)
                    continue
                except DuplicateKeyError as err:
                    # Duplicate key for unique indexes are generally caused by invalid documents in the collection
                    # such as multiple documents not having a value for the attribute used for the index
                    # Log the error so it can be diagnosed and fixed
                    logger.exception(err)

                    if not ignore_duplicate_keys:
                        raise

    def item_scope(self, name, schema=None):
        """Register item scope."""
        self.config.setdefault("item_scope", {})[name] = {
            "schema": schema,
        }

        def update_resource_schema(resource):
            assert schema
            self.config["DOMAIN"][resource]["schema"].update(schema)
            for key in schema:
                self.config["DOMAIN"][resource]["datasource"]["projection"][key] = 1

        if schema is not None:
            for resource in ("archive", "archive_autosave", "published", "archived"):
                update_resource_schema(resource)
                versioned_resource = resource + self.config["VERSIONS"]
                if versioned_resource in self.config["DOMAIN"]:
                    update_resource_schema(versioned_resource)


def get_media_storage_class(app_config: Dict[str, Any], use_provider_config: bool = True) -> Type[MediaStorage]:
    if use_provider_config and app_config.get("MEDIA_STORAGE_PROVIDER"):
        if isinstance(app_config["MEDIA_STORAGE_PROVIDER"], str):
            module_name, class_name = app_config["MEDIA_STORAGE_PROVIDER"].rsplit(".", 1)
            module = importlib.import_module(module_name)
            klass = getattr(module, class_name)
            if not issubclass(klass, MediaStorage):
                raise SystemExit("Invalid setting MEDIA_STORAGE_PROVIDER. Class must extend eve.io.media.MediaStorage")
            return klass

    return ProxyMediaStorage


def get_app(config=None, media_storage=None, config_object=None, init_elastic=None):
    """App factory.

    :param config: configuration that can override config from ``default_settings.py``
    :param media_storage: media storage class to use
    :param config_object: config object to load (can be module name, module or an object)
    :param init_elastic: obsolete config - kept there for BC
    :return: a new SuperdeskEve app instance
    """

    abs_path = SUPERDESK_PATH
    app_config = flask.Config(abs_path)
    app_config.from_object("superdesk.default_settings")
    app_config.setdefault("APP_ABSPATH", abs_path)
    app_config.setdefault("DOMAIN", {})
    app_config.setdefault("SOURCES", {})

    if config_object:
        app_config.from_object(config_object)

    try:
        app_config.update(config or {})
    except TypeError:
        app_config.from_object(config)

    if not media_storage:
        media_storage = get_media_storage_class(app_config)

    app = SuperdeskEve(
        data=SuperdeskDataLayer,
        auth=TokenAuth,
        media=media_storage,
        settings=app_config,
        json_encoder=SuperdeskJSONEncoder,
        validator=SuperdeskValidator,
        template_folder=os.path.join(abs_path, "templates"),
    )

    app.jinja_options = {"autoescape": False}
    app.json_encoder = SuperdeskJSONEncoder  # seems like eve param doesn't set it on flask

    # init client_config with default config
    app.client_config = {
        "content_expiry_minutes": app.config.get("CONTENT_EXPIRY_MINUTES", 0),
        "ingest_expiry_minutes": app.config.get("INGEST_EXPIRY_MINUTES", 0),
    }

    superdesk.app = app

    custom_loader = jinja2.ChoiceLoader(
        [
            jinja2.FileSystemLoader("templates"),
            jinja2.FileSystemLoader(os.path.join(SUPERDESK_PATH, "templates")),
        ]
    )

    app.jinja_loader = custom_loader
    app.mail = Mail(app)
    app.sentry = SuperdeskSentry(app)
    setup_apm(app)

    # setup babel
    app.config.setdefault("BABEL_TRANSLATION_DIRECTORIES", os.path.join(SUPERDESK_PATH, "translations"))
    babel = Babel(app, configure_jinja=False)

    @babel.localeselector
    def get_locale():
        user = getattr(g, "user", {})
        user_language = user.get("language", app.config.get("DEFAULT_LANGUAGE", "en"))
        try:
            # Attempt to load the local using Babel.parse_local
            parse_locale(user_language.replace("-", "_"))
        except ValueError:
            # If Babel fails to recognise the locale, then use the default language
            user_language = app.config.get("DEFAULT_LANGUAGE", "en")

        return user_language.replace("-", "_")

    set_error_handlers(app)

    @app.after_request
    def after_request(response):
        # fixing previous media prefixes if defined
        if app.config["MEDIA_PREFIXES_TO_FIX"] and app.config["MEDIA_PREFIX"]:
            current_prefix = app.config["MEDIA_PREFIX"].rstrip("/").encode()
            for prefix in app.config["MEDIA_PREFIXES_TO_FIX"]:
                response.data = response.data.replace(prefix.rstrip("/").encode(), current_prefix)
        return response

    init_celery(app)
    installed = set()

    def install_app(module_name):
        if module_name in installed:
            return
        installed.add(module_name)
        app_module = importlib.import_module(module_name)
        if hasattr(app_module, "init_app"):
            app_module.init_app(app)

    for module_name in app.config.get("CORE_APPS", []):
        install_app(module_name)

    for module_name in app.config.get("INSTALLED_APPS", []):
        install_app(module_name)

    app.config.setdefault("DOMAIN", {})
    for resource in superdesk.DOMAIN:
        if resource not in app.config["DOMAIN"]:
            app.register_resource(resource, superdesk.DOMAIN[resource])

    for name, jinja_filter in superdesk.JINJA_FILTERS.items():
        app.jinja_env.filters[name] = jinja_filter

    configure_logging(app.config["LOG_CONFIG_FILE"])

    return app


SuperdeskApp = SuperdeskEve<|MERGE_RESOLUTION|>--- conflicted
+++ resolved
@@ -67,13 +67,10 @@
 
     @app.errorhandler(AssertionError)
     def assert_error_handler(error):
-<<<<<<< HEAD
         return send_response(None, ({"code": 400, "error": str(error) if str(error) else "assert"}, None, None, 400))
 
     @app.errorhandler(DocumentError)
     def document_error_handler(error):
-=======
->>>>>>> 527a8ba3
         return send_response(None, ({"code": 400, "error": str(error) if str(error) else "assert"}, None, None, 400))
 
     @app.errorhandler(500)
