import superdesk.schema as schema

from copy import deepcopy


class DefaultSchema(schema.Schema):
    """Default schema."""

    #: usageterms
    usageterms = schema.StringField()

    #: keywords
    keywords = schema.ListField()

    #: language
    language = schema.StringField()

    #: slugline
    slugline = schema.StringField(maxlength=24)

    #: item genre
    genre = schema.ListField()

    #: anpa take key
    anpa_take_key = schema.StringField()

    #: place where news happened
    place = schema.ListField()

    #: news item priority
    priority = schema.IntegerField()

    #: news item urgency
    urgency = schema.IntegerField()

    #: category
    anpa_category = schema.ListField()

    #: subject
<<<<<<< HEAD
    subject = schema.ListField(required=False, mandatory_in_list={'scheme': {}}, schema={
        'type': 'dict',
        'schema': {
            'name': {},
            'qcode': {},
            'scheme': {
                'type': 'string',
                'required': True,
                'nullable': True,
                'allowed': []
=======
    subject = schema.ListField(
        required=True,
        mandatory_in_list={"scheme": {}},
        schema={
            "type": "dict",
            "schema": {
                "name": {},
                "qcode": {},
                "scheme": {"type": "string", "required": True, "nullable": True, "allowed": []},
                "service": {"nullable": True},
                "parent": {"nullable": True},
>>>>>>> f9451cdf
            },
        },
    )

    #: company codes
    company_codes = schema.ListField()

    #: editorial note
    ednote = schema.StringField()

    #: authors
    authors = schema.ListField(
        schema={
            "type": "dict",
            "schema": {
                "name": {"type": "string"},
                "parent": {"type": "string"},
                "role": {"type": "string"},
            },
        }
    )

    #: headline
    headline = schema.StringField(maxlength=64, required=True)

    #: sms version of an item
    sms = schema.StringField()

    #: item abstract
    abstract = schema.StringField(maxlength=160)

    #: byline
    byline = schema.StringField()

    #: dateline - info about where news was written
    dateline = schema.DictField()

    #: item content
    body_html = schema.StringField()

    #: item footer
    footer = schema.StringField()

    #: body footer
    body_footer = schema.StringField()

    #: item sign off info
    sign_off = schema.StringField()

    #: embedded media in the item
    feature_media = schema.MediaField()

    #: embedded media description
    media_description = schema.StringField()

    #: item attachments
    #: .. versionadded:: 1.29
    attachments = schema.ListField()

    relatedItems = {}


DEFAULT_SCHEMA = dict(DefaultSchema)

DEFAULT_MEDIA_SCHEMA = deepcopy(DEFAULT_SCHEMA)
DEFAULT_MEDIA_SCHEMA['headline']['required'] = False
DEFAULT_MEDIA_SCHEMA['subject']['required'] = False
DEFAULT_MEDIA_SCHEMA.pop('body_html')
DEFAULT_MEDIA_SCHEMA.pop('body_footer')


DEFAULT_EDITOR = {
    "slugline": {"order": 1, "sdWidth": "full", "enabled": True},
    "keywords": {"order": 2, "sdWidth": "full", "enabled": False},
    "language": {"order": 3, "sdWidth": "half", "enabled": False},
    "usageterms": {"order": 4, "sdWidth": "full", "enabled": False},
    "genre": {"order": 5, "sdWidth": "half", "enabled": True},
    "anpa_take_key": {"order": 6, "sdWidth": "half", "enabled": False},
    "place": {"order": 7, "sdWidth": "half", "enabled": True},
    "priority": {"order": 8, "sdWidth": "quarter", "enabled": True},
    "urgency": {"order": 9, "sdWidth": "quarter", "enabled": True},
    "anpa_category": {"order": 10, "sdWidth": "full", "enabled": True},
    "subject": {"order": 11, "sdWidth": "full", "enabled": True},
    "company_codes": {"order": 12, "sdWidth": "full", "enabled": False},
    "ednote": {"order": 13, "sdWidth": "full", "enabled": True},
    "authors": {"order": 14, "sdWidth": "full", "enabled": True},
    "headline": {"order": 15, "formatOptions": [], "enabled": True},
    "sms": {"order": 16, "enabled": False},
    "abstract": {
        "order": 17,
        "formatOptions": ["bold", "italic", "underline", "link"],
        "editor3": True,
        "enabled": True,
    },
    "byline": {"order": 18, "enabled": True},
    "dateline": {"order": 19, "enabled": True},
    "body_html": {
        "order": 20,
        "formatOptions": ["h2", "bold", "italic", "underline", "quote", "link", "embed", "media"],
        "cleanPastedHTML": False,
        "editor3": True,
        "enabled": True,
    },
<<<<<<< HEAD
    'footer': {'order': 21, 'enabled': False},
    'body_footer': {'order': 22, 'enabled': False},
    'sign_off': {'order': 23, 'enabled': True},
    'feature_media': {'enabled': True},
    'media_description': {'enabled': True},
    'attachments': {'enabled': False},
}

DEFAULT_MEDIA_EDITOR = deepcopy(DEFAULT_EDITOR)
DEFAULT_MEDIA_EDITOR.pop('body_html')
DEFAULT_MEDIA_EDITOR.pop('body_footer')
=======
    "footer": {"order": 21, "enabled": False},
    "body_footer": {"order": 22, "enabled": False},
    "sign_off": {"order": 23, "enabled": True},
    "feature_media": {"enabled": True},
    "media_description": {"enabled": True},
    "attachments": {"enabled": False},
}
>>>>>>> f9451cdf
<|MERGE_RESOLUTION|>--- conflicted
+++ resolved
@@ -37,18 +37,6 @@
     anpa_category = schema.ListField()
 
     #: subject
-<<<<<<< HEAD
-    subject = schema.ListField(required=False, mandatory_in_list={'scheme': {}}, schema={
-        'type': 'dict',
-        'schema': {
-            'name': {},
-            'qcode': {},
-            'scheme': {
-                'type': 'string',
-                'required': True,
-                'nullable': True,
-                'allowed': []
-=======
     subject = schema.ListField(
         required=True,
         mandatory_in_list={"scheme": {}},
@@ -60,7 +48,6 @@
                 "scheme": {"type": "string", "required": True, "nullable": True, "allowed": []},
                 "service": {"nullable": True},
                 "parent": {"nullable": True},
->>>>>>> f9451cdf
             },
         },
     )
@@ -126,10 +113,10 @@
 DEFAULT_SCHEMA = dict(DefaultSchema)
 
 DEFAULT_MEDIA_SCHEMA = deepcopy(DEFAULT_SCHEMA)
-DEFAULT_MEDIA_SCHEMA['headline']['required'] = False
-DEFAULT_MEDIA_SCHEMA['subject']['required'] = False
-DEFAULT_MEDIA_SCHEMA.pop('body_html')
-DEFAULT_MEDIA_SCHEMA.pop('body_footer')
+DEFAULT_MEDIA_SCHEMA["headline"]["required"] = False
+DEFAULT_MEDIA_SCHEMA["subject"]["required"] = False
+DEFAULT_MEDIA_SCHEMA.pop("body_html")
+DEFAULT_MEDIA_SCHEMA.pop("body_footer")
 
 
 DEFAULT_EDITOR = {
@@ -164,19 +151,6 @@
         "editor3": True,
         "enabled": True,
     },
-<<<<<<< HEAD
-    'footer': {'order': 21, 'enabled': False},
-    'body_footer': {'order': 22, 'enabled': False},
-    'sign_off': {'order': 23, 'enabled': True},
-    'feature_media': {'enabled': True},
-    'media_description': {'enabled': True},
-    'attachments': {'enabled': False},
-}
-
-DEFAULT_MEDIA_EDITOR = deepcopy(DEFAULT_EDITOR)
-DEFAULT_MEDIA_EDITOR.pop('body_html')
-DEFAULT_MEDIA_EDITOR.pop('body_footer')
-=======
     "footer": {"order": 21, "enabled": False},
     "body_footer": {"order": 22, "enabled": False},
     "sign_off": {"order": 23, "enabled": True},
@@ -184,4 +158,7 @@
     "media_description": {"enabled": True},
     "attachments": {"enabled": False},
 }
->>>>>>> f9451cdf
+
+DEFAULT_MEDIA_EDITOR = deepcopy(DEFAULT_EDITOR)
+DEFAULT_MEDIA_EDITOR.pop("body_html")
+DEFAULT_MEDIA_EDITOR.pop("body_footer")