--- conflicted
+++ resolved
@@ -1030,11 +1030,7 @@
 
 #: Elastic APM
 #:
-<<<<<<< HEAD
-#: .. versionadded:: 2.5
-=======
 #: .. versionadded:: 2.4, 2.3.8, 2.2.2
->>>>>>> 167bcc85
 #:
 APM_SERVER_URL = env("APM_SERVER_URL")
 APM_SECRET_TOKEN = env("APM_SECRET_TOKEN")