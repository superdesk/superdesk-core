#!/usr/bin/env python
# -*- coding: utf-8; -*-
#
# This file is part of Superdesk.
#
# Copyright 2013, 2014, 2015 Sourcefabric z.u. and contributors.
#
# For the full copyright and license information, please see the
# AUTHORS and LICENSE files distributed with this source code, or
# at https://www.sourcefabric.org/superdesk/license

"""Superdesk default settings, those can be overriden via settings file in project or env variable.

Environment variables names match config name, with some expections documented below.
"""
import json
import os
import pytz
import tzlocal

from datetime import timedelta, datetime
from celery.schedules import crontab
from kombu import Queue, Exchange
from distutils.util import strtobool as _strtobool

try:
    from urllib.parse import urlparse
except ImportError:
    from urlparse import urlparse


def strtobool(value):
    try:
        return bool(_strtobool(value))
    except ValueError:
        return False


def env(variable, fallback_value=None):
    if os.environ.get('SUPERDESK_USE_DEFAULTS'):
        return fallback_value

    env_value = os.environ.get(variable)
    if env_value is None:
        return fallback_value
    # Next isn't needed anymore
    elif env_value == "__EMPTY__":
        return ''
    else:
        return env_value


def celery_queue(name):
    """Get celery queue name with optional prefix set in environment.

    If you want to use multiple workers in Procfile you have to use the prefix::

        work_publish: celery -A worker -Q "${SUPERDESK_CELERY_PREFIX}publish" worker
        work_default: celery -A worker worker

    :param name: queue name
    """
    return "{}{}".format(os.environ.get('SUPERDESK_CELERY_PREFIX', ''), name)


#: Default TimeZone, will try to guess from server settings if not set
DEFAULT_TIMEZONE = env('DEFAULT_TIMEZONE')

if DEFAULT_TIMEZONE is None:
    DEFAULT_TIMEZONE = tzlocal.get_localzone().zone

if not DEFAULT_TIMEZONE:
    raise ValueError("DEFAULT_TIMEZONE is empty")


def local_to_utc_hour(hour):
    now = datetime.now()
    tz = pytz.timezone(DEFAULT_TIMEZONE)
    local = tz.localize(now.replace(hour=hour))
    return local.utctimetuple()[3]


ABS_PATH = os.path.abspath(os.path.join(os.path.dirname(__file__), '../'))
BEHAVE_TESTS_FIXTURES_PATH = ABS_PATH + '/features/steps/fixtures'

XML = False
IF_MATCH = True
BANDWIDTH_SAVER = False
DATE_FORMAT = '%Y-%m-%dT%H:%M:%S+0000'
ELASTIC_DATE_FORMAT = '%Y-%m-%d'
ELASTIC_DATETIME_FORMAT = '%Y-%m-%dT%H:%M:%S'
PAGINATION_LIMIT = 200

LOG_CONFIG_FILE = env('LOG_CONFIG_FILE', 'logging_config.yml')
LOG_SERVER_ADDRESS = env('LOG_SERVER_ADDRESS', 'localhost')
LOG_SERVER_PORT = int(env('LOG_SERVER_PORT', 5555))

#: application name - used in email footers, ``APP_NAME`` env
APPLICATION_NAME = env('APP_NAME', 'Superdesk')
#: public client url - used to create links within emails etc, ``SUPERDESK_CLIENT_URL`` env
CLIENT_URL = env('SUPERDESK_CLIENT_URL', 'http://localhost:9000')

SERVER_URL = env('SUPERDESK_URL', 'http://localhost:5000/api')
server_url = urlparse(SERVER_URL)
SERVER_DOMAIN = server_url.netloc or 'localhost'
URL_PREFIX = env('URL_PREFIX', server_url.path.lstrip('/')) or ''

VALIDATION_ERROR_STATUS = 400
JSON_SORT_KEYS = False

CACHE_CONTROL = 'max-age=0, no-cache'

X_DOMAINS = '*'
X_MAX_AGE = 24 * 3600
X_HEADERS = ['Content-Type', 'Authorization', 'If-Match']

#: mongo db name, only used when mongo_uri is not set
MONGO_DBNAME = env('MONGO_DBNAME', 'superdesk')

#: full mongodb connection uri, overrides ``MONGO_DBNAME`` if set
MONGO_URI = env('MONGO_URI', 'mongodb://localhost/%s' % MONGO_DBNAME)

#: allow all mongo queries
MONGO_QUERY_BLACKLIST = []

#: legal archive switch
LEGAL_ARCHIVE = env('LEGAL_ARCHIVE', None)

#: legal archive db name
LEGAL_ARCHIVE_DBNAME = env('LEGAL_ARCHIVE_DBNAME', 'legal_archive')

#: legal archive mongodb uri
LEGAL_ARCHIVE_URI = env('LEGAL_ARCHIVE_URI', 'mongodb://localhost/%s' % LEGAL_ARCHIVE_DBNAME)

#: archived mongodb db name
ARCHIVED_DBNAME = env('ARCHIVED_DBNAME', 'archived')

#: archived mongodb uri
ARCHIVED_URI = env('ARCHIVED_URI', 'mongodb://localhost/%s' % ARCHIVED_DBNAME)

CONTENTAPI_MONGO_DBNAME = 'contentapi'
CONTENTAPI_MONGO_URI = env('CONTENTAPI_MONGO_URI', 'mongodb://localhost/%s' % CONTENTAPI_MONGO_DBNAME)

#: elastic url
ELASTICSEARCH_URL = env('ELASTICSEARCH_URL', 'http://localhost:9200')
CONTENTAPI_ELASTICSEARCH_URL = env('CONTENTAPI_ELASTICSEARCH_URL', ELASTICSEARCH_URL)

#: elastic index name
ELASTICSEARCH_INDEX = env('ELASTICSEARCH_INDEX', 'superdesk')
CONTENTAPI_ELASTICSEARCH_INDEX = env('CONTENTAPI_ELASTICSEARCH_INDEX', CONTENTAPI_MONGO_DBNAME)

if env('ELASTIC_PORT'):
    ELASTICSEARCH_URL = env('ELASTIC_PORT').replace('tcp:', 'http:')

ELASTICSEARCH_BACKUPS_PATH = env('ELASTICSEARCH_BACKUPS_PATH', '')

#: elastic settings - superdesk custom filter
ELASTICSEARCH_SETTINGS = {
    'settings': {
        'analysis': {
            'filter': {
                'remove_hyphen': {
                    'pattern': '[-]',
                    'type': 'pattern_replace',
                    'replacement': ' '
                }
            },
            'analyzer': {
                'phrase_prefix_analyzer': {
                    'type': 'custom',
                    'filter': ['remove_hyphen', 'lowercase'],
                    'tokenizer': 'keyword'
                }
            }
        }
    }
}

#: redis url
REDIS_URL = env('REDIS_URL', 'redis://localhost:6379')
if env('REDIS_PORT'):
    REDIS_URL = env('REDIS_PORT').replace('tcp:', 'redis:')

#: cache url - superdesk will try to figure out if it's redis or memcached
CACHE_URL = env('SUPERDESK_CACHE_URL', REDIS_URL)

#: celery broker
BROKER_URL = env('CELERY_BROKER_URL', REDIS_URL)
CELERY_BROKER_URL = BROKER_URL

#: celery task config
CELERY_TASK_ALWAYS_EAGER = strtobool(env('CELERY_ALWAYS_EAGER', 'false'))
CELERY_TASK_SERIALIZER = 'json'
CELERY_TASK_PROTOCOL = 1
CELERY_TASK_IGNORE_RESULT = True
CELERY_TASK_SEND_EVENTS = False

#: celery worker config
CELERY_WORKER_DISABLE_RATE_LIMITS = True
CELERY_WORKER_TASK_SOFT_TIME_LIMIT = 300
CELERY_WORKER_LOG_FORMAT = '%(message)s level=%(levelname)s process=%(processName)s'
CELERY_WORKER_TASK_LOG_FORMAT = ' '.join([CELERY_WORKER_LOG_FORMAT, 'task=%(task_name)s task_id=%(task_id)s'])
CELERY_WORKER_CONCURRENCY = env('CELERY_WORKER_CONCURRENCY') or None
CELERY_WORKER_PREFETCH_MULTIPLIER = 1

#: celery routing config
CELERY_TASK_DEFAULT_QUEUE = celery_queue('default')
CELERY_TASK_DEFAULT_EXCHANGE = celery_queue('default')
CELERY_TASK_DEFAULT_ROUTING_KEY = 'default'

HIGH_PRIORITY_QUEUE = celery_queue('publish_priority')
HIGH_PRIORITY_QUEUE_ENABLED = False

CELERY_TASK_QUEUES = (
    Queue(celery_queue('default'), Exchange(celery_queue('default')), routing_key='default'),
    Queue(celery_queue('expiry'), Exchange(celery_queue('expiry'), type='topic'), routing_key='expiry.#'),
    Queue(celery_queue('legal'), Exchange(celery_queue('legal'), type='topic'), routing_key='legal.#'),
    Queue(celery_queue('publish'), Exchange(celery_queue('publish'), type='topic'), routing_key='publish.#'),
    Queue(
        HIGH_PRIORITY_QUEUE,
        Exchange(HIGH_PRIORITY_QUEUE, type='direct'),
        routing_key=HIGH_PRIORITY_QUEUE,
    ),
)

CELERY_TASK_ROUTES = {
    'apps.archive.content_expiry': {
        'queue': celery_queue('expiry'),
        'routing_key': 'expiry.content'
    },
    'superdesk.io.gc_ingest': {
        'queue': celery_queue('expiry'),
        'routing_key': 'expiry.ingest'
    },
    'superdesk.audit.gc_audit': {
        'queue': celery_queue('expiry'),
        'routing_key': 'expiry.audit'
    },
    'apps.auth.session_purge': {
        'queue': celery_queue('expiry'),
        'routing_key': 'expiry.session'
    },
    'superdesk.commands.remove_exported_files': {
        'queue': celery_queue('expiry'),
        'routing_key': 'expiry.temp_files'
    },
    'content_api.commands.item_expiry': {
        'queue': celery_queue('expiry'),
        'routing_key': 'expiry.content_api'
    },
    'apps.legal_archive.*': {
        'queue': celery_queue('legal'),
        'routing_key': 'legal.publish_queue'
    },
    'superdesk.publish.*': {
        'queue': celery_queue('publish'),
        'routing_key': 'publish.transmit'
    },
    'apps.publish.enqueue.enqueue_published': {
        'queue': celery_queue('publish'),
        'routing_key': 'publish.enqueue'
    },
}

#: celery beat config
CELERY_BEAT_SCHEDULE_FILENAME = env('CELERYBEAT_SCHEDULE_FILENAME', './celerybeatschedule.db')
CELERY_BEAT_SCHEDULE = {
    'ingest:update': {
        'task': 'superdesk.io.update_ingest',
        # there is internal schedule for updates per provider,
        # so this is minimal interval when an update can occur
        'schedule': timedelta(seconds=30),
        'options': {'expires': 29}
    },
    'ingest:gc': {
        'task': 'superdesk.io.gc_ingest',
        'schedule': timedelta(minutes=5),
    },
    'audit:gc': {
        'task': 'superdesk.audit.gc_audit',
        'schedule': crontab(minute='0', hour=local_to_utc_hour(1))
    },
    'session:gc': {
        'task': 'apps.auth.session_purge',
        'schedule': timedelta(minutes=5)
    },
    'content:gc': {
        'task': 'apps.archive.content_expiry',
        'schedule': crontab(minute='*/30')
    },
    'temp_files:gc': {
        'task': 'superdesk.commands.temp_file_expiry',
        'schedule': crontab(minute='0', hour=local_to_utc_hour(3))
    },
    'content_api:gc': {
        'task': 'content_api.commands.item_expiry',
        'schedule': crontab(minute='0', hour=local_to_utc_hour(2))
    },
    'publish:transmit': {
        'task': 'superdesk.publish.transmit',
        'schedule': timedelta(seconds=10)
    },
    'content:schedule': {
        'task': 'apps.templates.content_templates.create_scheduled_content',
        'schedule': crontab(minute='*/5'),
    },
    'legal:import_publish_queue': {
        'task': 'apps.legal_archive.import_legal_publish_queue',
        'schedule': timedelta(minutes=5)
    },
    'publish:enqueue': {
        'task': 'apps.publish.enqueue.enqueue_published',
        'schedule': timedelta(seconds=10)
    },
    'legal:import_legal_archive': {
        'task': 'apps.legal_archive.import_legal_archive',
        'schedule': crontab(minute=30, hour=local_to_utc_hour(0))
    },
    'saved_searches:report': {
        'task': 'apps.saved_searches.report',
        'schedule': crontab(minute=0),
    },
}

#: Sentry DSN - will report exceptions there
SENTRY_DSN = env('SENTRY_DSN')
SENTRY_INCLUDE_PATHS = ['superdesk', 'apps']

CORE_APPS = [
    'apps.auth',
    'superdesk.roles',
    'superdesk.storage',
    'superdesk.allowed_values',
    'apps.picture_crop',
    'apps.picture_renditions',
    'content_api.publish',
    'content_api.items',
    'content_api.tokens',
    'content_api.items_versions',
    'content_api.api_audit',
    'content_api.search',
    'superdesk.backend_meta',
    'superdesk.server_config',
    'superdesk.internal_destinations',
    'apps.client_config',
    'superdesk.auth',
    'superdesk.attachments',
    'superdesk.auth_server',
]

#: Specify what modules should be enabled
INSTALLED_APPS = []

#: LDAP Server (eg: ldap://sourcefabric.org)
LDAP_SERVER = env('LDAP_SERVER', '')
#: LDAP Server port
LDAP_SERVER_PORT = int(env('LDAP_SERVER_PORT', 389))

#: Fully Qualified Domain Name. Ex: sourcefabric.org
LDAP_FQDN = env('LDAP_FQDN', '')

#: LDAP_BASE_FILTER limit the base filter to the security group. Ex: OU=Superdesk Users,dc=sourcefabric,dc=org
LDAP_BASE_FILTER = env('LDAP_BASE_FILTER', '')

#: change the user depending on the LDAP directory structure
LDAP_USER_FILTER = env('LDAP_USER_FILTER', "(&(objectCategory=user)(objectClass=user)(sAMAccountName={}))")

#: LDAP User Attributes to fetch. Keys would be LDAP Attribute Name and Value would be Supderdesk Model Attribute Name
LDAP_USER_ATTRIBUTES = json.loads(env('LDAP_USER_ATTRIBUTES',
                                      '{"givenName": "first_name", "sn": "last_name", '
                                      '"displayName": "display_name", "mail": "email", '
                                      '"ipPhone": "phone"}'))

if LDAP_SERVER:
    CORE_APPS.append('apps.ldap')
else:
    CORE_APPS.append('superdesk.users')
    CORE_APPS.append('apps.auth.db')
    CORE_APPS.append('apps.auth.xmpp')


CORE_APPS.extend([
    'superdesk.upload',
    'superdesk.download',
    'superdesk.sequences',
    'superdesk.notification',
    'superdesk.data_updates',
    'superdesk.activity',
    'superdesk.audit',
    'superdesk.vocabularies',
    'apps.comments',
    'superdesk.profiling',

    'superdesk.io',
    'superdesk.io.feeding_services',
    'superdesk.io.feed_parsers',
    'superdesk.io.webhooks',
    'superdesk.io.subjectcodes',
    'superdesk.io.format_document_for_preview',
    'superdesk.io.iptc',
    'superdesk.text_checkers.spellcheckers',
    'apps.io',
    'apps.io.feeding_services',
    'superdesk.publish',
    'superdesk.commands',
    'superdesk.locators',
    'superdesk.media',

    'apps.auth',
    'apps.archive',
    'apps.archive.item_comments',
    'apps.archive.autocomplete',
    'apps.archive_history',
    'apps.stages',
    'apps.desks',
    'apps.tasks',
    'apps.preferences',
    'apps.spikes',
    'apps.prepopulate',
    'apps.legal_archive',
    'apps.search',
    'apps.saved_searches',
    'apps.suggestions',
    'apps.privilege',
    'apps.rules',
    'apps.highlights',
    'apps.marked_desks',
    'apps.products',
    'apps.publish',
    'apps.export',
    'apps.publish.formatters',
    'apps.content_filters',
    'apps.content_types',
    'apps.dictionaries',
    'apps.duplication',
    'apps.spellcheck',
    'apps.templates',
    'apps.archived',
    'apps.validators',
    'apps.validate',
    'apps.workspace',
    'apps.macros',
    'apps.archive_broadcast',
    'apps.search_providers',
    'apps.feature_preview',
    'apps.workqueue',
    'apps.contacts',
    'apps.monitoring',
    'apps.concept_items',
    'superdesk.places',
    'apps.desk_routing',
])

RESOURCE_METHODS = ['GET', 'POST']
ITEM_METHODS = ['GET', 'PATCH', 'PUT', 'DELETE']
EXTENDED_MEDIA_INFO = ['content_type', 'name', 'length', '_id']
RETURN_MEDIA_AS_BASE64_STRING = False
VERSION = '_current_version'

#: uses for generation of media url ``(<media_prefix>/<media_id>)``::
MEDIA_PREFIX = env('MEDIA_PREFIX', '%s/upload-raw' % SERVER_URL.rstrip('/'))
MEDIA_PREFIXES_TO_FIX = None

#: amazon access key
AMAZON_ACCESS_KEY_ID = env('AMAZON_ACCESS_KEY_ID', '')
#: amazon secret access key
AMAZON_SECRET_ACCESS_KEY = env('AMAZON_SECRET_ACCESS_KEY', '')
#: amazon region
AMAZON_REGION = env('AMAZON_REGION', 'us-east-1')
#: amazon bucket name
AMAZON_CONTAINER_NAME = env('AMAZON_CONTAINER_NAME', '')
#: use subfolder in bucket to store files
AMAZON_S3_SUBFOLDER = env('AMAZON_S3_SUBFOLDER', '')
#: adds ACL when putting to S3, can be set to ``public-read``, etc.
AMAZON_OBJECT_ACL = env('AMAZON_OBJECT_ACL', '')

RENDITIONS = {
    'picture': {
        'thumbnail': {'width': 220, 'height': 120},
        'viewImage': {'width': 640, 'height': 640},
        'baseImage': {'width': 1400, 'height': 1400},
    },
    'avatar': {
        'thumbnail': {'width': 60, 'height': 60},
        'viewImage': {'width': 200, 'height': 200},
    }
}


#: BCRYPT work factor
BCRYPT_GENSALT_WORK_FACTOR = 12

#: The number of days a token is valid, env ``RESET_PASS_TTL``
RESET_PASSWORD_TOKEN_TIME_TO_LIVE = int(env('RESET_PASS_TTL', 1))
#: The number of days an activation token is valid, env ``ACTIVATE_TTL``
ACTIVATE_ACCOUNT_TOKEN_TIME_TO_LIVE = int(env('ACTIVATE_TTL', 7))

#: email server url
MAIL_SERVER = env('MAIL_SERVER', 'localhost')
#: email server port
MAIL_PORT = int(env('MAIL_PORT', 25))
#: use tls connection
MAIL_USE_TLS = strtobool(env('MAIL_USE_TLS', 'False'))
#: use ssl connection
MAIL_USE_SSL = strtobool(env('MAIL_USE_SSL', 'False'))
#: email account username
MAIL_USERNAME = env('MAIL_USERNAME', '')
#: email account password
MAIL_PASSWORD = env('MAIL_PASSWORD', '')
#: default sender for superdesk emails
MAIL_DEFAULT_SENDER = MAIL_USERNAME or 'superdesk@localhost'

_MAIL_FROM = env('MAIL_FROM', MAIL_USERNAME)

#: list of admin emails - get error notifications by default
ADMINS = [_MAIL_FROM]

DEBUG = strtobool(env('SUPERDESK_DEBUG', 'false'))
SUPERDESK_TESTING = strtobool(env('SUPERDESK_TESTING', 'false'))

#: Set the timezone celery functions to UTC to avoid daylight savings issues SDESK-1057
CELERY_TIMEZONE = 'UTC'

#: The number of days after the user has to change his password
PASSWORD_EXPIRY_DAYS = int(env('PASSWORD_EXPIRY_DAYS', 0))

#: The number of minutes since the last update of the Mongo auth object after which it will be deleted
SESSION_EXPIRY_MINUTES = int(env('SESSION_EXPIRY_MINUTES', 240))

#: The number of minutes before content items are purged
CONTENT_EXPIRY_MINUTES = int(env('CONTENT_EXPIRY_MINUTES', 0))

#: The number of minutes before ingest items are purged
INGEST_EXPIRY_MINUTES = int(env('INGEST_EXPIRY_MINUTES', 2 * 24 * 60))

#: The number of minutes before published content items are purged
PUBLISHED_CONTENT_EXPIRY_MINUTES = int(env('PUBLISHED_CONTENT_EXPIRY_MINUTES', 0))

#: The number of minutes before audit content is purged
AUDIT_EXPIRY_MINUTES = int(env('AUDIT_EXPIRY_MINUTES', 0))

#: The number records to be fetched for expiry.
MAX_EXPIRY_QUERY_LIMIT = int(env('MAX_EXPIRY_QUERY_LIMIT', 100))

#: The number of minutes before Publish Queue is purged
PUBLISH_QUEUE_EXPIRY_MINUTES = int(env('PUBLISH_QUEUE_EXPIRY_MINUTES', 0))

# This setting can be used to apply a limit on the elastic search queries, it is a limit per shard.
# A value of -1 indicates that no limit will be applied.
# If for example the elastic has 5 shards and you wish to limit the number of search results to 1000 then set the value
# to 200 (1000/5).
MAX_SEARCH_DEPTH = int(env('MAX_SEARCH_DEPTH', -1))

#: Defines the maximum value of Ingest Sequence Number after which the value will start from 1
MAX_VALUE_OF_INGEST_SEQUENCE = int(env('MAX_VALUE_OF_INGEST_SEQUENCE', 9999))

DAYS_TO_KEEP = int(env('INGEST_ARTICLES_TTL', '2'))

MACROS_MODULE = env('MACROS_MODULE', 'superdesk.macros')

WS_HOST = env('WSHOST', '0.0.0.0')
WS_PORT = env('WSPORT', '5100')

# Used by the  Kombu Connection. Only valid for the AMQP protocol
WS_HEART_BEAT = int(env('WS_HEARTBEAT', '0'))

#: Defines the maximum value of Publish Sequence Number after which the value will start from 1
MAX_VALUE_OF_PUBLISH_SEQUENCE = int(env('MAX_VALUE_OF_PUBLISH_SEQUENCE', 9999))

#: Defines default value for Source to be set for manually created articles
DEFAULT_SOURCE_VALUE_FOR_MANUAL_ARTICLES = env('DEFAULT_SOURCE_VALUE_FOR_MANUAL_ARTICLES', 'Superdesk')

#: Defines default value for Priority to be set for manually created articles
DEFAULT_PRIORITY_VALUE_FOR_MANUAL_ARTICLES = int(env('DEFAULT_PRIORITY_VALUE_FOR_MANUAL_ARTICLES', 6))

#: Defines default value for Urgency to be set for manually created articles
DEFAULT_URGENCY_VALUE_FOR_MANUAL_ARTICLES = int(env('DEFAULT_URGENCY_VALUE_FOR_MANUAL_ARTICLES', 3))

#: Defines default value for genre to be set for manually created articles
DEFAULT_GENRE_VALUE_FOR_MANUAL_ARTICLES = env('DEFAULT_GENRE_VALUE_FOR_MANUAL_ARTICLES',
                                              [{'qcode': 'Article', 'name': 'Article (news)'}])

#: Defines default qcodes (comma separated) for category for ingested and auto published articles
DEFAULT_CATEGORY_QCODES_FOR_AUTO_PUBLISHED_ARTICLES = env('DEFAULT_CATEGORY_QCODES_FOR_AUTO_PUBLISHED_ARTICLES', 'a')

#: Defines default value for Priority to be set for ingested articles
DEFAULT_PRIORITY_VALUE_FOR_INGESTED_ARTICLES = int(env('DEFAULT_PRIORITY_VALUE_FOR_INGESTED_ARTICLES', 6))

#: Defines default value for Urgency to be set for ingested articles
DEFAULT_URGENCY_VALUE_FOR_INGESTED_ARTICLES = int(env('DEFAULT_URGENCY_VALUE_FOR_INGESTED_ARTICLES', 3))

#: Defines default value for Priority to be reset for update articles SD-4595
RESET_PRIORITY_VALUE_FOR_UPDATE_ARTICLES = strtobool(env('RESET_PRIORITY_VALUE_FOR_UPDATE_ARTICLES', 'False'))

#: Determines if the ODBC publishing mechanism will be used, If enabled then pyodbc must be installed along with it's
#: dependencies
ODBC_PUBLISH = env('ODBC_PUBLISH', None)

# ODBC test server connection string
ODBC_TEST_CONNECTION_STRING = env('ODBC_TEST_CONNECTION_STRING',
                                  'DRIVER=FreeTDS;DSN=NEWSDB;UID=???;PWD=???;DATABASE=News')

#: This value gets injected into NewsML 1.2 and G2 output documents.
NEWSML_PROVIDER_ID = env('NEWSML_PROVIDER_ID', 'sourcefabric.org')
#: This value gets injected into NewsML 1.2 and G2 output documents.
ORGANIZATION_NAME = env('ORGANIZATION_NAME', 'Your organisation')
#: This value gets injected into NewsML 1.2 and G2 output documents.
ORGANIZATION_NAME_ABBREVIATION = env('ORGANIZATION_NAME_ABBREVIATION', 'Short name for your organisation')

#: max retries when transmitting an item
MAX_TRANSMIT_RETRY_ATTEMPT = int(env('MAX_TRANSMIT_RETRY_ATTEMPT', 10))

#: delay between retry attempts
TRANSMIT_RETRY_ATTEMPT_DELAY_MINUTES = int(env('TRANSMIT_RETRY_ATTEMPT_DELAY_MINUTES', 3))

#: max transmit items to be fetched from mongo at once
MAX_TRANSMIT_QUERY_LIMIT = int(env('MAX_TRANSMIT_QUERY_LIMIT', 500))

#: Code profiling for performance analysis
ENABLE_PROFILING = False

#: default timeout for ftp connections
FTP_TIMEOUT = 300

#: default amount of files which can processed during one iteration of ftp ingest
FTP_INGEST_FILES_LIST_LIMIT = 100

#: default timeout for email connections
EMAIL_TIMEOUT = 10

#: This setting is used to overide the desk/stage expiry for items when spiked
SPIKE_EXPIRY_MINUTES = None

SECRET_KEY = env('SECRET_KEY', '')

#: secure login
XMPP_AUTH_URL = env('XMPP_AUTH_URL', '')
XMPP_AUTH_DOMAIN = env('XMPP_AUTH_DOMAIN', 'Superdesk')

#: copies basic metadata from parent of associated items
COPY_METADATA_FROM_PARENT = strtobool(env('COPY_METADATA_FROM_PARENT', 'false'))

#: The number of hours before temporary media files are purged
TEMP_FILE_EXPIRY_HOURS = int(env('TEMP_FILE_EXPIRY_HOURS', 24))

#: The number of days before content api items are removed. Defaults to 0 which means no purging occurs
CONTENT_API_EXPIRY_DAYS = int(env('CONTENT_API_EXPIRY_DAYS', 0))

# Google OAuth settings
GOOGLE_CLIENT_ID = env('GOOGLE_CLIENT_ID')
GOOGLE_CLIENT_SECRET = env('GOOGLE_CLIENT_SECRET')

# SAML Auth settings
SAML_PATH = env('SAML_PATH')
SAML_LABEL = env('SAML_LABEL', 'Single Sign On')

EXCLUDED_VOCABULARY_FIELDS = ['default_categories', 'signal', 'rightsinfo', 'subscriber_types',
                              'crop_sizes', 'desk_types', 'replace_words', 'locators',
                              'product_types', 'author_roles', 'job_titles']


#: allows overriding default schema by type, use picture/composite/text keys
SCHEMA = {}
EDITOR = {}

# editor note overriding
#: set to False if you don't want overriding on correction
OVERRIDE_EDNOTE_FOR_CORRECTIONS = True
#: template to use for overriding, you can use {date} and {slugline} placeholders
#: if not set, a default template will be used
# OVERRIDE_EDNOTE_TEMPLATE = 'Story "{slugline}" corrected on {date}'

#: allowed HTML tag in client
HTML_TAGS_WHITELIST = ('h1', 'h2', 'h3', 'h4', 'h6', 'blockquote', 'pre', 'figure', 'ul', 'ol', 'li', 'div', 'p', 'em',
                       'strong', 'i', 'b')

# Japanese reading speed
JAPANESE_CHARACTERS_PER_MINUTE = 600

#: publish associated items automatically
PUBLISH_ASSOCIATED_ITEMS = False

#: raise error when published item is not queued to any subscriber
PUBLISH_NOT_QUEUED_ERROR = True

# Use content profile for validation when auto-publishing
AUTO_PUBLISH_CONTENT_PROFILE = True

#: controll error notifications globally
ERROR_NOTIFICATIONS = strtobool(env('SUPERDESK_ERROR_NOTIFICATIONS', 'true'))

#: geonames config
GEONAMES_USERNAME = env('GEONAMES_USERNAME')
GEONAMES_TOKEN = env('GEONAMES_TOKEN')
GEONAMES_URL = env('GEONAMES_URL', 'http://api.geonames.org/')
GEONAMES_FEATURE_CLASSES = ['P']

# media required fields
VALIDATOR_MEDIA_METADATA = {
    "headline": {
        "required": True,
    },
    "alt_text": {
        "required": True,
    },
    "archive_description": {
        "required": False,
    },
    "description_text": {
        "required": True,
        "textarea": True,
    },
    "copyrightholder": {
        "required": False,
    },
    "byline": {
        "required": False,
    },
    "usageterms": {
        "required": False,
    },
    "copyrightnotice": {
        "required": False,
    },
}

#: Behaviour on missing vocabulary, only used in (STT)NewsML G2 for now
#: if "reject", missing vocabulary are rejected
#: if "create", a new vocabulary is created
#: if "continue" (default), value is returned but not created (it will be present in the resulting item, but the
#: missing vocabulary is not added to SD)

QCODE_MISSING_VOC = "continue"

# Relative path and filename for an image to apply as a watermark on publish of feature media via email.
WATERMARK_IMAGE = env('WATERMARK_IMAGE', '')


#: Kill template config
KILL_TEMPLATE_NULL_FIELDS = ['byline', 'place']

#: Video editor server
VIDEO_SERVER_URL = env('VIDEO_SERVER_URL', 'http://localhost:5050')
VIDEO_SERVER_ENABLE = strtobool(env('VIDEO_SERVER_ENABLE', 'false'))

#: Whether to generate custom crops on image upload by default or not, if false means generate else don't generate
NO_CUSTOM_CROPS = strtobool(env('NO_CUSTOM_CROPS', 'false'))

#: Authorisation server

#: how long an authorisation token is valid (in seconds)
AUTH_SERVER_EXPIRATION_DELAY = env('AUTH_SERVER_EXPIRATION_TIME', 60 * 60 * 24)  # 1 day by default
AUTH_SERVER_SHARED_SECRET = env('AUTH_SERVER_SHARED_SECRET', '')

#: Add missing keywords to *keywords* vocabulary when item is published
#:
#: .. versionadded:: 2.0
#:
KEYWORDS_ADD_MISSING_ON_PUBLISH = False

<<<<<<< HEAD
#: Allow creating multiple updates in production
#:
#: By default there can be only 1 update in progress
#: for a story, when enable there is no limit and multiple
#: updates can be created. It will still validate on publish
#: if the previous ones are published and not let publishing
#: out of sequence.
#:
#: .. versionadded:: 2.0
#:
WORKFLOW_ALLOW_MULTIPLE_UPDATES = False
=======

#: Enable archive autocomplete API
#:
#: .. versionadded:: 2.0
#:
#: It will return suggestions for field from archive api,
#: only from published items for time defined via
#: :data:`ARCHIVE_AUTOCOMPLETE_DAYS` and :data:`ARCHIVE_AUTOCOMPLETE_HOURS`.
#:
ARCHIVE_AUTOCOMPLETE = False

#:
#: .. versionadded:: 2.0
#:
ARCHIVE_AUTOCOMPLETE_DAYS = 0

#:
#: .. versionadded:: 2.0
#:
ARCHIVE_AUTOCOMPLETE_HOURS = 0
>>>>>>> d9a14bbd
<|MERGE_RESOLUTION|>--- conflicted
+++ resolved
@@ -758,7 +758,6 @@
 #:
 KEYWORDS_ADD_MISSING_ON_PUBLISH = False
 
-<<<<<<< HEAD
 #: Allow creating multiple updates in production
 #:
 #: By default there can be only 1 update in progress
@@ -770,7 +769,6 @@
 #: .. versionadded:: 2.0
 #:
 WORKFLOW_ALLOW_MULTIPLE_UPDATES = False
-=======
 
 #: Enable archive autocomplete API
 #:
@@ -790,5 +788,4 @@
 #:
 #: .. versionadded:: 2.0
 #:
-ARCHIVE_AUTOCOMPLETE_HOURS = 0
->>>>>>> d9a14bbd
+ARCHIVE_AUTOCOMPLETE_HOURS = 0