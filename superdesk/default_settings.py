--- conflicted
+++ resolved
@@ -1027,7 +1027,7 @@
 #: .. versionadded:: 2.1
 #:
 APPS_DATA_UPDATES_PATHS = []
-<<<<<<< HEAD
+
 PUBLISH_ASSOCIATIONS_RESEND = "new"
 
 #: Elastic APM
@@ -1043,13 +1043,4 @@
 #:
 #: .. versionadded:: 2.4.1
 #:
-APM_SERVICE_NAME = env("APM_SERVICE_NAME")
-=======
-
-#: Elastic APM
-#:
-#: .. versionadded:: 2.5, 2.2.2
-#:
-APM_SERVER_URL = env("APM_SERVER_URL")
-APM_SECRET_TOKEN = env("APM_SECRET_TOKEN")
->>>>>>> 8898f795
+APM_SERVICE_NAME = env("APM_SERVICE_NAME")