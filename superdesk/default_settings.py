#!/usr/bin/env python
# -*- coding: utf-8; -*-
#
# This file is part of Superdesk.
#
# Copyright 2013, 2014, 2015 Sourcefabric z.u. and contributors.
#
# For the full copyright and license information, please see the
# AUTHORS and LICENSE files distributed with this source code, or
# at https://www.sourcefabric.org/superdesk/license

"""Superdesk default settings, those can be overriden via settings file in project or env variable.

Environment variables names match config name, with some expections documented below.
"""
import json
import os
import pytz
import tzlocal

from datetime import timedelta, datetime
from celery.schedules import crontab
from kombu import Queue, Exchange
from distutils.util import strtobool as _strtobool

try:
    from urllib.parse import urlparse
except ImportError:
    from urlparse import urlparse


def strtobool(value):
    try:
        return bool(_strtobool(value))
    except ValueError:
        return False


def env(variable, fallback_value=None):
    if os.environ.get('SUPERDESK_USE_DEFAULTS'):
        return fallback_value

    env_value = os.environ.get(variable)
    if env_value is None:
        return fallback_value
    # Next isn't needed anymore
    elif env_value == "__EMPTY__":
        return ''
    else:
        return env_value


def celery_queue(name):
    """Get celery queue name with optional prefix set in environment.

    If you want to use multiple workers in Procfile you have to use the prefix::

        work_publish: celery -A worker -Q "${SUPERDESK_CELERY_PREFIX}publish" worker
        work_default: celery -A worker worker

    :param name: queue name
    """
    return "{}{}".format(os.environ.get('SUPERDESK_CELERY_PREFIX', ''), name)


#: Default TimeZone, will try to guess from server settings if not set
DEFAULT_TIMEZONE = env('DEFAULT_TIMEZONE')

if DEFAULT_TIMEZONE is None:
    DEFAULT_TIMEZONE = tzlocal.get_localzone().zone

if not DEFAULT_TIMEZONE:
    raise ValueError("DEFAULT_TIMEZONE is empty")


def local_to_utc_hour(hour):
    now = datetime.now()
    tz = pytz.timezone(DEFAULT_TIMEZONE)
    local = tz.localize(now.replace(hour=hour))
    return local.utctimetuple()[3]


ABS_PATH = os.path.abspath(os.path.join(os.path.dirname(__file__), '../'))
BEHAVE_TESTS_FIXTURES_PATH = ABS_PATH + '/features/steps/fixtures'

XML = False
IF_MATCH = True
BANDWIDTH_SAVER = False
DATE_FORMAT = '%Y-%m-%dT%H:%M:%S+0000'
ELASTIC_DATE_FORMAT = '%Y-%m-%d'
ELASTIC_DATETIME_FORMAT = '%Y-%m-%dT%H:%M:%S'
PAGINATION_LIMIT = 200

LOG_CONFIG_FILE = env('LOG_CONFIG_FILE', 'logging_config.yml')
LOG_SERVER_ADDRESS = env('LOG_SERVER_ADDRESS', 'localhost')
LOG_SERVER_PORT = int(env('LOG_SERVER_PORT', 5555))

#: application name - used in email footers, ``APP_NAME`` env
APPLICATION_NAME = env('APP_NAME', 'Superdesk')
#: public client url - used to create links within emails etc, ``SUPERDESK_CLIENT_URL`` env
CLIENT_URL = env('SUPERDESK_CLIENT_URL', 'http://localhost:9000')

SERVER_URL = env('SUPERDESK_URL', 'http://localhost:5000/api')
server_url = urlparse(SERVER_URL)
SERVER_DOMAIN = server_url.netloc or 'localhost'
URL_PREFIX = env('URL_PREFIX', server_url.path.lstrip('/')) or ''

VALIDATION_ERROR_STATUS = 400
JSON_SORT_KEYS = False

CACHE_CONTROL = 'max-age=0, no-cache'

X_DOMAINS = '*'
X_MAX_AGE = 24 * 3600
X_HEADERS = ['Content-Type', 'Authorization', 'If-Match']

#: mongo db name, only used when mongo_uri is not set
MONGO_DBNAME = env('MONGO_DBNAME', 'superdesk')

#: full mongodb connection uri, overrides ``MONGO_DBNAME`` if set
MONGO_URI = env('MONGO_URI', 'mongodb://localhost/%s' % MONGO_DBNAME)

#: allow all mongo queries
MONGO_QUERY_BLACKLIST = []

#: legal archive switch
LEGAL_ARCHIVE = env('LEGAL_ARCHIVE', None)

#: legal archive db name
LEGAL_ARCHIVE_DBNAME = env('LEGAL_ARCHIVE_DBNAME', 'legal_archive')

#: legal archive mongodb uri
LEGAL_ARCHIVE_URI = env('LEGAL_ARCHIVE_URI', 'mongodb://localhost/%s' % LEGAL_ARCHIVE_DBNAME)

#: archived mongodb db name
ARCHIVED_DBNAME = env('ARCHIVED_DBNAME', 'archived')

#: archived mongodb uri
ARCHIVED_URI = env('ARCHIVED_URI', 'mongodb://localhost/%s' % ARCHIVED_DBNAME)

CONTENTAPI_MONGO_DBNAME = 'contentapi'
CONTENTAPI_MONGO_URI = env('CONTENTAPI_MONGO_URI', 'mongodb://localhost/%s' % CONTENTAPI_MONGO_DBNAME)

#: elastic url
ELASTICSEARCH_URL = env('ELASTICSEARCH_URL', 'http://localhost:9200')
CONTENTAPI_ELASTICSEARCH_URL = env('CONTENTAPI_ELASTICSEARCH_URL', ELASTICSEARCH_URL)

#: elastic index name
ELASTICSEARCH_INDEX = env('ELASTICSEARCH_INDEX', 'superdesk')
CONTENTAPI_ELASTICSEARCH_INDEX = env('CONTENTAPI_ELASTICSEARCH_INDEX', CONTENTAPI_MONGO_DBNAME)

if env('ELASTIC_PORT'):
    ELASTICSEARCH_URL = env('ELASTIC_PORT').replace('tcp:', 'http:')

ELASTICSEARCH_BACKUPS_PATH = env('ELASTICSEARCH_BACKUPS_PATH', '')

#: elastic settings - superdesk custom filter
ELASTICSEARCH_SETTINGS = {
    'settings': {
        'analysis': {
            'filter': {
                'remove_hyphen': {
                    'pattern': '[-]',
                    'type': 'pattern_replace',
                    'replacement': ' '
                }
            },
            'analyzer': {
                'phrase_prefix_analyzer': {
                    'type': 'custom',
                    'filter': ['remove_hyphen', 'lowercase'],
                    'tokenizer': 'keyword'
                }
            }
        }
    }
}

#: redis url
REDIS_URL = env('REDIS_URL', 'redis://localhost:6379')
if env('REDIS_PORT'):
    REDIS_URL = env('REDIS_PORT').replace('tcp:', 'redis:')

#: cache url - superdesk will try to figure out if it's redis or memcached
CACHE_URL = env('SUPERDESK_CACHE_URL', REDIS_URL)

#: celery broker
BROKER_URL = env('CELERY_BROKER_URL', REDIS_URL)
CELERY_BROKER_URL = BROKER_URL

#: celery task config
CELERY_TASK_ALWAYS_EAGER = strtobool(env('CELERY_ALWAYS_EAGER', 'false'))
CELERY_TASK_SERIALIZER = 'json'
CELERY_TASK_PROTOCOL = 1
CELERY_TASK_IGNORE_RESULT = True
CELERY_TASK_SEND_EVENTS = False

#: celery worker config
CELERY_WORKER_DISABLE_RATE_LIMITS = True
CELERY_WORKER_TASK_SOFT_TIME_LIMIT = 300
CELERY_WORKER_LOG_FORMAT = '%(message)s level=%(levelname)s process=%(processName)s'
CELERY_WORKER_TASK_LOG_FORMAT = ' '.join([CELERY_WORKER_LOG_FORMAT, 'task=%(task_name)s task_id=%(task_id)s'])
CELERY_WORKER_CONCURRENCY = env('CELERY_WORKER_CONCURRENCY') or None
CELERY_WORKER_PREFETCH_MULTIPLIER = 1

#: celery routing config
CELERY_TASK_DEFAULT_QUEUE = celery_queue('default')
CELERY_TASK_DEFAULT_EXCHANGE = celery_queue('default')
CELERY_TASK_DEFAULT_ROUTING_KEY = 'default'

HIGH_PRIORITY_QUEUE = celery_queue('publish_priority')
HIGH_PRIORITY_QUEUE_ENABLED = False

CELERY_TASK_QUEUES = (
    Queue(celery_queue('default'), Exchange(celery_queue('default')), routing_key='default'),
    Queue(celery_queue('expiry'), Exchange(celery_queue('expiry'), type='topic'), routing_key='expiry.#'),
    Queue(celery_queue('legal'), Exchange(celery_queue('legal'), type='topic'), routing_key='legal.#'),
    Queue(celery_queue('publish'), Exchange(celery_queue('publish'), type='topic'), routing_key='publish.#'),
    Queue(
        HIGH_PRIORITY_QUEUE,
        Exchange(HIGH_PRIORITY_QUEUE, type='direct'),
        routing_key=HIGH_PRIORITY_QUEUE,
    ),
)

CELERY_TASK_ROUTES = {
    'apps.archive.content_expiry': {
        'queue': celery_queue('expiry'),
        'routing_key': 'expiry.content'
    },
    'superdesk.io.gc_ingest': {
        'queue': celery_queue('expiry'),
        'routing_key': 'expiry.ingest'
    },
    'superdesk.audit.gc_audit': {
        'queue': celery_queue('expiry'),
        'routing_key': 'expiry.audit'
    },
    'apps.auth.session_purge': {
        'queue': celery_queue('expiry'),
        'routing_key': 'expiry.session'
    },
    'superdesk.commands.remove_exported_files': {
        'queue': celery_queue('expiry'),
        'routing_key': 'expiry.temp_files'
    },
    'content_api.commands.item_expiry': {
        'queue': celery_queue('expiry'),
        'routing_key': 'expiry.content_api'
    },
    'apps.legal_archive.*': {
        'queue': celery_queue('legal'),
        'routing_key': 'legal.publish_queue'
    },
    'superdesk.publish.*': {
        'queue': celery_queue('publish'),
        'routing_key': 'publish.transmit'
    },
    'apps.publish.enqueue.enqueue_published': {
        'queue': celery_queue('publish'),
        'routing_key': 'publish.enqueue'
    },
}

#: celery beat config
CELERY_BEAT_SCHEDULE_FILENAME = env('CELERYBEAT_SCHEDULE_FILENAME', './celerybeatschedule.db')
CELERY_BEAT_SCHEDULE = {
    'ingest:update': {
        'task': 'superdesk.io.update_ingest',
        # there is internal schedule for updates per provider,
        # so this is minimal interval when an update can occur
        'schedule': timedelta(seconds=30),
        'options': {'expires': 29}
    },
    'ingest:gc': {
        'task': 'superdesk.io.gc_ingest',
        'schedule': timedelta(minutes=5),
    },
    'audit:gc': {
        'task': 'superdesk.audit.gc_audit',
        'schedule': crontab(minute='0', hour=local_to_utc_hour(1))
    },
    'session:gc': {
        'task': 'apps.auth.session_purge',
        'schedule': timedelta(minutes=5)
    },
    'content:gc': {
        'task': 'apps.archive.content_expiry',
        'schedule': crontab(minute='*/30')
    },
    'temp_files:gc': {
        'task': 'superdesk.commands.temp_file_expiry',
        'schedule': crontab(minute='0', hour=local_to_utc_hour(3))
    },
    'content_api:gc': {
        'task': 'content_api.commands.item_expiry',
        'schedule': crontab(minute='0', hour=local_to_utc_hour(2))
    },
    'publish:transmit': {
        'task': 'superdesk.publish.transmit',
        'schedule': timedelta(seconds=10)
    },
    'content:schedule': {
        'task': 'apps.templates.content_templates.create_scheduled_content',
        'schedule': crontab(minute='*/5'),
    },
    'legal:import_publish_queue': {
        'task': 'apps.legal_archive.import_legal_publish_queue',
        'schedule': timedelta(minutes=5)
    },
    'publish:enqueue': {
        'task': 'apps.publish.enqueue.enqueue_published',
        'schedule': timedelta(seconds=10)
    },
    'legal:import_legal_archive': {
        'task': 'apps.legal_archive.import_legal_archive',
        'schedule': crontab(minute=30, hour=local_to_utc_hour(0))
    },
    'saved_searches:report': {
        'task': 'apps.saved_searches.report',
        'schedule': timedelta(minutes=1)
    },
}

#: Sentry DSN - will report exceptions there
SENTRY_DSN = env('SENTRY_DSN')
SENTRY_INCLUDE_PATHS = ['superdesk', 'apps']

CORE_APPS = [
    'apps.auth',
    'superdesk.roles',
    'superdesk.storage',
    'superdesk.allowed_values',
    'apps.picture_crop',
    'apps.picture_renditions',
    'apps.video_edit',
    'content_api.publish',
    'content_api.items',
    'content_api.tokens',
    'content_api.items_versions',
    'content_api.api_audit',
    'content_api.search',
    'superdesk.backend_meta',
    'superdesk.server_config',
    'superdesk.internal_destinations',
    'apps.client_config',
    'superdesk.auth',
    'superdesk.attachments',
]

#: Specify what modules should be enabled
INSTALLED_APPS = []

#: LDAP Server (eg: ldap://sourcefabric.org)
LDAP_SERVER = env('LDAP_SERVER', '')
#: LDAP Server port
LDAP_SERVER_PORT = int(env('LDAP_SERVER_PORT', 389))

#: Fully Qualified Domain Name. Ex: sourcefabric.org
LDAP_FQDN = env('LDAP_FQDN', '')

#: LDAP_BASE_FILTER limit the base filter to the security group. Ex: OU=Superdesk Users,dc=sourcefabric,dc=org
LDAP_BASE_FILTER = env('LDAP_BASE_FILTER', '')

#: change the user depending on the LDAP directory structure
LDAP_USER_FILTER = env('LDAP_USER_FILTER', "(&(objectCategory=user)(objectClass=user)(sAMAccountName={}))")

#: LDAP User Attributes to fetch. Keys would be LDAP Attribute Name and Value would be Supderdesk Model Attribute Name
LDAP_USER_ATTRIBUTES = json.loads(env('LDAP_USER_ATTRIBUTES',
                                      '{"givenName": "first_name", "sn": "last_name", '
                                      '"displayName": "display_name", "mail": "email", '
                                      '"ipPhone": "phone"}'))

if LDAP_SERVER:
    CORE_APPS.append('apps.ldap')
else:
    CORE_APPS.append('superdesk.users')
    CORE_APPS.append('apps.auth.db')
    CORE_APPS.append('apps.auth.xmpp')


CORE_APPS.extend([
    'superdesk.upload',
    'superdesk.download',
    'superdesk.sequences',
    'superdesk.notification',
    'superdesk.data_updates',
    'superdesk.activity',
    'superdesk.audit',
    'superdesk.vocabularies',
    'apps.comments',
    'superdesk.profiling',

    'superdesk.io',
    'superdesk.io.feeding_services',
    'superdesk.io.feed_parsers',
    'superdesk.io.webhooks',
    'superdesk.io.subjectcodes',
    'superdesk.io.format_document_for_preview',
    'superdesk.io.iptc',
    'superdesk.text_checkers.spellcheckers',
    'apps.io',
    'apps.io.feeding_services',
    'superdesk.publish',
    'superdesk.commands',
    'superdesk.locators',
    'superdesk.media',

    'apps.auth',
    'apps.archive',
    'apps.archive.item_comments',
    'apps.archive_history',
    'apps.stages',
    'apps.desks',
    'apps.tasks',
    'apps.preferences',
    'apps.spikes',
    'apps.prepopulate',
    'apps.legal_archive',
    'apps.search',
    'apps.saved_searches',
    'apps.suggestions',
    'apps.privilege',
    'apps.rules',
    'apps.highlights',
    'apps.marked_desks',
    'apps.products',
    'apps.publish',
    'apps.export',
    'apps.publish.formatters',
    'apps.content_filters',
    'apps.content_types',
    'apps.dictionaries',
    'apps.duplication',
    'apps.spellcheck',
    'apps.templates',
    'apps.archived',
    'apps.validators',
    'apps.validate',
    'apps.workspace',
    'apps.macros',
    'apps.archive_broadcast',
    'apps.search_providers',
    'apps.feature_preview',
    'apps.workqueue',
    'apps.contacts',
    'apps.monitoring',
    'apps.concept_items',
    'superdesk.places',
    'apps.desk_routing',
])

RESOURCE_METHODS = ['GET', 'POST']
ITEM_METHODS = ['GET', 'PATCH', 'PUT', 'DELETE']
EXTENDED_MEDIA_INFO = ['content_type', 'name', 'length', '_id']
RETURN_MEDIA_AS_BASE64_STRING = False
VERSION = '_current_version'

#: uses for generation of media url ``(<media_prefix>/<media_id>)``::
MEDIA_PREFIX = env('MEDIA_PREFIX', '%s/upload-raw' % SERVER_URL.rstrip('/'))
MEDIA_PREFIXES_TO_FIX = None

#: amazon access key
AMAZON_ACCESS_KEY_ID = env('AMAZON_ACCESS_KEY_ID', '')
#: amazon secret access key
AMAZON_SECRET_ACCESS_KEY = env('AMAZON_SECRET_ACCESS_KEY', '')
#: amazon region
AMAZON_REGION = env('AMAZON_REGION', 'us-east-1')
#: amazon bucket name
AMAZON_CONTAINER_NAME = env('AMAZON_CONTAINER_NAME', '')
#: use subfolder in bucket to store files
AMAZON_S3_SUBFOLDER = env('AMAZON_S3_SUBFOLDER', '')
#: adds ACL when putting to S3, can be set to ``public-read``, etc.
AMAZON_OBJECT_ACL = env('AMAZON_OBJECT_ACL', '')

RENDITIONS = {
    'picture': {
        'thumbnail': {'width': 220, 'height': 120},
        'viewImage': {'width': 640, 'height': 640},
        'baseImage': {'width': 1400, 'height': 1400},
    },
    'avatar': {
        'thumbnail': {'width': 60, 'height': 60},
        'viewImage': {'width': 200, 'height': 200},
    }
}


#: BCRYPT work factor
BCRYPT_GENSALT_WORK_FACTOR = 12

#: The number of days a token is valid, env ``RESET_PASS_TTL``
RESET_PASSWORD_TOKEN_TIME_TO_LIVE = int(env('RESET_PASS_TTL', 1))
#: The number of days an activation token is valid, env ``ACTIVATE_TTL``
ACTIVATE_ACCOUNT_TOKEN_TIME_TO_LIVE = int(env('ACTIVATE_TTL', 7))

#: email server url
MAIL_SERVER = env('MAIL_SERVER', 'localhost')
#: email server port
MAIL_PORT = int(env('MAIL_PORT', 25))
#: use tls connection
MAIL_USE_TLS = strtobool(env('MAIL_USE_TLS', 'False'))
#: use ssl connection
MAIL_USE_SSL = strtobool(env('MAIL_USE_SSL', 'False'))
#: email account username
MAIL_USERNAME = env('MAIL_USERNAME', '')
#: email account password
MAIL_PASSWORD = env('MAIL_PASSWORD', '')
#: default sender for superdesk emails
MAIL_DEFAULT_SENDER = MAIL_USERNAME or 'superdesk@localhost'

_MAIL_FROM = env('MAIL_FROM', MAIL_USERNAME)

#: list of admin emails - get error notifications by default
ADMINS = [_MAIL_FROM]

DEBUG = strtobool(env('SUPERDESK_DEBUG', 'false'))
SUPERDESK_TESTING = strtobool(env('SUPERDESK_TESTING', 'false'))

#: Set the timezone celery functions to UTC to avoid daylight savings issues SDESK-1057
CELERY_TIMEZONE = 'UTC'

#: The number of days after the user has to change his password
PASSWORD_EXPIRY_DAYS = int(env('PASSWORD_EXPIRY_DAYS', 0))

#: The number of minutes since the last update of the Mongo auth object after which it will be deleted
SESSION_EXPIRY_MINUTES = int(env('SESSION_EXPIRY_MINUTES', 240))

#: The number of minutes before content items are purged
CONTENT_EXPIRY_MINUTES = int(env('CONTENT_EXPIRY_MINUTES', 0))

#: The number of minutes before ingest items are purged
INGEST_EXPIRY_MINUTES = int(env('INGEST_EXPIRY_MINUTES', 2 * 24 * 60))

#: The number of minutes before published content items are purged
PUBLISHED_CONTENT_EXPIRY_MINUTES = int(env('PUBLISHED_CONTENT_EXPIRY_MINUTES', 0))

#: The number of minutes before audit content is purged
AUDIT_EXPIRY_MINUTES = int(env('AUDIT_EXPIRY_MINUTES', 0))

#: The number records to be fetched for expiry.
MAX_EXPIRY_QUERY_LIMIT = int(env('MAX_EXPIRY_QUERY_LIMIT', 100))

#: The number of minutes before Publish Queue is purged
PUBLISH_QUEUE_EXPIRY_MINUTES = int(env('PUBLISH_QUEUE_EXPIRY_MINUTES', 0))

# This setting can be used to apply a limit on the elastic search queries, it is a limit per shard.
# A value of -1 indicates that no limit will be applied.
# If for example the elastic has 5 shards and you wish to limit the number of search results to 1000 then set the value
# to 200 (1000/5).
MAX_SEARCH_DEPTH = int(env('MAX_SEARCH_DEPTH', -1))

#: Defines the maximum value of Ingest Sequence Number after which the value will start from 1
MAX_VALUE_OF_INGEST_SEQUENCE = int(env('MAX_VALUE_OF_INGEST_SEQUENCE', 9999))

DAYS_TO_KEEP = int(env('INGEST_ARTICLES_TTL', '2'))

MACROS_MODULE = env('MACROS_MODULE', 'superdesk.macros')

WS_HOST = env('WSHOST', '0.0.0.0')
WS_PORT = env('WSPORT', '5100')

# Used by the  Kombu Connection. Only valid for the AMQP protocol
WS_HEART_BEAT = int(env('WS_HEARTBEAT', '0'))

#: Defines the maximum value of Publish Sequence Number after which the value will start from 1
MAX_VALUE_OF_PUBLISH_SEQUENCE = int(env('MAX_VALUE_OF_PUBLISH_SEQUENCE', 9999))

#: Defines default value for Source to be set for manually created articles
DEFAULT_SOURCE_VALUE_FOR_MANUAL_ARTICLES = env('DEFAULT_SOURCE_VALUE_FOR_MANUAL_ARTICLES', 'Superdesk')

#: Defines default value for Priority to be set for manually created articles
DEFAULT_PRIORITY_VALUE_FOR_MANUAL_ARTICLES = int(env('DEFAULT_PRIORITY_VALUE_FOR_MANUAL_ARTICLES', 6))

#: Defines default value for Urgency to be set for manually created articles
DEFAULT_URGENCY_VALUE_FOR_MANUAL_ARTICLES = int(env('DEFAULT_URGENCY_VALUE_FOR_MANUAL_ARTICLES', 3))

#: Defines default value for genre to be set for manually created articles
DEFAULT_GENRE_VALUE_FOR_MANUAL_ARTICLES = env('DEFAULT_GENRE_VALUE_FOR_MANUAL_ARTICLES',
                                              [{'qcode': 'Article', 'name': 'Article (news)'}])

#: Defines default qcodes (comma separated) for category for ingested and auto published articles
DEFAULT_CATEGORY_QCODES_FOR_AUTO_PUBLISHED_ARTICLES = env('DEFAULT_CATEGORY_QCODES_FOR_AUTO_PUBLISHED_ARTICLES', 'a')

#: Defines default value for Priority to be set for ingested articles
DEFAULT_PRIORITY_VALUE_FOR_INGESTED_ARTICLES = int(env('DEFAULT_PRIORITY_VALUE_FOR_INGESTED_ARTICLES', 6))

#: Defines default value for Urgency to be set for ingested articles
DEFAULT_URGENCY_VALUE_FOR_INGESTED_ARTICLES = int(env('DEFAULT_URGENCY_VALUE_FOR_INGESTED_ARTICLES', 3))

#: Defines default value for Priority to be reset for update articles SD-4595
RESET_PRIORITY_VALUE_FOR_UPDATE_ARTICLES = strtobool(env('RESET_PRIORITY_VALUE_FOR_UPDATE_ARTICLES', 'False'))

#: Determines if the ODBC publishing mechanism will be used, If enabled then pyodbc must be installed along with it's
#: dependencies
ODBC_PUBLISH = env('ODBC_PUBLISH', None)

# ODBC test server connection string
ODBC_TEST_CONNECTION_STRING = env('ODBC_TEST_CONNECTION_STRING',
                                  'DRIVER=FreeTDS;DSN=NEWSDB;UID=???;PWD=???;DATABASE=News')

#: This value gets injected into NewsML 1.2 and G2 output documents.
NEWSML_PROVIDER_ID = env('NEWSML_PROVIDER_ID', 'sourcefabric.org')
#: This value gets injected into NewsML 1.2 and G2 output documents.
ORGANIZATION_NAME = env('ORGANIZATION_NAME', 'Your organisation')
#: This value gets injected into NewsML 1.2 and G2 output documents.
ORGANIZATION_NAME_ABBREVIATION = env('ORGANIZATION_NAME_ABBREVIATION', 'Short name for your organisation')

#: max retries when transmitting an item
MAX_TRANSMIT_RETRY_ATTEMPT = int(env('MAX_TRANSMIT_RETRY_ATTEMPT', 10))

#: delay between retry attempts
TRANSMIT_RETRY_ATTEMPT_DELAY_MINUTES = int(env('TRANSMIT_RETRY_ATTEMPT_DELAY_MINUTES', 3))

#: max transmit items to be fetched from mongo at once
MAX_TRANSMIT_QUERY_LIMIT = int(env('MAX_TRANSMIT_QUERY_LIMIT', 500))

#: Code profiling for performance analysis
ENABLE_PROFILING = False

#: default timeout for ftp connections
FTP_TIMEOUT = 300

#: default amount of files which can processed during one iteration of ftp ingest
FTP_INGEST_FILES_LIST_LIMIT = 100

#: default timeout for email connections
EMAIL_TIMEOUT = 10

#: This setting is used to overide the desk/stage expiry for items when spiked
SPIKE_EXPIRY_MINUTES = None

SECRET_KEY = env('SECRET_KEY', '')

#: secure login
XMPP_AUTH_URL = env('XMPP_AUTH_URL', '')
XMPP_AUTH_DOMAIN = env('XMPP_AUTH_DOMAIN', 'Superdesk')

#: copies basic metadata from parent of associated items
COPY_METADATA_FROM_PARENT = strtobool(env('COPY_METADATA_FROM_PARENT', 'false'))

#: The number of hours before temporary media files are purged
TEMP_FILE_EXPIRY_HOURS = int(env('TEMP_FILE_EXPIRY_HOURS', 24))

#: The number of days before content api items are removed. Defaults to 0 which means no purging occurs
CONTENT_API_EXPIRY_DAYS = int(env('CONTENT_API_EXPIRY_DAYS', 0))

# Google OAuth settings
GOOGLE_CLIENT_ID = env('GOOGLE_CLIENT_ID')
GOOGLE_CLIENT_SECRET = env('GOOGLE_CLIENT_SECRET')

# SAML Auth settings
SAML_PATH = env('SAML_PATH')
SAML_LABEL = env('SAML_LABEL', 'Single Sign On')

EXCLUDED_VOCABULARY_FIELDS = ['default_categories', 'signal', 'rightsinfo', 'subscriber_types',
                              'crop_sizes', 'desk_types', 'replace_words', 'locators',
                              'product_types', 'author_roles', 'job_titles']


#: allows overriding default schema by type, use picture/composite/text keys
SCHEMA = {}
EDITOR = {}

# editor note overriding
#: set to False if you don't want overriding on correction
OVERRIDE_EDNOTE_FOR_CORRECTIONS = True
#: template to use for overriding, you can use {date} and {slugline} placeholders
#: if not set, a default template will be used
# OVERRIDE_EDNOTE_TEMPLATE = 'Story "{slugline}" corrected on {date}'

#: allowed HTML tag in client
HTML_TAGS_WHITELIST = ('h1', 'h2', 'h3', 'h4', 'h6', 'blockquote', 'pre', 'figure', 'ul', 'ol', 'li', 'div', 'p', 'em',
                       'strong', 'i', 'b')

# Japanese reading speed
JAPANESE_CHARACTERS_PER_MINUTE = 600

PUBLISH_ASSOCIATED_ITEMS = False

# Use content profile for validation when auto-publishing
AUTO_PUBLISH_CONTENT_PROFILE = True

#: controll error notifications globally
ERROR_NOTIFICATIONS = strtobool(env('SUPERDESK_ERROR_NOTIFICATIONS', 'true'))

#: geonames config
GEONAMES_USERNAME = env('GEONAMES_USERNAME')
GEONAMES_TOKEN = env('GEONAMES_TOKEN')
GEONAMES_URL = env('GEONAMES_URL', 'http://api.geonames.org/')
GEONAMES_FEATURE_CLASSES = ['P']

# media required fields
VALIDATOR_MEDIA_METADATA = {
    "headline": {
        "required": True,
    },
    "alt_text": {
        "required": True,
    },
    "archive_description": {
        "required": False,
    },
    "description_text": {
        "required": True,
        "textarea": True,
    },
    "copyrightholder": {
        "required": False,
    },
    "byline": {
        "required": False,
    },
    "usageterms": {
        "required": False,
    },
    "copyrightnotice": {
        "required": False,
    },
}

#: Behaviour on missing vocabulary, only used in (STT)NewsML G2 for now
#: if "reject", missing vocabulary are rejected
#: if "create", a new vocabulary is created
#: if "continue" (default), value is returned but not created (it will be present in the resulting item, but the
#: missing vocabulary is not added to SD)

QCODE_MISSING_VOC = "continue"

# Relative path and filename for an image to apply as a watermark on publish of feature media via email.
WATERMARK_IMAGE = env('WATERMARK_IMAGE', '')


#: Kill template config
KILL_TEMPLATE_NULL_FIELDS = ['byline', 'place']

#: Video editor server
<<<<<<< HEAD
VIDEO_SERVER_HOST = env('VIDEO_SERVER_HOST', 'http://localhost:5050')
=======
VIDEO_SERVER_URL = env('VIDEO_SERVER_URL', 'http://localhost:5050')
>>>>>>> 7ebcfd17
VIDEO_SERVER_ENABLE = strtobool(env('VIDEO_SERVER_ENABLE', 'false'))<|MERGE_RESOLUTION|>--- conflicted
+++ resolved
@@ -248,11 +248,27 @@
         'queue': celery_queue('expiry'),
         'routing_key': 'expiry.content_api'
     },
-    'apps.legal_archive.*': {
+    'apps.legal_archive.import_legal_publish_queue': {
         'queue': celery_queue('legal'),
         'routing_key': 'legal.publish_queue'
     },
-    'superdesk.publish.*': {
+    'apps.legal_archive.commands.import_into_legal_archive': {
+        'queue': celery_queue('legal'),
+        'routing_key': 'legal.archive'
+    },
+    'superdesk.publish.transmit': {
+        'queue': celery_queue('publish'),
+        'routing_key': 'publish.transmit'
+    },
+    'superdesk.publish.publish_content.publish': {
+        'queue': celery_queue('publish'),
+        'routing_key': 'publish.transmit'
+    },
+    'superdesk.publish.publish_content.transmit_subscriber_items': {
+        'queue': celery_queue('publish'),
+        'routing_key': 'publish.transmit'
+    },
+    'superdesk.publish.publish_content.transmit_item': {
         'queue': celery_queue('publish'),
         'routing_key': 'publish.transmit'
     },
@@ -260,6 +276,10 @@
         'queue': celery_queue('publish'),
         'routing_key': 'publish.enqueue'
     },
+    'apps.legal_archive.import_legal_archive': {
+        'queue': celery_queue('legal'),
+        'routing_key': 'legal.archive'
+    }
 }
 
 #: celery beat config
@@ -735,9 +755,5 @@
 KILL_TEMPLATE_NULL_FIELDS = ['byline', 'place']
 
 #: Video editor server
-<<<<<<< HEAD
-VIDEO_SERVER_HOST = env('VIDEO_SERVER_HOST', 'http://localhost:5050')
-=======
 VIDEO_SERVER_URL = env('VIDEO_SERVER_URL', 'http://localhost:5050')
->>>>>>> 7ebcfd17
 VIDEO_SERVER_ENABLE = strtobool(env('VIDEO_SERVER_ENABLE', 'false'))