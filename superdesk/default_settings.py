--- conflicted
+++ resolved
@@ -870,40 +870,38 @@
 # Enable ninjs to send all the fields for place in output.
 NINJS_PLACE_EXTENDED = False
 
-<<<<<<< HEAD
+#: Define for how many hours in the past it shoudl return links for.
+#:
+#: Set to `0` to disable time limit.
+#:
+#: .. versionadded:: 1.34
+#:
+LINKS_MAX_HOURS = 0
+
+#: Set if missing users can be created automatically
+#:
+#: when using external authentication service
+#:
+#: .. versionadded:: 2.0
+USER_EXTERNAL_CREATE = False
+
+#: Desk to which external users will be assigned automatically.
+#:
+#: .. versionadded:: 2.0
+#:
+USER_EXTERNAL_DESK = None
+
+#: Set regex pattern to check username for
+#:
+#: .. versionadded:: 2.0
+#:
+USER_USERNAME_PATTERN = None
+
 #: OIDC config
 #:
-OIDC_ENABLE = strtobool(env('OIDC_ENABLE', 'false'))
+OIDC_ENABLED = strtobool(env('OIDC_ENABLED', 'false'))
 OIDC_ISSUER = env('OIDC_ISSUER', 'http://localhost:8080/auth/realms/SUPERDESK_REALM')
 OIDC_SERVER_CLIENT = env('OIDC_SERVER_CLIENT')
 OIDC_SERVER_CLIENT_SECRET = env('OIDC_SERVER_CLIENT_SECRET')
 OIDC_WEB_CLIENT = env('OIDC_WEB_CLIENT')
-OIDC_BROWSER_REDIRECT_URI = env('OIDC_BROWSER_REDIRECT_URI', 'http://localhost:9000')
-=======
-#: Define for how many hours in the past it shoudl return links for.
-#:
-#: Set to `0` to disable time limit.
-#:
-#: .. versionadded:: 1.34
-#:
-LINKS_MAX_HOURS = 0
-
-#: Set if missing users can be created automatically
-#:
-#: when using external authentication service
-#:
-#: .. versionadded:: 2.0
-USER_EXTERNAL_CREATE = False
-
-#: Desk to which external users will be assigned automatically.
-#:
-#: .. versionadded:: 2.0
-#:
-USER_EXTERNAL_DESK = None
-
-#: Set regex pattern to check username for
-#:
-#: .. versionadded:: 2.0
-#:
-USER_USERNAME_PATTERN = None
->>>>>>> edeb0cb3
+OIDC_BROWSER_REDIRECT_URI = env('OIDC_BROWSER_REDIRECT_URI', 'http://localhost:9000')