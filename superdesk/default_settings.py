--- conflicted
+++ resolved
@@ -190,47 +190,10 @@
                     "char_filter": ["html_strip_filter"],
                 },
             },
-<<<<<<< HEAD
         }
     }
 }
-CONTENTAPI_ELASTICSEARCH_SETTINGS = {
-    "settings": {
-        "analysis": {
-            "char_filter": {"html_strip_filter": {"type": "html_strip"}},
-            "analyzer": {
-                "html_field_analyzer": {
-                    "type": "custom",
-                    "filter": ["lowercase"],
-                    "tokenizer": "standard",
-                    "char_filter": ["html_strip_filter"],
-                }
-            },
-=======
-            'char_filter': {
-                # https://www.elastic.co/guide/en/elasticsearch/reference/current/analysis-charfilters.html
-                # https://www.elastic.co/guide/en/elasticsearch/reference/current/analysis-htmlstrip-charfilter.html
-                'html_strip_filter': {
-                    'type': 'html_strip'
-                }
-            },
-            "analyzer": {
-                "phrase_prefix_analyzer": {
-                    "type": "custom",
-                    "filter": ["remove_hyphen", "lowercase"],
-                    "tokenizer": "keyword",
-                },
-                "html_field_analyzer": {
-                    "type": "custom",
-                    "filter": ["lowercase"],
-                    "tokenizer": "standard",
-                    "char_filter": ["html_strip_filter"],
-                },
-            }
->>>>>>> 6f1461aa
-        }
-    }
-}
+
 CONTENTAPI_ELASTICSEARCH_SETTINGS = {
     "settings": {
         "analysis": {
