--- conflicted
+++ resolved
@@ -1017,18 +1017,11 @@
 #: .. versionadded:: 2.1
 #:
 APPS_DATA_UPDATES_PATHS = []
-<<<<<<< HEAD
+
 PUBLISH_ASSOCIATIONS_RESEND = "new"
 
 #: Elastic APM
 #:
 #: .. versionadded:: 2.4, 2.3.8, 2.2.2
-=======
-
-#: Elastic APM
-#:
-#: .. versionadded:: 2.5, 2.2.2
->>>>>>> 8898f795
-#:
 APM_SERVER_URL = env("APM_SERVER_URL")
 APM_SECRET_TOKEN = env("APM_SECRET_TOKEN")