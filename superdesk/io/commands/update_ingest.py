# -*- coding: utf-8; -*-
#
# This file is part of Superdesk.
#
# Copyright 2013, 2014 Sourcefabric z.u. and contributors.
#
# For the full copyright and license information, please see the
# AUTHORS and LICENSE files distributed with this source code, or
# at https://www.sourcefabric.org/superdesk/license


import bson
import logging
from datetime import timedelta, timezone, datetime

from flask import current_app as app
from werkzeug.exceptions import HTTPException

import superdesk
from superdesk.activity import ACTIVITY_EVENT, notify_and_add_activity
from superdesk.celery_app import celery
from superdesk.celery_task_utils import get_lock_id
from superdesk.errors import ProviderError, SuperdeskApiError
from superdesk.io import get_feeding_service
from superdesk.io.registry import registered_feeding_services, registered_feed_parsers
from superdesk.io.iptc import subject_codes
from superdesk.lock import lock, unlock, touch
from superdesk.media.renditions import update_renditions, transfer_renditions
from superdesk.metadata.item import (
    GUID_NEWSML,
    GUID_FIELD,
    FAMILY_ID,
    ITEM_TYPE,
    CONTENT_TYPE,
    CONTENT_STATE,
    ITEM_STATE,
)
from superdesk.metadata.utils import generate_guid
from superdesk.notification import push_notification
from superdesk.utc import utcnow, get_expiry_date
from superdesk.workflow import set_default_state
from superdesk.errors import IngestFileError
from copy import deepcopy

UPDATE_SCHEDULE_DEFAULT = {"minutes": 5}
LAST_UPDATED = "last_updated"
LAST_INGESTED_ID = "last_ingested_id"
LAST_ITEM_UPDATE = "last_item_update"
IDLE_TIME_DEFAULT = {"hours": 0, "minutes": 0}

UPDATE_TTL = 1800

logger = logging.getLogger(__name__)


def is_service_and_parser_registered(provider):
    """Tests if the Feed Service and Feed Parser associated with are registered with application.

    :param provider:
    :type provider: dict :py:class:`superdesk.io.ingest_provider_model.IngestProviderResource`
    :return: True if both Feed Service and Feed Parser are registered. False otherwise.
    :rtype: bool
    """
    return (
        provider.get("feeding_service") in registered_feeding_services
        and provider.get("feed_parser") is None
        or provider.get("feed_parser") in registered_feed_parsers
    )


def is_scheduled(provider):
    """Test if given provider should be scheduled for update.

    :param provider: ingest provider
    """
    now = utcnow()
    last_updated = provider.get(LAST_UPDATED, now - timedelta(days=100))  # if never updated run now
    update_schedule = provider.get("update_schedule", UPDATE_SCHEDULE_DEFAULT)
    return last_updated + timedelta(**update_schedule) < now


def is_closed(provider):
    """Test if provider is closed.

    :param provider: ingest provider
    """
    return provider.get("is_closed", False)


def is_not_expired(item, delta):
    if item.get("expiry") or item.get("versioncreated"):
        try:
            expiry = item.get("expiry", item["versioncreated"] + delta)
        except OverflowError:  # this will never expire
            return True
        if expiry.tzinfo:
            return expiry > utcnow()
        else:
            return expiry > datetime.now()
    if not item.get("versioncreated"):  # can't say really
        return True
    return False


def filter_expired_items(provider, items):
    """Filter out expired items from the list of articles to be ingested.

    Filte both expired and `item['type'] not in provider['content_types']`.

    :param provider: Ingest Provider Details.
    :type provider: dict :py:class: `superdesk.io.ingest_provider_model.IngestProviderResource`
    :param items: list of items received from the provider
    :type items: list
    :return: list of items which can be saved into ingest collection
    :rtype: list
    """
    try:
        try:
            content_expiry = int(provider["content_expiry"])
        except ValueError:
            logger.warning("invalid content_expiry: content_expiry={value}".format(value=provider["content_expiry"]))
            del provider["content_expiry"]
            content_expiry = None
        except (TypeError, KeyError):
            content_expiry = None
        else:
            if content_expiry < 0:
                del provider["content_expiry"]
                content_expiry = None

        delta = timedelta(minutes=content_expiry or app.config["INGEST_EXPIRY_MINUTES"])
        filtered_items = [
            item
            for item in items
            if is_not_expired(item, delta) and item.get(ITEM_TYPE, "text") in provider.get("content_types", [])
        ]

        if len(items) != len(filtered_items):
            logger.warning(
                "Received {0} articles from provider {1}, but only {2} are eligible to be saved in ingest".format(
                    len(items), provider["name"], len(filtered_items)
                )
            )

        return filtered_items
    except Exception as ex:
        raise ProviderError.providerFilterExpiredContentError(ex, provider)


def get_provider_rule_set(provider):
    if provider.get("rule_set"):
        return superdesk.get_resource_service("rule_sets").find_one(_id=provider["rule_set"], req=None)


def get_provider_routing_scheme(provider):
    """Returns the ingests provider's routing scheme configuration.

    If provider has a routing scheme defined (i.e. scheme ID is not None), the
    scheme is fetched from the database. If not, nothing is returned.

    For all scheme rules that have a reference to a content filter defined,
    that filter's configuration is fetched from the database as well and
    embedded into the corresponding scheme rule.

    :param dict provider: ingest provider configuration

    :return: fetched provider's routing scheme configuration (if any)
    :rtype: dict or None
    """
    if not provider.get("routing_scheme"):
        return None

    schemes_service = superdesk.get_resource_service("routing_schemes")
    filters_service = superdesk.get_resource_service("content_filters")

    scheme = schemes_service.find_one(_id=provider["routing_scheme"], req=None)
    if not scheme:
        return None

    # for those routing rules that have a content filter defined,
    # get that filter from DB and embed it into the rule...
    rules_filters = ((rule, str(rule["filter"])) for rule in scheme["rules"] if rule.get("filter"))

    for rule, filter_id in rules_filters:
        content_filter = filters_service.find_one(_id=filter_id, req=None)
        rule["filter"] = content_filter

    return scheme


def get_task_ttl(provider):
    update_schedule = provider.get("update_schedule", UPDATE_SCHEDULE_DEFAULT)
    ttl = (
        update_schedule.get("minutes", 0) * 60
        + update_schedule.get("hours", 0) * 3600
        + update_schedule.get("seconds", 0)
    )
    if ttl < 15:
        ttl = 15
    return ttl


def get_is_idle(provider):
    last_item = provider.get(LAST_ITEM_UPDATE)
    idle_time = provider.get("idle_time", IDLE_TIME_DEFAULT)
    if isinstance(idle_time["hours"], datetime):
        idle_hours = 0
    else:
        idle_hours = idle_time["hours"]
    if isinstance(idle_time["minutes"], datetime):
        idle_minutes = 0
    else:
        idle_minutes = idle_time["minutes"]
    # there is an update time and the idle time is none zero
    if last_item and (idle_hours != 0 or idle_minutes != 0):
        if utcnow() > last_item + timedelta(hours=idle_hours, minutes=idle_minutes):
            return True
    return False


def get_task_id(provider):
    return "update-ingest-{0}-{1}".format(provider.get("name"), provider.get(superdesk.config.ID_FIELD))


def has_system_renditions(item):
    return all((rend in item["renditions"] for rend in ("viewImage", "baseImage", "thumbnail")))


def update_assoc_renditions(assoc, ingested):
    if ingested.get("renditions"):
        assoc.setdefault("renditions", {})
        for key, val in ingested["renditions"].items():
            assoc["renditions"][key] = val


class UpdateIngest(superdesk.Command):
    """Runs update for ingest providers.

    Example:
    ::

        $ python manage.py ingest:update
        $ python manage.py ingest:update --provider=aap-demo

    """

    option_list = (
        superdesk.Option("--provider", "-p", dest="provider_name"),
        superdesk.Option("--sync", "-s", dest="sync", action="store_true"),
    )

    def run(self, provider_name=None, sync=False):
        lookup = {} if not provider_name else {"name": provider_name}
        for provider in superdesk.get_resource_service("ingest_providers").get(req=None, lookup=lookup):
            if (
                not is_closed(provider)
                and is_service_and_parser_registered(provider)
                and (is_scheduled(provider) or sync)
            ):
                kwargs = {
                    "provider": provider,
                    "rule_set": get_provider_rule_set(provider),
                    "routing_scheme": get_provider_routing_scheme(provider),
                    "sync": sync,
                }

                if sync:
                    update_provider.apply(kwargs=kwargs)
                else:
                    update_provider.apply_async(expires=get_task_ttl(provider), kwargs=kwargs, serializer="eve/json")


def update_last_item_updated(update, items):
    if items:
        last_item_update = max(
            [item["versioncreated"] for item in items if item.get("versioncreated")], default=utcnow()
        )
        if not update.get(LAST_ITEM_UPDATE) or update[LAST_ITEM_UPDATE] < last_item_update:
            update[LAST_ITEM_UPDATE] = last_item_update


@celery.task(soft_time_limit=UPDATE_TTL)
def update_provider(provider, rule_set=None, routing_scheme=None, sync=False):
    """Fetch items from ingest provider, ingest them into Superdesk and update the provider.

    :param provider: Ingest Provider data
    :param rule_set: Translation Rule Set if one is associated with Ingest Provider.
    :param routing_scheme: Routing Scheme if one is associated with Ingest Provider.
    :param sync: Running in sync mode from cli.
    """
    lock_name = get_lock_id("ingest", provider["name"], provider[superdesk.config.ID_FIELD])

    if not lock(lock_name, expire=UPDATE_TTL + 10):
        if sync:
            logger.error("update is already running for %s", provider["name"])
        return

    try:
        feeding_service = get_feeding_service(provider["feeding_service"])
        update = {LAST_UPDATED: utcnow()}

        if sync:
            provider[LAST_UPDATED] = utcnow() - timedelta(days=9999)  # import everything again

        generator = feeding_service.update(provider, update)
        if isinstance(generator, list):
            generator = (items for items in generator)
        failed = None
        while True:
            try:
                if not touch(lock_name, expire=UPDATE_TTL):
<<<<<<< HEAD
                    logger.warning('lock expired while updating provider %s', provider[superdesk.config.ID_FIELD])
=======
                    logger.warning("lock expired while updating provider %s", provider[superdesk.config.ID_FIELD])
>>>>>>> 2f21c487
                    return
                items = generator.send(failed)
                failed = ingest_items(items, provider, feeding_service, rule_set, routing_scheme)
                update_last_item_updated(update, items)
            except StopIteration:
                break

        # Some Feeding Services update the collection and by this time the _etag might have been changed.
        # So it's necessary to fetch it once again. Otherwise, OriginalChangedError is raised.
        ingest_provider_service = superdesk.get_resource_service("ingest_providers")
        provider = ingest_provider_service.find_one(req=None, _id=provider[superdesk.config.ID_FIELD])
        ingest_provider_service.system_update(provider[superdesk.config.ID_FIELD], update, provider)

        if LAST_ITEM_UPDATE not in update and get_is_idle(provider):
            admins = superdesk.get_resource_service("users").get_users_by_user_type("administrator")
            notify_and_add_activity(
                ACTIVITY_EVENT,
                "Provider {{name}} has gone strangely quiet. Last activity was on {{last}}",
                resource="ingest_providers",
                user_list=admins,
                name=provider.get("name"),
                last=provider[LAST_ITEM_UPDATE].replace(tzinfo=timezone.utc).astimezone(tz=None).strftime("%c"),
            )

        logger.info("Provider {0} updated".format(provider[superdesk.config.ID_FIELD]))

        if LAST_ITEM_UPDATE in update:  # Only push a notification if there has been an update
            push_notification("ingest:update", provider_id=str(provider[superdesk.config.ID_FIELD]))
    except Exception as e:
        logger.error("Failed to ingest file: {error}".format(error=e))
        raise IngestFileError(3000, e, provider)
    finally:
        unlock(lock_name)


def process_anpa_category(item, provider):
    try:
        anpa_categories = superdesk.get_resource_service("vocabularies").find_one(req=None, _id="categories")
        if anpa_categories:
            for item_category in item["anpa_category"]:
                mapped_category = [
                    c
                    for c in anpa_categories["items"]
                    if c["is_active"] is True and item_category["qcode"].lower() == c["qcode"].lower()
                ]
                # if the category is not known to the system remove it from the item
                if len(mapped_category) == 0:
                    item["anpa_category"].remove(item_category)
                else:
                    item_category["name"] = mapped_category[0]["name"]
                    # make the case of the qcode match what we hold in our dictionary
                    item_category["qcode"] = mapped_category[0]["qcode"]
                    item_category["scheme"] = "categories"
    except Exception as ex:
        raise ProviderError.anpaError(ex, provider)


def derive_category(item, provider):
    """Assuming that the item has at least one itpc subject use the vocabulary map to derive an anpa category.

    :param item:
    :return: An item with a category if possible
    """
    try:
        categories = []
        subject_map = superdesk.get_resource_service("vocabularies").find_one(req=None, _id="iptc_category_map")
        if subject_map:
            for entry in (map_entry for map_entry in subject_map["items"] if map_entry["is_active"]):
                for subject in item.get("subject", []):
                    if subject["qcode"] == entry["qcode"]:
                        if not any(c["qcode"] == entry["category"] for c in categories):
                            categories.append({"qcode": entry["category"]})
            if len(categories):
                item["anpa_category"] = categories
                process_anpa_category(item, provider)
    except Exception as ex:
        logger.exception(ex)


def process_iptc_codes(item, provider):
    """Ensures that the higher level IPTC codes are present by inserting them if missing.

    For example if given 15039001 (Formula One) make sure that 15039000 (motor racing) and 15000000 (sport)
    are there as well.

    :param item: A story item
    :return: A story item with possible expanded subjects
    """
    try:

        def iptc_already_exists(code):
            for entry in item["subject"]:
                if "qcode" in entry and code == entry["qcode"]:
                    return True
            return False

        for subject in item["subject"]:
            if "qcode" in subject and len(subject["qcode"]) == 8 and subject["qcode"].isdigit():
                top_qcode = subject["qcode"][:2] + "000000"
                if not iptc_already_exists(top_qcode):
                    try:
                        item["subject"].append({"qcode": top_qcode, "name": subject_codes[top_qcode]})
                    except KeyError:
                        logger.warning("missing qcode in subject_codes: {qcode}".format(qcode=top_qcode))
                        continue

                mid_qcode = subject["qcode"][:5] + "000"
                if not iptc_already_exists(mid_qcode):
                    try:
                        item["subject"].append({"qcode": mid_qcode, "name": subject_codes[mid_qcode]})
                    except KeyError:
                        logger.warning("missing qcode in subject_codes: {qcode}".format(qcode=mid_qcode))
                        continue
    except Exception as ex:
        raise ProviderError.iptcError(ex, provider)


def derive_subject(item):
    """Try to derive a subject using the anpa category vocabulary.

    :param item:
    :return:
    """
    try:
        category_map = superdesk.get_resource_service("vocabularies").find_one(req=None, _id="categories")
        if category_map:
            for cat in item["anpa_category"]:
                map_entry = next(
                    (code for code in category_map["items"] if code["qcode"] == cat["qcode"] and code["is_active"]),
                    None,
                )
                if map_entry and "subject" in map_entry:
                    item["subject"] = [
                        {"qcode": map_entry.get("subject"), "name": subject_codes[map_entry.get("subject")]}
                    ]
    except Exception as ex:
        logger.exception(ex)


def apply_rule_set(item, provider, rule_set=None):
    """Applies rules set on the item to be ingested into the system.

    If there's no rule set then the item will
    be returned without any change.

    :param item: Item to be ingested
    :param provider: provider object from whom the item was received
    :return: item
    """
    try:
        if rule_set is None and provider.get("rule_set") is not None:
            rule_set = superdesk.get_resource_service("rule_sets").find_one(_id=provider["rule_set"], req=None)

        if rule_set and "body_html" in item:
            body = item["body_html"]

            for rule in rule_set["rules"]:
                body = body.replace(rule["old"], rule["new"])

            item["body_html"] = body

        return item
    except Exception as ex:
        raise ProviderError.ruleError(ex, provider)


def ingest_cancel(item, feeding_service):
    """Given an item that has a pubstatus of canceled finds all versions of this item and mark them as canceled as well.

    Uses the URI to identify those items in ingest that are related to this cancellation.

    :param item:
    :return:
    """
    ingest_collection = get_ingest_collection(feeding_service, item)
    ingest_service = superdesk.get_resource_service(ingest_collection)
    lookup = {"uri": item.get("uri")}
    family_members = ingest_service.get_from_mongo(req=None, lookup=lookup)
    for relative in family_members:
        update = {"pubstatus": "canceled", ITEM_STATE: CONTENT_STATE.KILLED}
        ingest_service.patch(relative["_id"], update)


def ingest_items(items, provider, feeding_service, rule_set=None, routing_scheme=None):
    all_items = filter_expired_items(provider, items)
    items_dict = {doc[GUID_FIELD]: doc for doc in all_items}
    items_in_package = []
    failed_items = set()
    created_ids = []
    for item in [doc for doc in all_items if doc.get(ITEM_TYPE) == CONTENT_TYPE.COMPOSITE]:
        items_in_package = [
            ref["residRef"] for group in item.get("groups", []) for ref in group.get("refs", []) if "residRef" in ref
        ]

    for item in [doc for doc in all_items if doc.get(ITEM_TYPE) != CONTENT_TYPE.COMPOSITE]:
        ingested, ids = ingest_item(
            item,
            provider,
            feeding_service,
            rule_set,
            routing_scheme=routing_scheme if not item[GUID_FIELD] in items_in_package else None,
        )
        if ingested:
            created_ids = created_ids + ids
        else:
            failed_items.add(item[GUID_FIELD])
    for item in [doc for doc in all_items if doc.get(ITEM_TYPE) == CONTENT_TYPE.COMPOSITE]:
        for ref in [ref for group in item.get("groups", []) for ref in group.get("refs", []) if "residRef" in ref]:
            if ref["residRef"] in failed_items:
                failed_items.add(item[GUID_FIELD])
                continue

            ref.setdefault("location", "ingest")
            itemRendition = items_dict.get(ref["residRef"], {}).get("renditions")
            if itemRendition:
                ref.setdefault("renditions", itemRendition)
            ref[GUID_FIELD] = ref["residRef"]
            if items_dict.get(ref["residRef"]):
                ref["residRef"] = items_dict.get(ref["residRef"], {}).get(superdesk.config.ID_FIELD)
        if item[GUID_FIELD] in failed_items:
            continue
        ingested, ids = ingest_item(item, provider, feeding_service, rule_set, routing_scheme)
        if ingested:
            created_ids = created_ids + ids
        else:
            failed_items.add(item[GUID_FIELD])
    # sync mongo with ingest after all changes
    if len(all_items) > 0:
        ingest_collection = get_ingest_collection(feeding_service, all_items[0])
    else:
        ingest_collection = feeding_service.service if hasattr(feeding_service, "service") else "ingest"
    ingest_service = superdesk.get_resource_service(ingest_collection)
    updated_items = ingest_service.find({"_id": {"$in": created_ids}}, max_results=len(created_ids))
    app.data._search_backend(ingest_collection).bulk_insert(ingest_collection, list(updated_items))
    if failed_items:
        logger.error("Failed to ingest the following items: %s", failed_items)
    return failed_items


def ingest_item(item, provider, feeding_service, rule_set=None, routing_scheme=None, expiry=None):
    items_ids = []
    try:
        ingest_collection = get_ingest_collection(feeding_service, item)
        ingest_service = superdesk.get_resource_service(ingest_collection)

        # determine if we already have this item
        old_item = ingest_service.find_one(guid=item[GUID_FIELD], req=None)

        if not old_item:
            item.setdefault(superdesk.config.ID_FIELD, generate_guid(type=GUID_NEWSML))
            item[FAMILY_ID] = item[superdesk.config.ID_FIELD]

        item["ingest_provider"] = str(provider[superdesk.config.ID_FIELD])
        item.setdefault("source", provider.get("source", ""))
        item.setdefault("uri", item[GUID_FIELD])  # keep it as original guid

        if item.get("profile"):
            try:
                item["profile"] = bson.ObjectId(item["profile"])
            except bson.errors.InvalidId:
                pass
            profile = superdesk.get_resource_service("content_types").find_one(req=None, _id=item["profile"])
            if not profile:  # unknown profile
                item.pop("profile")

        set_default_state(item, CONTENT_STATE.INGESTED)
        item["expiry"] = (
            get_expiry_date(
                provider.get("content_expiry") or app.config["INGEST_EXPIRY_MINUTES"], item.get("versioncreated")
            )
            if not expiry
            else expiry
        )  # when fetching associated item set expiry to match parent

        if "anpa_category" in item:
            process_anpa_category(item, provider)

        if "subject" in item:
            if not app.config.get("INGEST_SKIP_IPTC_CODES", False):
                # FIXME: temporary fix for SDNTB-344, need to be removed once SDESK-439 is implemented
                process_iptc_codes(item, provider)
            if "anpa_category" not in item:
                derive_category(item, provider)
        elif "anpa_category" in item:
            derive_subject(item)

        apply_rule_set(item, provider, rule_set)

        if item.get("pubstatus", "") == "canceled":
            item[ITEM_STATE] = CONTENT_STATE.KILLED
            ingest_cancel(item, feeding_service)

        rend = item.get("renditions", {})
        if rend:
            baseImageRend = rend.get("baseImage") or next(iter(rend.values()))
            if baseImageRend and not baseImageRend.get("media"):  # if there is media should be processed already
                href = feeding_service.prepare_href(baseImageRend["href"], rend.get("mimetype"))
                update_renditions(item, href, old_item)

        # if the item has associated media
        for key, assoc in item.get("associations", {}).items():
            set_default_state(assoc, CONTENT_STATE.INGESTED)
            # wire up the id of the associated feature media to the ingested one
            guid = assoc.get("guid")
            assoc_name = assoc.get("headline") or assoc.get("slugline") or guid
            if guid:
                ingested = ingest_service.find_one(req=None, guid=guid)
                if ingested is not None:
                    logger.info("assoc ingested before %s", assoc_name)
                    assoc["_id"] = ingested["_id"]
                    # update expiry so assoc will stay as long as the item using it
                    ingest_service.system_update(ingested["_id"], {"expiry": item["expiry"]}, ingested)
                    if is_new_version(assoc, ingested) and assoc.get("renditions"):  # new version
                        logger.info("new assoc version - re-transfer renditions for %s", assoc_name)
                        try:
                            transfer_renditions(assoc["renditions"])
                        except SuperdeskApiError:
                            logger.exception(
                                "failed to update associated item renditions",
                                extra=dict(
                                    guid=guid,
                                    name=assoc_name,
                                ),
                            )
                    else:
                        logger.info("same/old version - use already fetched renditions for %s", assoc_name)
                        update_assoc_renditions(assoc, ingested)
                else:  # there is no such item in the system - ingest it
                    if assoc.get("renditions") and has_system_renditions(assoc):  # all set, just download
                        logger.info("new association with system renditions - transfer %s", assoc_name)
                        try:
                            transfer_renditions(assoc["renditions"])
                        except SuperdeskApiError:
                            logger.exception(
                                "failed to download renditions",
                                extra=dict(
                                    guid=guid,
                                    name=assoc_name,
                                ),
                            )
                    status, ids = ingest_item(assoc, provider, feeding_service, rule_set, expiry=item["expiry"])
                    if status:
                        assoc["_id"] = ids[0]
                        items_ids.extend(ids)
                        ingested = ingest_service.find_one(req=None, _id=ids[0])
                        update_assoc_renditions(assoc, ingested)
            elif assoc.get("residRef"):
                item["associations"][key] = resolve_ref(assoc)

        new_version = True
        if old_item:
            new_version = is_new_version(item, old_item)
            updates = deepcopy(item)
            ingest_service.patch_in_mongo(old_item[superdesk.config.ID_FIELD], updates, old_item)
            item.update(old_item)
            item.update(updates)
            items_ids.append(item["_id"])
        else:
            if item.get("ingest_provider_sequence") is None:
                ingest_service.set_ingest_provider_sequence(item, provider)
            try:
                items_ids.extend(ingest_service.post_in_mongo([item]))
            except HTTPException as e:
                logger.error("Exception while persisting item in %s collection: %s", ingest_collection, e)
                raise e

        if routing_scheme and new_version:
            routed = ingest_service.find_one(_id=item[superdesk.config.ID_FIELD], req=None)
            superdesk.get_resource_service("routing_schemes").apply_routing_scheme(routed, provider, routing_scheme)

    except Exception as ex:
        logger.exception(ex)
        ProviderError.ingestItemError(ex, provider, item=item)
        return False, []
    return True, items_ids


def resolve_ref(assoc):
    """Resolve reference to existing item."""
    uri = assoc.pop("residRef")
    item = superdesk.get_resource_service("archive").find_one(req=None, uri=uri)
    return item


NEW_VERSION_IGNORE_FIELS = ("expiry",)


def is_new_version(item, old_item):
    # explicit version info
    for field in ("version", "versioncreated"):
        if item.get(field) and old_item.get(field):
            try:
                return int(item[field], 10) > int(old_item[field], 10)
            except (ValueError, TypeError):
                try:
                    return item[field] > old_item[field]
                except TypeError as ex:
                    logger.exception(ex)
                    # can't compare the values, assuming these are different
                    return True
    # no version info, check content
    for field in item:
        if field in NEW_VERSION_IGNORE_FIELS or item[field] is None:
            continue
        if not old_item.get(field) or item[field] != old_item[field]:
            return True
    return False


def get_ingest_collection(feeding_service, item):
    if hasattr(feeding_service, "service"):
        ingest_collection = feeding_service.service

    # If the type of item is event, set the collection to events
    elif item.get(ITEM_TYPE) == "event":
        ingest_collection = "events"
    else:
        ingest_collection = "ingest"

    return ingest_collection


superdesk.command("ingest:update", UpdateIngest())<|MERGE_RESOLUTION|>--- conflicted
+++ resolved
@@ -309,11 +309,7 @@
         while True:
             try:
                 if not touch(lock_name, expire=UPDATE_TTL):
-<<<<<<< HEAD
-                    logger.warning('lock expired while updating provider %s', provider[superdesk.config.ID_FIELD])
-=======
                     logger.warning("lock expired while updating provider %s", provider[superdesk.config.ID_FIELD])
->>>>>>> 2f21c487
                     return
                 items = generator.send(failed)
                 failed = ingest_items(items, provider, feeding_service, rule_set, routing_scheme)
