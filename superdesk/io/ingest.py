# -*- coding: utf-8; -*-
#
# This file is part of Superdesk.
#
# Copyright 2013, 2014 Sourcefabric z.u. and contributors.
#
# For the full copyright and license information, please see the
# AUTHORS and LICENSE files distributed with this source code, or
# at https://www.sourcefabric.org/superdesk/license

import superdesk

from superdesk.resource import Resource
from superdesk.services import BaseService
from superdesk.metadata.item import metadata_schema
from superdesk.metadata.utils import extra_response_fields, item_url, aggregations, get_elastic_highlight_query
from eve.methods.common import resolve_document_etag
from superdesk import get_resource_service
from eve.utils import config
from flask import current_app as app
from apps.auth import get_user
from superdesk.notification import push_notification
from superdesk.privilege import GLOBAL_SEARCH_PRIVILEGE

SOURCE = "ingest"


class IngestResource(Resource):
    schema = {"archived": {"type": "datetime"}}
    schema.update(metadata_schema)
    extra_response_fields = extra_response_fields
    item_url = item_url
    datasource = {
        "search_backend": "elastic",
        "aggregations": aggregations,
        "es_highlight": get_elastic_highlight_query,
    }
<<<<<<< HEAD
    privileges = {'DELETE': 'fetch', 'GET': GLOBAL_SEARCH_PRIVILEGE}
=======
    privileges = {"DELETE": "fetch"}
>>>>>>> 8d118278


class IngestService(BaseService):
    def post_in_mongo(self, docs, **kwargs):
        for doc in docs:
            self._resolve_defaults(doc)
        self.on_create(docs)
        resolve_document_etag(docs, self.datasource)
        ids = self.backend.create_in_mongo(self.datasource, docs, **kwargs)
        self.on_created(docs)
        return ids

    def patch_in_mongo(self, id, document, original):
        res = self.backend.update_in_mongo(self.datasource, id, document, original)
        return res

    def set_ingest_provider_sequence(self, item, provider):
        """Sets the value of ingest_provider_sequence in item.

        :param item: object to which ingest_provider_sequence to be set
        :param provider: ingest_provider object, used to build the key name of sequence
        """
        sequence_number = get_resource_service("sequences").get_next_sequence_number(
            key_name="ingest_providers_{_id}".format(_id=provider[config.ID_FIELD]),
            max_seq_number=app.config["MAX_VALUE_OF_INGEST_SEQUENCE"],
        )
        item["ingest_provider_sequence"] = str(sequence_number)

    def on_deleted(self, docs):
        docs = docs if isinstance(docs, list) else [docs]
        file_ids = [
            rend.get("media")
            for doc in docs
            for rend in doc.get("renditions", {}).values()
            if not doc.get("archived") and rend.get("media")
        ]

        for file_id in file_ids:
            superdesk.app.media.delete(file_id)

        ids = [
            ref.get("residRef")
            for doc in docs
            for group in doc.get("groups", {})
            for ref in group.get("refs", {})
            if ref.get("residRef")
        ]

        if ids:
            self.delete({"_id": {"$in": ids}})

        user = get_user(required=True)
        if docs:
            push_notification("item:deleted", item=str(docs[0].get(config.ID_FIELD)), user=str(user))<|MERGE_RESOLUTION|>--- conflicted
+++ resolved
@@ -35,11 +35,7 @@
         "aggregations": aggregations,
         "es_highlight": get_elastic_highlight_query,
     }
-<<<<<<< HEAD
     privileges = {'DELETE': 'fetch', 'GET': GLOBAL_SEARCH_PRIVILEGE}
-=======
-    privileges = {"DELETE": "fetch"}
->>>>>>> 8d118278
 
 
 class IngestService(BaseService):
