--- conflicted
+++ resolved
@@ -31,17 +31,13 @@
     :return int: word count
     """
 
-<<<<<<< HEAD
-    flags = regex.MULTILINE
-    r0 = get_text(text, space_on_elements=True)
-=======
+    flags = regex.MULTILINE | regex.UNICODE
     initial_text_trimmed = text.strip()
 
     if len(initial_text_trimmed) < 1:
         return 0
 
     r0 = get_text(initial_text_trimmed, space_on_elements=True)
->>>>>>> 4db902bf
 
     r1 = regex.sub(r'\n', ' ', r0, flags=flags)
 
