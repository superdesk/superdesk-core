--- conflicted
+++ resolved
@@ -8,16 +8,10 @@
 
 class SubscriberTokenResource(superdesk.Resource):
     schema = {
-<<<<<<< HEAD
         "_id": {"type": "string", "unique": True},
-        "expiry": {"type": "datetime"},
+        "expiry": {"readonly": True},
+        "expiry_days": {"type": "integer"},
         "subscriber": superdesk.Resource.rel("subscribers", required=True),
-=======
-        '_id': {'type': 'string', 'unique': True},
-        'expiry': {'readonly': True},
-        'expiry_days': {'type': 'integer'},
-        'subscriber': superdesk.Resource.rel('subscribers', required=True),
->>>>>>> 07c1b9e5
     }
 
     item_url = 'regex(".+")'
@@ -35,12 +29,7 @@
 class SubscriberTokenService(superdesk.Service):
     def create(self, docs, **kwargs):
         for doc in docs:
-<<<<<<< HEAD
             doc["_id"] = get_random_token()
-            doc.setdefault("expiry", utcnow() + timedelta(days=7))
-=======
-            doc['_id'] = get_random_token()
-            if doc.get('expiry_days'):
-                doc.setdefault('expiry', utcnow() + timedelta(days=doc['expiry_days']))
->>>>>>> 07c1b9e5
+            if doc.get("expiry_days"):
+                doc.setdefault("expiry", utcnow() + timedelta(days=doc["expiry_days"]))
         return super().create(docs, **kwargs)