--- conflicted
+++ resolved
@@ -415,15 +415,11 @@
                 'state': not_analyzed,
                 'country': not_analyzed,
                 'world_region': not_analyzed,
-<<<<<<< HEAD
                 'state_code': not_analyzed,
                 'country_code': not_analyzed,
                 'feature_class': not_analyzed,
                 'location': {'type': 'geo_point'},
-=======
                 'rel': not_analyzed,
-                'scheme': not_analyzed,
->>>>>>> 276d9b70
             },
         },
     },
