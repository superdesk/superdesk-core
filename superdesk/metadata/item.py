--- conflicted
+++ resolved
@@ -473,29 +473,6 @@
             },
         },
     },
-<<<<<<< HEAD
-
-    # track references to other objects,
-    # based on associations but allows queries
-    'refs': {
-        'type': 'list',
-        'readonly': True,
-        'mapping': {
-            'type': 'object',
-            'properties': {
-                '_id': not_analyzed,
-                'key': not_analyzed,
-                'uri': not_analyzed,
-                'guid': not_analyzed,
-                'type': not_analyzed,
-            },
-        },
-    },
-
-    'alt_text': {
-        'type': 'string',
-        'nullable': True
-=======
     # track references to other objects,
     # based on associations but allows queries
     "refs": {
@@ -520,7 +497,6 @@
                 "source": not_analyzed,
             },
         },
->>>>>>> 2f21c487
     },
     "alt_text": {"type": "string", "nullable": True},
     # aka Locator as per NewML Specification
@@ -586,31 +562,6 @@
         "nullable": True,
     },
     # Desk and Stage Details
-<<<<<<< HEAD
-    'task': {
-        'type': 'dict',
-        'schema': {
-            'user': {'type': 'string', 'mapping': not_analyzed, 'nullable': True},
-            'desk': {'type': 'string', 'mapping': not_analyzed, 'nullable': True},
-            'desk_history': {'type': 'list', 'mapping': not_analyzed},
-            'last_desk': {'type': 'string', 'mapping': not_analyzed},
-            'stage': {'type': 'string', 'mapping': not_analyzed, 'nullable': True},
-            'status': {'type': 'string', 'mapping': not_analyzed},
-        },
-    },
-
-    # Task and Lock Details
-    'task_id': {
-        'type': 'string',
-        'mapping': not_analyzed,
-        'versioned': False
-    },
-
-    'lock_user': Resource.rel('users'),
-    'lock_time': {
-        'type': 'datetime',
-        'versioned': False
-=======
     "task": {
         "type": "dict",
         "schema": {
@@ -621,7 +572,6 @@
             "stage": {"type": "string", "mapping": not_analyzed, "nullable": True},
             "status": {"type": "string", "mapping": not_analyzed},
         },
->>>>>>> 2f21c487
     },
     # Task and Lock Details
     "task_id": {"type": "string", "mapping": not_analyzed, "versioned": False},
@@ -709,17 +659,6 @@
     # references item id for items auto published using internal destinations
     PROCESSED_FROM: {"type": "string", "mapping": not_analyzed},
     # ingested embargoed info, not using embargo to avoid validation
-<<<<<<< HEAD
-    'embargoed': {'type': 'datetime'},
-    'embargoed_text': {'type': 'string', 'mapping': not_indexed},
-
-    'marked_for_user': Resource.rel('users', required=False, nullable=True),
-
-    # usage tracking
-    'used': {'type': 'boolean'},
-    'used_count': {'type': 'integer'},
-    'used_updated': {'type': 'datetime'},
-=======
     "embargoed": {"type": "datetime"},
     "embargoed_text": {"type": "string", "mapping": not_indexed},
     "marked_for_user": Resource.rel("users", required=False, nullable=True),
@@ -775,7 +714,6 @@
         },
     },
     "target_subscribers": {"type": "list", "nullable": True},
->>>>>>> 2f21c487
 }
 
 metadata_schema["lock_user"]["versioned"] = False
