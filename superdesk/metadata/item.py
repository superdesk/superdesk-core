# -*- coding: utf-8; -*-
#
# This file is part of Superdesk.
#
# Copyright 2013, 2014 Sourcefabric z.u. and contributors.
#
# For the full copyright and license information, please see the
# AUTHORS and LICENSE files distributed with this source code, or
# at https://www.sourcefabric.org/superdesk/license

from collections import namedtuple
from superdesk.resource import Resource, not_analyzed, not_indexed, not_enabled
from .packages import LINKED_IN_PACKAGES, PACKAGE
from eve.utils import config
from superdesk.utils import SuperdeskBaseEnum

GUID_TAG = 'tag'
GUID_FIELD = 'guid'
GUID_NEWSML = 'newsml'
INGEST_ID = 'ingest_id'
INGEST_VERSION = 'ingest_version'
FAMILY_ID = 'family_id'
ASSOCIATIONS = 'associations'


#: item public states
pub_status = ['usable', 'withheld', 'canceled']
PUB_STATUS = namedtuple('PUBSTATUS', ['USABLE', 'HOLD', 'CANCELED'])(*pub_status)

ITEM_TYPE = 'type'
content_type = ['text', 'preformatted', 'audio', 'video', 'picture', 'graphic', 'composite', 'event']
CONTENT_TYPE = namedtuple('CONTENT_TYPE',
                          ['TEXT', 'PREFORMATTED', 'AUDIO', 'VIDEO',
                           'PICTURE', 'GRAPHIC', 'COMPOSITE', 'EVENT'])(*content_type)

MEDIA_TYPES = ('audio', 'video', 'picture', 'graphic')

ITEM_STATE = 'state'
ITEM_PRIORITY = 'priority'
ITEM_URGENCY = 'urgency'

#: item internal states
content_state = ['draft', 'ingested', 'routed', 'fetched', 'submitted', 'in_progress', 'spiked',
                 'published', 'killed', 'corrected', 'scheduled', 'recalled', 'unpublished']
CONTENT_STATE = namedtuple('CONTENT_STATE', ['DRAFT', 'INGESTED', 'ROUTED', 'FETCHED', 'SUBMITTED', 'PROGRESS',
                                             'SPIKED', 'PUBLISHED', 'KILLED', 'CORRECTED',
                                             'SCHEDULED', 'RECALLED', 'UNPUBLISHED'])(*content_state)
PUBLISH_STATES = {
    CONTENT_STATE.PUBLISHED,
    CONTENT_STATE.SCHEDULED,
    CONTENT_STATE.CORRECTED,
    CONTENT_STATE.KILLED,
    CONTENT_STATE.RECALLED,
    CONTENT_STATE.UNPUBLISHED,
}

FORMAT = 'format'
formats = ['HTML', 'preserved']
FORMATS = namedtuple('FORMAT', ['HTML', 'PRESERVED'])(*formats)

BYLINE = 'byline'
SIGN_OFF = 'sign_off'
EMBARGO = 'embargo'
PUBLISH_SCHEDULE = 'publish_schedule'
SCHEDULE_SETTINGS = 'schedule_settings'
PROCESSED_FROM = 'processed_from'

# part the task dict
LAST_DESK = 'last_desk'
LAST_AUTHORING_DESK = 'last_authoring_desk'
LAST_PRODUCTION_DESK = 'last_production_desk'
DESK_HISTORY = 'desk_history'

ITEM_EVENT_ID = 'event_id'

metadata_schema = {
    config.ID_FIELD: {
        'type': 'string',
        'unique': True
    },
    #: Identifiers
    'guid': {
        'type': 'string',
        'unique': True,
        'mapping': not_analyzed
    },
    'uri': {
        'type': 'string',
        'mapping': not_analyzed,
    },
    'unique_id': {
        'type': 'integer',
        'unique': True,
    },
    'unique_name': {
        'type': 'string',
        'unique': True,
        'mapping': not_analyzed
    },
    'version': {
        'type': 'integer'
    },
    'ingest_id': {
        'type': 'string',
        'mapping': not_analyzed
    },
    'ingest_version': {
        'type': 'string',
        'mapping': not_analyzed
    },
    'family_id': {
        'type': 'string',
        'mapping': not_analyzed
    },
    'related_to': {  # this field keeps a reference to the related item from which metadata has been copied
        'type': 'string',
        'mapping': not_analyzed
    },

    # Audit Information
    'original_creator': Resource.rel('users'),
    'version_creator': Resource.rel('users'),
    'firstcreated': {
        'type': 'datetime'
    },
    'versioncreated': {
        'type': 'datetime'
    },
    'firstpublished': {
        'type': 'datetime',
        'required': False,
        'nullable': True,
    },

    # Ingest Details
    'ingest_provider': Resource.rel('ingest_providers'),
    'source': {     # The value is copied from the ingest_providers vocabulary
        'type': 'string',
        'mapping': not_analyzed
    },
    'original_source': {    # This value is extracted from the ingest
        'type': 'string',
        'mapping': not_analyzed
    },
    'ingest_provider_sequence': {
        'type': 'string',
        'mapping': not_analyzed
    },
    # Copyright Information
    'usageterms': {
        'type': 'string',
        'nullable': True,
    },
    'copyrightnotice': {
        'type': 'string',
        'nullable': True,
        'mapping': not_indexed
    },
    'copyrightholder': {
        'type': 'string',
        'nullable': True
    },
    # Category Details
    'anpa_category': {
        'type': 'list',
        'nullable': True,
        'mapping': {
            'type': 'object',
            'properties': {
                'qcode': not_analyzed,
                'name': not_analyzed,
            }
        }
    },

    'subject': {
        'type': 'list',
        'mapping': {
            'type': 'object',
            'properties': {
                'qcode': not_analyzed,
                'name': not_analyzed
            }
        }
    },
    'genre': {
        'type': 'list',
        'nullable': True,
        'mapping': {
            'type': 'object',
            'properties': {
                'name': not_analyzed,
                'qcode': not_analyzed
            }
        }
    },
    'company_codes': {
        'type': 'list',
        'mapping': {
            'type': 'object',
            'properties': {
                'qcode': not_analyzed,
                'name': not_analyzed,
                'security_exchange': not_analyzed
            }
        }
    },

    # Item Metadata
    ITEM_TYPE: {
        'type': 'string',
        'allowed': content_type,
        'default': 'text',
        'mapping': not_analyzed,
    },
    'package_type': {  # deprecated
        'type': 'string',
        'allowed': ['takes']
    },
    'language': {
        'type': 'string',
        'mapping': not_analyzed,
        'nullable': True,
    },
    'abstract': {
        'type': 'string',
        'nullable': True,
    },
    'headline': {
        'type': 'string'
    },
    'slugline': {
        'type': 'string',
        'mapping': {
            'type': 'string',
            'fielddata': True,
            'fields': {
                'phrase': {
                    'type': 'string',
                    'analyzer': 'phrase_prefix_analyzer',
                    'search_analyzer': 'phrase_prefix_analyzer',
                    'fielddata': True,
                }
            }
        }
    },
    'anpa_take_key': {
        'type': 'string',
        'nullable': True,
    },
    'correction_sequence': {
        'type': 'integer',
        'nullable': True,
        'mapping': not_analyzed
    },
    'rewrite_sequence': {
        'type': 'integer',
        'nullable': True,
        'mapping': not_analyzed
    },
    'rewrite_of': {
        'type': 'string',
        'nullable': True,
        'mapping': not_analyzed,
    },
    'rewritten_by': {
        'type': 'string',
        'nullable': True,
        'mapping': not_analyzed,
    },
    'sequence': {
        'type': 'integer',
        'nullable': True,
    },
    'keywords': {
        'type': 'list',
        'mapping': {
            'type': 'string'
        }
    },
    'word_count': {
        'type': 'integer'
    },
    'priority': {
        'type': 'integer',
        'nullable': True
    },
    'urgency': {
        'type': 'integer',
        'nullable': True
    },
    'profile': {
        'type': 'string',
        'nullable': True,
        'mapping': not_analyzed,
    },

    # Related to state of an article
    ITEM_STATE: {
        'type': 'string',
        'allowed': content_state,
        'mapping': not_analyzed,
    },
    # The previous state the item was in before for example being spiked, when un-spiked it will revert to this state
    'revert_state': {
        'type': 'string',
        'allowed': content_state,
        'mapping': not_analyzed,
    },
    'pubstatus': {
        'type': 'string',
        'allowed': pub_status,
        'default': PUB_STATUS.USABLE,
        'mapping': not_analyzed,
        'nullable': True,
    },
    'signal': {
        'type': 'list',
        'mapping': {
            'type': 'object',
            'properties': {
                'qcode': not_analyzed,
                'name': not_analyzed,
                'scheme': not_analyzed
            }
        }
    },

    BYLINE: {
        'type': 'string',
        'nullable': True,
    },
    'ednote': {
        'type': 'string',
        'nullable': True,
    },
    'authors': {
        'type': 'list',
        'nullable': True,
        'mapping': {
            'type': 'object',
            'dynamic': False,
            'properties': {
                'uri': not_analyzed,
                'parent': not_analyzed,
                'name': not_analyzed,
                'role': not_analyzed,
                'jobtitle': not_enabled,
            }
        }
    },
    'description_text': {
        'type': 'string',
        'nullable': True
    },
    # This is a description of the item as recieved from its source.
    'archive_description': {
        'type': 'string',
        'nullable': True
    },
    'groups': {
        'type': 'list',
        'minlength': 1,
        'nullable': True,
    },
    'deleted_groups': {
        'type': 'list',
        'minlength': 1,
        'nullable': True,
    },
    'body_html': {
        'type': 'string',
        'nullable': True,
    },
    'body_text': {
        'type': 'string',
        'nullable': True,
    },
    'dateline': {
        'type': 'dict',
        'nullable': True,
        'schema': {
            'located': {'type': 'dict', 'nullable': True, 'schema': {
                'state_code': {'type': 'string'},
                'city': {'type': 'string'},
                'tz': {'type': 'string'},
                'country_code': {'type': 'string'},
                'dateline': {'type': 'string'},
                'alt_name': {'type': 'string'},
                'state': {'type': 'string'},
                'city_code': {'type': 'string'},
                'country': {'type': 'string'},
            }},
            'date': {'type': 'datetime', 'nullable': True},
            'source': {'type': 'string'},
            'text': {'type': 'string', 'nullable': True}
        },
    },
    'expiry': {
        'type': 'datetime'
    },

    # Media Related
    'media': {
        'type': 'file'
    },
    'mimetype': {
        'type': 'string',
        'mapping': not_analyzed
    },
    'poi': {
        'type': 'dict',
        'schema': {
            'x': {'type': 'float', 'nullable': False},
            'y': {'type': 'float', 'nullable': False}
        },
    },
    'renditions': {
        'type': 'dict',
        'schema': {},
        'allow_unknown': True,
    },
    'filemeta': {
        'type': 'dict',
        'schema': {},
        'allow_unknown': True,
    },
    'filemeta_json': {
        'type': 'string'
    },
    'media_file': {
        'type': 'string'
    },
    'contents': {
        'type': 'list'
    },
    ASSOCIATIONS: {
        'type': 'dict',
        'allow_unknown': True,
        'schema': {},
        'mapping': {
            'type': 'object',
            'dynamic': False,
            'properties': {
                'featuremedia': {  # keep indexing featuremedia - we do some filtering using it
                    'type': 'object',
                    'dynamic': False,
                    'properties': {
                        '_id': not_analyzed,
                        'guid': not_analyzed,
                        'unique_id': {'type': 'integer'},
                    }
                }
            }
        }
    },

    # track references to other objects,
    # based on associations but allows queries
    'refs': {
        'type': 'list',
        'readonly': True,
        'schema': {
            '_id': {'type': 'string'},
            'key': {'type': 'string'},
            'uri': {'type': 'string'},
            'guid': {'type': 'string'},
            'type': {'type': 'string'},
        },
        'mapping': {
            'type': 'object',
            'properties': {
                '_id': not_analyzed,
                'key': not_analyzed,
                'uri': not_analyzed,
                'guid': not_analyzed,
                'type': not_analyzed,
            },
        },
    },

    'alt_text': {
        'type': 'string',
        'nullable': True
    },

    # aka Locator as per NewML Specification
    'place': {
        'type': 'list',
        'nullable': True,
        'mapping': {
            'type': 'object',
            'dynamic': False,
            'properties': {
                'scheme': not_analyzed,
                'qcode': not_analyzed,
                'code': not_analyzed,  # content api
                'name': not_analyzed,
                'locality': not_analyzed, # can be used for city/town/village etc.
                'state': not_analyzed,
                'country': not_analyzed,
                'world_region': not_analyzed,
                'locality_code': not_analyzed,
                'state_code': not_analyzed,
                'country_code': not_analyzed,
                'world_region_code': not_analyzed,
                'feature_class': not_analyzed,
                'location': {'type': 'geo_point'},
                'rel': not_analyzed,
            },
        },
    },

    # Not Categorized
    'creditline': {
        'type': 'string'
    },
    LINKED_IN_PACKAGES: {
        'type': 'list',
        'readonly': True,
        'schema': {
            'type': 'dict',
            'schema': {
                PACKAGE: Resource.rel('archive'),
                'package_type': {  # deprecated
                    'type': 'string'
                }
            }
        }
    },
    'highlight': Resource.rel('highlights'),
    'highlights': {
        'type': 'list',
        'schema': Resource.rel('highlights', True)
    },
    'marked_desks': {
        'type': 'list',
        'nullable': True,
        'schema': {
            'type': 'dict',
            'schema': {
                'desk_id': Resource.rel('desks', True),
                'date_marked': {'type': 'datetime', 'nullable': True},
                'user_marked': Resource.rel('users', required=False, nullable=True),
                'date_acknowledged': {'type': 'datetime', 'nullable': True},
                'user_acknowledged': Resource.rel('users', required=False, nullable=True)
            }
        },
    },

    'more_coming': {'type': 'boolean'},  # deprecated

    # Field which contains all the sign-offs done on this article, eg. twd/jwt/ets
    SIGN_OFF: {
        'type': 'string',
        'nullable': True,
    },

    # Desk and Stage Details
    'task': {
        'type': 'dict',
        'schema': {
            'user': {'type': 'string', 'mapping': not_analyzed},
            'desk': {'type': 'string', 'mapping': not_analyzed},
            'stage': {'type': 'string', 'mapping': not_analyzed},
            'status': {'type': 'string', 'mapping': not_analyzed},
        },
    },

    # Task and Lock Details
    'task_id': {
        'type': 'string',
        'mapping': not_analyzed,
        'versioned': False
    },

    'lock_user': Resource.rel('users'),
    'lock_time': {
        'type': 'datetime',
        'versioned': False
    },
    'lock_session': Resource.rel('auth'),

    # Action when the story is locked: edit, correct, kill
    'lock_action': {
        'type': 'string',
        'mapping': not_analyzed,
        'nullable': True
    },

    # template used to create an item
    'template': Resource.rel('content_templates'),

    'body_footer': {  # Public Service Announcements
        'type': 'string',
        'nullable': True,
        'mapping': not_indexed,
    },

    'flags': {
        'type': 'dict',
        'schema': {
            'marked_for_not_publication': {
                'type': 'boolean',
                'default': False
            },
            'marked_for_legal': {
                'type': 'boolean',
                'default': False
            },
            'marked_archived_only': {
                'type': 'boolean',
                'default': False
            },
            'marked_for_sms': {
                'type': 'boolean',
                'default': False
            }
        },
        'default': {
            'marked_for_not_publication': False,
            'marked_for_legal': False,
            'marked_archived_only': False,
            'marked_for_sms': False,
        },
    },

    'sms_message': {
        'type': 'string',
        'mapping': not_analyzed,
        'nullable': True
    },

    FORMAT: {
        'type': 'string',
        'mapping': not_analyzed,
        'default': FORMATS.HTML
    },

    # True indicates that the item has been or is to be published as a result of a routing rule
    'auto_publish': {
        'type': 'boolean'
    },

    # draft-js internal data
    'fields_meta': {
        'type': 'dict',
        'schema': {},
        'allow_unknown': True,
        'nullable': True,
        'mapping': not_enabled,
    },

    'annotations': {
        'type': 'list',
        'mapping': not_enabled,
        'schema': {
            'type': 'dict',
            'schema': {
                'id': {'type': 'integer'},
                'type': {'type': 'string'},
                'body': {'type': 'string'},
            },
        },
    },

    'extra': {
        'type': 'dict',
        'schema': {},
        'mapping': not_enabled,
        'allow_unknown': True,
    },

    'attachments': {
        'type': 'list',
        'nullable': True,
        'schema': {
            'type': 'dict',
            'schema': {
                'attachment': Resource.rel('attachments', nullable=False),
            },
        },
    },

    # references assignment related to the coverage
    'assignment_id': {
        'type': 'string',
        'mapping': not_analyzed
    },

    "translated_from": {
        'type': 'string',
        'mapping': not_analyzed,
    },

    'translation_id': {
        'type': 'string',
        'mapping': not_analyzed,
    },

    'translations': {
        'type': 'list',
        'mapping': not_analyzed,
    },

    # references item id for items auto published using internal destinations
    PROCESSED_FROM: {'type': 'string', 'mapping': not_analyzed},

    # ingested embargoed info, not using embargo to avoid validation
    'embargoed': {'type': 'datetime'},
    'embargoed_text': {'type': 'string', 'mapping': not_indexed},

    'marked_for_user': Resource.rel('users', required=False, nullable=True),

    'broadcast': {
        'type': 'dict',
        'schema': {
            'status': {'type': 'string', 'mapping': not_analyzed},
            'master_id': {'type': 'string', 'mapping': not_analyzed},
            'rewrite_id': {'type': 'string', 'mapping': not_analyzed},
        },
    },

    ITEM_EVENT_ID: {'type': 'string', 'mapping': not_analyzed},

    # schedules
    EMBARGO: {'type': 'datetime', 'nullable': True},
    PUBLISH_SCHEDULE: {'type': 'datetime', 'nullable': True},
    SCHEDULE_SETTINGS: {
        'type': 'dict',
        'schema': {
            'time_zone': {'type': 'string', 'nullable': True, 'mapping': not_analyzed},
            'utc_embargo': {'type': 'datetime', 'nullable': True},
            'utc_publish_schedule': {'type': 'datetime', 'nullable': True},
        },
    },

    # usage tracking
    'used': {'type': 'boolean'},
    'used_count': {'type': 'integer'},
    'used_updated': {'type': 'datetime'},

    # system fields
<<<<<<< HEAD
    '_type': {'type': 'string', 'mapping': None},
    'used': {'type': 'boolean'},
=======
    '_type': {'type': 'string'},
>>>>>>> 102b1435
    'operation': {'type': 'string'},
    'es_highlight': {'type': 'dict', 'allow_unknown': True, 'readonly': True},
}

metadata_schema['lock_user']['versioned'] = False
metadata_schema['lock_session']['versioned'] = False

crop_schema = {
    'CropLeft': {'type': 'integer'},
    'CropRight': {'type': 'integer'},
    'CropTop': {'type': 'integer'},
    'CropBottom': {'type': 'integer'}
}


def remove_metadata_for_publish(item):
    """Remove metadata from item that should not be public.

    :param item: Item containing the metadata
    :return: item
    """
    from superdesk.attachments import is_attachment_public

    if len(item.get('attachments', [])) > 0:
        item['attachments'] = [attachment for attachment in item['attachments'] if is_attachment_public(attachment)]

    return item


class Priority(SuperdeskBaseEnum):
    """Priority values."""

    Flash = 1
    Urgent = 2
    Three_Paragraph = 3
    Screen_Finance = 4
    Continuous_News = 5
    Ordinary = 6


def get_schema(versioning=False):
    schema = metadata_schema.copy()

    if versioning:
        schema.update({
            '_id_document': {'type': 'string'},
            '_current_version': {'type': 'integer'},
        })

    return schema<|MERGE_RESOLUTION|>--- conflicted
+++ resolved
@@ -741,12 +741,7 @@
     'used_updated': {'type': 'datetime'},
 
     # system fields
-<<<<<<< HEAD
     '_type': {'type': 'string', 'mapping': None},
-    'used': {'type': 'boolean'},
-=======
-    '_type': {'type': 'string'},
->>>>>>> 102b1435
     'operation': {'type': 'string'},
     'es_highlight': {'type': 'dict', 'allow_unknown': True, 'readonly': True},
 }
