# -*- coding: utf-8; -*-
#
# This file is part of Superdesk.
#
# Copyright 2013, 2014 Sourcefabric z.u. and contributors.
#
# For the full copyright and license information, please see the
# AUTHORS and LICENSE files distributed with this source code, or
# at https://www.sourcefabric.org/superdesk/license


import superdesk
import elasticsearch

from flask import current_app
from eve_elastic import get_es, get_indices, reindex
from superdesk.utils import get_random_string


class RebuildElasticIndex(superdesk.Command):
    """Rebuild the elastic indexes from existing data.

    It creates new index with same alias as the configured index,
    puts the new mapping and removes the old index.

    Example:
    ::

        $ python manage.py app:rebuild_elastic_index
<<<<<<< HEAD
        $ python manage.py app:rebuild_elastic_index --resource=items
        $ python manage.py app:rebuild_elastic_index --resource=archive
=======
        $ python manage.py app:rebuild_elastic_index --index=contentapi
        $ python manage.py app:rebuild_elastic_index --index=superdesk

>>>>>>> fd2c549d
    """

    option_list = [
        superdesk.Option('--resource', '-r', dest='resource_name')
    ]

    def run(self, resource_name=None):
        # if no index name is passed then use the configured one
        resources = list(current_app.data.elastic._get_elastic_resources().keys())
        if resource_name and resource_name in resources:
            resources = [resource_name]
        elif resource_name:
            raise ValueError("Resource {} is not configured".format(resource_name))
        for resource in resources:
            try:
                current_app.data.elastic.reindex(resource)
            except elasticsearch.exceptions.NotFoundError as nfe:
                print(nfe)
            print('Index {} rebuilt successfully.'.format(resource_name))


superdesk.command('app:rebuild_elastic_index', RebuildElasticIndex())<|MERGE_RESOLUTION|>--- conflicted
+++ resolved
@@ -27,14 +27,9 @@
     ::
 
         $ python manage.py app:rebuild_elastic_index
-<<<<<<< HEAD
         $ python manage.py app:rebuild_elastic_index --resource=items
         $ python manage.py app:rebuild_elastic_index --resource=archive
-=======
-        $ python manage.py app:rebuild_elastic_index --index=contentapi
-        $ python manage.py app:rebuild_elastic_index --index=superdesk
 
->>>>>>> fd2c549d
     """
 
     option_list = [
