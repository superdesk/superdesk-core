# -*- coding: utf-8; -*-
#
# This file is part of Superdesk.
#
# Copyright 2013 - 2015 Sourcefabric z.u. and contributors.
#
# For the full copyright and license information, please see the
# AUTHORS and LICENSE files distributed with this source code, or
# at https://www.sourcefabric.org/superdesk/license

import time
import pymongo
import superdesk

from flask import current_app as app
from superdesk.errors import BulkIndexError
from superdesk import config
from bson.objectid import ObjectId

from superdesk.core.app import get_current_async_app


class IndexFromMongo(superdesk.Command):
    """Index the specified mongo collection in the specified elastic collection/type.

    This will use the default APP mongo DB to read the data and the default Elastic APP index.

    Use ``-f all`` to index all collections.

    Example:
    ::

        $ python manage.py app:index_from_mongo --from=archive
        $ python manage.py app:index_from_mongo --all

    """

    option_list = [
        # superdesk.Option("--from", "-f", dest="collection_name"),
        # superdesk.Option("--all", action="store_true", dest="all_collections"),
        # superdesk.Option("--page-size", "-p"),
        # superdesk.Option("--last-id"),
        # superdesk.Option("--string-id", dest="string_id", action="store_true", help="Treat the id's as strings"),
    ]
    default_page_size = 500

    def run(self, collection_name, all_collections, page_size, last_id, string_id):
        if not collection_name and not all_collections:
            raise SystemExit("Specify --all to index from all collections")
        elif all_collections:
            app.data.init_elastic(app)
            resources = app.data.get_elastic_resources()
            resources_processed = []
            for resource_config in get_current_async_app().resources.get_all_configs():
                if resource_config.elastic is None:
                    continue
                self.copy_resource(resource_config.name, page_size)
                resources_processed.append(resource_config.name)

            for resource in resources:
                if resource in resources_processed:
                    # This resource has already been processed by the new app
                    # No need to re-index this resource
                    continue
                self.copy_resource(resource, page_size)
        else:
            self.copy_resource(collection_name, page_size, last_id, string_id)

    @classmethod
    def copy_resource(cls, resource, page_size, last_id=None, string_id=False):
        new_app = get_current_async_app()
        for items in cls.get_mongo_items(resource, page_size, last_id, string_id):
            print("{} Inserting {} items".format(time.strftime("%X %x %Z"), len(items)))
            s = time.time()
            success, failed = 0, 0

            for i in range(1, 4):
                try:
                    try:
                        success, failed = new_app.elastic.get_client(resource).bulk_insert(items)
                    except KeyError:
                        success, failed = app.data._search_backend(resource).bulk_insert(resource, items)
                except Exception as ex:
                    print("Exception thrown on insert to elastic {}", ex)
                    time.sleep(10)
                    continue
                else:
                    break

            print("{} Inserted {} items in {:.3f} seconds".format(time.strftime("%X %x %Z"), success, time.time() - s))

            if failed:
                print("Failed to do bulk insert of items {}. Errors: {}".format(len(failed), failed))
                raise BulkIndexError(resource=resource, errors=failed)

        return "Finished indexing collection {}".format(resource)

    @classmethod
    def get_mongo_items(cls, mongo_collection_name, page_size, last_id, string_id):
        """Generate list of items from given mongo collection per page size.

        :param mongo_collection_name: Name of the collection to get the items
        :param page_size: Size of every list in each iteration
        :return: list of items
        """
        bucket_size = int(page_size) if page_size else cls.default_page_size
        print("Indexing data from mongo/{} to elastic/{}".format(mongo_collection_name, mongo_collection_name))

        try:
            db = get_current_async_app().mongo.get_collection(mongo_collection_name)
        except KeyError:
            db = app.data.get_mongo_collection(mongo_collection_name)

        args = {"limit": bucket_size, "sort": [(config.ID_FIELD, pymongo.ASCENDING)]}

        while True:
            if last_id:
                if not string_id:
                    try:
                        last_id = ObjectId(last_id)
                    except Exception:
                        pass
                args.update({"filter": {config.ID_FIELD: {"$gt": last_id}}})

            cursor = db.find(**args)
            items = list(cursor)
<<<<<<< HEAD

            if len(items) == 0:
                print("Last id", mongo_collection_name, last_id)
                break

=======
            if not len(items):
                print("Last id", mongo_collection_name, last_id)
                break
>>>>>>> d3dd039e
            last_id = items[-1][config.ID_FIELD]
            yield items


superdesk.command("app:index_from_mongo", IndexFromMongo())<|MERGE_RESOLUTION|>--- conflicted
+++ resolved
@@ -124,17 +124,9 @@
 
             cursor = db.find(**args)
             items = list(cursor)
-<<<<<<< HEAD
-
-            if len(items) == 0:
-                print("Last id", mongo_collection_name, last_id)
-                break
-
-=======
             if not len(items):
                 print("Last id", mongo_collection_name, last_id)
                 break
->>>>>>> d3dd039e
             last_id = items[-1][config.ID_FIELD]
             yield items
 
