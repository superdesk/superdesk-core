--- conflicted
+++ resolved
@@ -331,7 +331,6 @@
         return iter(self.data.keys())
 
 
-<<<<<<< HEAD
 def jwt_encode(payload: Dict, expiry=None) -> str:
     if expiry:
         payload["exp"] = datetime.now(tz=timezone.utc) + timedelta(days=expiry)
@@ -364,7 +363,7 @@
     for key, val in get_cors_headers():
         response.headers[key] = val
     flask.abort(response)
-=======
+
+
 def get_list_chunks(items, chunk_size=100):
-    return [items[i : i + chunk_size] for i in range(0, len(items), chunk_size)]
->>>>>>> 127bd738
+    return [items[i : i + chunk_size] for i in range(0, len(items), chunk_size)]