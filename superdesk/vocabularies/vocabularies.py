--- conflicted
+++ resolved
@@ -144,8 +144,6 @@
         "custom_field_config": {
             "type": "dict",
             "nullable": True,
-<<<<<<< HEAD
-=======
             "schema": {
                 "increment_steps": {
                     "type": "list",
@@ -155,7 +153,6 @@
                 },
             },
             "allow_unknown": True,
->>>>>>> 2a503560
         },
         "translations": {
             "type": "dict",
