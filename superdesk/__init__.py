# -*- coding: utf-8; -*-
#
# This file is part of Superdesk.
#
# Copyright 2013, 2014 Sourcefabric z.u. and contributors.
#
# For the full copyright and license information, please see the
# AUTHORS and LICENSE files distributed with this source code, or
# at https://www.sourcefabric.org/superdesk/license

"""Superdesk"""

import blinker
import logging as logging_lib

from typing import Any, Dict, NamedTuple, Optional
from flask import abort, json, Blueprint, current_app as app
from flask_babel.speaklater import LazyString
from flask_script import Command as BaseCommand, Option
from eve.utils import config  # noqa
from eve.methods.common import document_link  # noqa
from werkzeug.exceptions import HTTPException

from .eve_backend import EveBackend
from .datalayer import SuperdeskDataLayer  # noqa
from .services import BaseService as Service  # noqa
from .resource import Resource  # noqa
from .privilege import privilege, intrinsic_privilege, get_intrinsic_privileges  # noqa
from .workflow import *  # noqa
from .signals import *  # noqa
from apps.common.models.base_model import BaseModel
from apps.common.components.base_component import BaseComponent

__version__ = "2.1.3"

API_NAME = "Superdesk API"
<<<<<<< HEAD
SCHEMA_VERSION = 2
=======
SCHEMA_VERSION = 1
>>>>>>> 9779e4dc
DOMAIN = {}
COMMANDS = {}
JINJA_FILTERS = dict()
app_components: Dict[str, BaseComponent] = dict()
app_models: Dict[str, BaseModel] = dict()
resources: Dict[str, Resource] = dict()
_eve_backend = EveBackend()
default_user_preferences: Dict[str, "UserPreference"] = dict()
default_session_preferences: Dict[str, Any] = dict()
logger = logging_lib.getLogger(__name__)


class UserPreference(NamedTuple):
    value: Any
    label: Optional[LazyString] = None
    category: Optional[LazyString] = None


class Command(BaseCommand):
    """Superdesk Command.

    The Eve framework changes introduced with https://github.com/nicolaiarocci/eve/issues/213 make the commands fail.
    Reason being the flask-script's run the commands using test_request_context() which is invalid.
    That's the reason we are inheriting the Flask-Script's Command to overcome this issue.
    """

    def __call__(self, _app=None, *args, **kwargs):
        try:
            with app.app_context():
                res = self.run(*args, **kwargs)
                logger.info("Command finished with: {}".format(res))
                return 0
        except Exception as ex:
            logger.info("Uhoh, an exception occured while running the command...")
            logger.exception(ex)
            return 1


def get_headers(self, environ=None):
    """Fix CORS for abort responses.

    todo(petr): put in in custom flask error handler instead
    """
    return [
        ("Content-Type", "text/html"),
        ("Access-Control-Allow-Origin", "*"),
        ("Access-Control-Allow-Headers", "*"),
    ]


setattr(HTTPException, "get_headers", get_headers)


def domain(resource, res_config):
    """Register domain resource"""
    DOMAIN[resource] = res_config


def command(name, command):
    """Register command"""
    COMMANDS[name] = command


def blueprint(blueprint, app, **kwargs):
    """Register flask blueprint.

    :param blueprint: blueprint instance
    :param app: flask app instance
    """
    blueprint.kwargs = kwargs
    prefix = app.api_prefix or None
    app.register_blueprint(blueprint, url_prefix=prefix, **kwargs)


def get_backend():
    """Returns the available backend, this will be changed in a factory if needed."""
    return _eve_backend


def get_resource_service(resource_name):
    return resources[resource_name].service


def get_resource_privileges(resource_name):
    attr = getattr(resources[resource_name], "privileges", {})
    return attr


def get_no_resource_privileges(resource_name):
    attr = getattr(resources[resource_name], "no_privileges", False)
    return attr


def register_default_user_preference(
    preference_name: str,
    preference: Dict[str, Any],
    label: Optional[LazyString] = None,
    category: Optional[LazyString] = None,
):
    # this part is temporary so I can update core before updating planning
    if label is None:
        label = preference.pop("label", None)
    if category is None:
        category = preference.pop("category", None)
    default_user_preferences[preference_name] = UserPreference(preference, label, category)


def register_default_session_preference(preference_name, preference):
    default_session_preferences[preference_name] = preference


def register_resource(name, resource, service=None, backend=None, privilege=None, _app=None):
    """Shortcut for registering resource and service together.

    :param name: resource name
    :param resource: resource class
    :param service: service class
    :param backend: backend instance
    :param privilege: privilege to register with resource
    :param _app: flask app
    """
    if not backend:
        backend = get_backend()
    if not service:
        service = Service
    if privilege:
        intrinsic_privilege(name, privilege)
    if not _app:
        _app = app
    service_instance = service(name, backend=backend)
    resource(name, app=_app, service=service_instance)


def register_jinja_filter(name, jinja_filter):
    """Register jinja filter

    :param str name: name of the filter
    :param jinja_filter: jinja filter function
    """
    JINJA_FILTERS[name] = jinja_filter


def register_item_schema_field(name, schema, app, copy_on_rewrite=True):
    """Register new item schema field.

    .. versionadded:: 1.28

    :param str name: field name
    :param dict schema: field schema
    :param Flask app: flask app
    :param bool copy_on_rewrite: copy field value when rewriting item
    """
    for resource in ["ingest", "archive", "published", "archive_autosave"]:
        app.config["DOMAIN"][resource]["schema"].update({name: schema})
        app.config["DOMAIN"][resource]["datasource"]["projection"].update({name: 1})

    app.config["DOMAIN"]["content_templates_apply"]["schema"]["item"]["schema"].update({name: schema})

    if copy_on_rewrite:
        app.config.setdefault("COPY_ON_REWRITE_FIELDS", [])
        app.config["COPY_ON_REWRITE_FIELDS"].append(name)


from superdesk.search_provider import SearchProvider  # noqa
from apps.search_providers import register_search_provider  # noqa<|MERGE_RESOLUTION|>--- conflicted
+++ resolved
@@ -34,11 +34,7 @@
 __version__ = "2.1.3"
 
 API_NAME = "Superdesk API"
-<<<<<<< HEAD
 SCHEMA_VERSION = 2
-=======
-SCHEMA_VERSION = 1
->>>>>>> 9779e4dc
 DOMAIN = {}
 COMMANDS = {}
 JINJA_FILTERS = dict()
