--- conflicted
+++ resolved
@@ -31,11 +31,7 @@
 from apps.common.models.base_model import BaseModel
 from apps.common.components.base_component import BaseComponent
 
-<<<<<<< HEAD
-__version__ = "2.4.0.dev0"
-=======
 __version__ = "2.4.0"
->>>>>>> 167bcc85
 
 API_NAME = "Superdesk API"
 SCHEMA_VERSION = 2
