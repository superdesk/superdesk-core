--- conflicted
+++ resolved
@@ -74,12 +74,9 @@
     def id_uses_objectid(self) -> bool:
         return resource_uses_objectid_for_id(self.config.data_class)
 
-<<<<<<< HEAD
     def generate_id(self) -> str | ObjectId:
         return ObjectIdField() if self.id_uses_objectid() else generate_guid(type=GUID_NEWSML)
 
-=======
->>>>>>> d6cb21dc
     @property
     def mongo(self):
         """Return instance of MongoCollection for this resource"""
