--- conflicted
+++ resolved
@@ -430,22 +430,12 @@
             logger.warning(f"Not enough iterations for resource {self.resource_name}")
 
     @overload
-<<<<<<< HEAD
-    async def find(self, req: SearchRequest) -> ResourceCursorAsync[ResourceModelType]:
-        ...
-=======
     async def find(self, req: SearchRequest) -> ResourceCursorAsync[ResourceModelType]: ...
->>>>>>> b0b3f116
 
     @overload
     async def find(
         self, req: dict, page: int = 1, max_results: int = 25, sort: SortParam | None = None
-<<<<<<< HEAD
-    ) -> ResourceCursorAsync[ResourceModelType]:
-        ...
-=======
     ) -> ResourceCursorAsync[ResourceModelType]: ...
->>>>>>> b0b3f116
 
     async def find(
         self,
