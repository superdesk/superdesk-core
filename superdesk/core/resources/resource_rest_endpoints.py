--- conflicted
+++ resolved
@@ -22,7 +22,6 @@
 from superdesk.core.app import get_current_async_app
 from superdesk.core.types import SearchRequest, SearchArgs, VersionParam
 from superdesk.errors import SuperdeskApiError
-from superdesk.core.types import SearchRequest, SearchArgs
 
 from ..web.types import HTTP_METHOD, Request, Response, RestGetResponse
 from ..web.rest_endpoints import RestEndpoints, ItemRequestViewArgs
@@ -218,18 +217,9 @@
     ) -> Response:
         """Processes a get single item request"""
 
-<<<<<<< HEAD
         await self.get_parent_items(request)
-
-        service = get_current_async_app().resources.get_resource_service(self.resource_config.name)
-
-        if self.endpoint_config.parent_links:
-            lookup = self.construct_parent_item_lookup(request)
-            lookup["_id"] = args.item_id if not service.id_uses_objectid() else ObjectId(args.item_id)
-            item = await service.find_one_raw(use_mongo=True, **lookup)
-        else:
-            item = await service.find_by_id_raw(args.item_id)
-=======
+        service = self.service
+
         if params.version == "all":
             items, count = await self.service.get_all_item_versions(args.item_id, params.max_results, params.page)
             response = RestGetResponse(
@@ -250,9 +240,12 @@
                 ),
             )
             return Response(response, 200, [("X-Total-Count", count)])
-
-        item = await self.service.find_by_id_raw(args.item_id, params.version)
->>>>>>> 431b0462
+        elif self.endpoint_config.parent_links:
+            lookup = self.construct_parent_item_lookup(request)
+            lookup["_id"] = args.item_id if not service.id_uses_objectid() else ObjectId(args.item_id)
+            item = await service.find_one_raw(use_mongo=True, version=params.version, **lookup)
+        else:
+            item = await service.find_by_id_raw(args.item_id, params.version)
 
         if not item:
             raise SuperdeskApiError.notFoundError(
@@ -268,13 +261,8 @@
     async def create_item(self, request: Request) -> Response:
         """Processes a create item request"""
 
-<<<<<<< HEAD
         parent_items = await self.get_parent_items(request)
-
-        service = get_current_async_app().resources.get_resource_service(self.resource_config.name)
-=======
         service = self.service
->>>>>>> 431b0462
         payload = await request.get_json()
 
         if payload is None:
@@ -311,12 +299,7 @@
     ) -> Response:
         """Processes an update item request"""
 
-<<<<<<< HEAD
         await self.get_parent_items(request)
-
-        service = get_current_async_app().resources.get_resource_service(self.resource_config.name)
-=======
->>>>>>> 431b0462
         payload = await request.get_json()
 
         if_match = request.get_header("If-Match")
@@ -338,13 +321,8 @@
     async def delete_item(self, args: ItemRequestViewArgs, params: None, request: Request) -> Response:
         """Processes a delete item request"""
 
-<<<<<<< HEAD
         await self.get_parent_items(request)
-
-        service = get_current_async_app().resources.get_resource_service(self.resource_config.name)
-=======
         service = self.service
->>>>>>> 431b0462
         original = await service.find_by_id(args.item_id)
 
         if not original:
@@ -369,7 +347,6 @@
     ) -> Response:
         """Processes a search request"""
 
-<<<<<<< HEAD
         await self.get_parent_items(request)
 
         if len(self.endpoint_config.parent_links or []):
@@ -382,9 +359,6 @@
             lookup = self.construct_parent_item_lookup(request)
             params.where.update(lookup)
 
-        service = get_current_async_app().resources.get_resource_service(self.resource_config.name)
-=======
->>>>>>> 431b0462
         params.args = cast(SearchArgs, params.model_extra)
         cursor = await self.service.find(params)
         count = await cursor.count()
