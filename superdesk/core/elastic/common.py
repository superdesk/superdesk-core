--- conflicted
+++ resolved
@@ -14,11 +14,7 @@
 from uuid import uuid4
 
 from ..config import ConfigModel
-<<<<<<< HEAD
-from superdesk.core.types import SearchRequest
-=======
 from superdesk.core.types import SearchRequest, SortParam
->>>>>>> 938774b4
 
 
 @dataclass
