# -*- coding: utf-8; -*-
#
# This file is part of Superdesk.
#
# Copyright 2024 Sourcefabric z.u. and contributors.
#
# For the full copyright and license information, please see the
# AUTHORS and LICENSE files distributed with this source code, or
# at https://www.sourcefabric.org/superdesk/license

from typing import (
    Any,
    Protocol,
    Sequence,
    Optional,
    Callable,
    Awaitable,
    Literal,
    List,
    TypeVar,
    Mapping,
    Union,
    TypedDict,
    Dict,
    NoReturn,
)
from inspect import signature

from dataclasses import dataclass
from pydantic import BaseModel, ValidationError

HTTP_METHOD = Literal["GET", "POST", "PATCH", "PUT", "DELETE", "HEAD", "OPTIONS"]


PydanticModelType = TypeVar("PydanticModelType", bound=BaseModel)


@dataclass
class Response:
    """Dataclass for endpoints to return response from a request"""

    #: The body of the response (Flask will determine data type for us)
    body: Any

    #: HTTP Status Code of the response
    status_code: int

    #: Any additional headers to be added
    headers: Sequence


#: Function for use with a Endpoint registration and request processing
#:
#: Supported endpoint signatures::
#:
#:      # Response only
#:      async def test() -> Response:
#:
#:      # Request Only
#:      async def test1(request: Request) -> Response
#:
#:      # Args and Request
#:      async def test2(
#:          args: Pydantic.BaseModel,
#:          params: None,
#:          request: Request
#:      ) -> Response
#:
#:      # Params and Request
#:      async def test3(
#:          args: None,
#:          params: Pydantic.BaseModel,
#:          request: Request
#:      ) -> Response
#:
#:      # Args, Params and Request
#:      async def test4(
#:          args: Pydantic.BaseModel,
#:          params: Pydantic.BaseModel,
#:          request: Request
#:      ) -> Response
EndpointFunction = Union[
    Callable[
        [],
        Awaitable[Response],
    ],
    Callable[
        ["Request"],
        Awaitable[Response],
    ],
    Callable[
        [PydanticModelType, PydanticModelType, "Request"],
        Awaitable[Response],
    ],
    Callable[
        [None, PydanticModelType, "Request"],
        Awaitable[Response],
    ],
    Callable[
        [PydanticModelType, None, "Request"],
        Awaitable[Response],
    ],
    Callable[
        [None, None, "Request"],
        Awaitable[Response],
    ],
]


class Endpoint:
    """Base class used for registering and processing endpoints"""

    #: URL for the endpoint
    url: str

    #: Name of the endpoint (must be unique)
    name: str

    #: HTTP Methods allowed for this endpoint
    methods: List[HTTP_METHOD]

    #: The callback function used to process the request
    func: EndpointFunction

    def __init__(
        self,
        url: str,
        func: EndpointFunction,
        methods: Optional[List[HTTP_METHOD]] = None,
        name: Optional[str] = None,
    ):
        self.url = url
        self.func = func
        self.methods = methods or ["GET"]
        self.name = name or func.__name__

    async def __call__(self, args: Dict[str, Any], params: Dict[str, Any], request: "Request"):
        func_params = signature(self.func).parameters
<<<<<<< HEAD
        if "args" not in func_params and "params" not in func_params:
            return await self.func(request)  # type: ignore[call-arg,arg-type]
=======
        if not len(func_params):
            return self.func()  # type: ignore[call-arg,arg-type]
        elif "args" not in func_params and "params" not in func_params:
            return self.func(request)  # type: ignore[call-arg,arg-type]
>>>>>>> 938774b4

        arg_type = func_params["args"] if "args" in func_params else None
        request_args = None
        if arg_type is not None and arg_type.annotation is not None and issubclass(arg_type.annotation, BaseModel):
            request_args = arg_type.annotation.model_validate(args)

        param_type = func_params["params"] if "params" in func_params else None
        url_params = None
        if (
            param_type is not None
            and param_type.annotation is not None
            and issubclass(param_type.annotation, BaseModel)
        ):
            try:
                url_params = param_type.annotation.model_validate(params)
            except ValidationError as error:
                from superdesk.core.resources.validators import get_field_errors_from_pydantic_validation_error

                errors = {
                    field: list(err.values())[0]
                    for field, err in get_field_errors_from_pydantic_validation_error(error).items()
                }
                return Response(errors, 400, ())

        return await self.func(request_args, url_params, request)  # type: ignore[call-arg,arg-type]


class Request(Protocol):
    """Protocol to define common request functionality

    This is implemented in `SuperdeskEve` app using Flask to provide the required functionality.
    """

    #: The current Endpoint being processed
    endpoint: Endpoint

    @property
    def method(self) -> HTTP_METHOD:
        """Returns the current HTTP method for the request"""
        ...

    @property
    def path(self) -> str:
        """Returns the URL of the current request"""
        ...

    def get_header(self, key: str) -> Optional[str]:
        """Get an HTTP header from the current request"""
        ...

    async def get_json(self) -> Union[Any, None]:
        """Get the body of the current request in JSON format"""
        ...

    async def get_form(self) -> Mapping:
        """Get the body of the current request in form format"""
        ...

    async def get_data(self) -> Union[bytes, str]:
        """Get the body of the current request in raw bytes format"""
        ...

    async def abort(self, code: int, *args: Any, **kwargs: Any) -> NoReturn:
        ...


class EndpointGroup:
    """Base class used for registering a group of endpoints"""

    #: Name for this endpoint group. Will be prepended to each endpoint name
    name: str

    #: The import name of the module where this object is defined.
    #: Usually :attr:`__name__` should be used.
    import_name: str

    #: Optional url prefix to be added to all routes of this group
    url_prefix: Optional[str]

    #: List of endpoints registered with this group
    endpoints: List[Endpoint]

    def __init__(self, name: str, import_name: str, url_prefix: Optional[str] = None):
        self.name = name
        self.import_name = import_name
        self.url_prefix = url_prefix
        self.endpoints = []

    def endpoint(
        self,
        url: str,
        name: Optional[str] = None,
        methods: Optional[List[HTTP_METHOD]] = None,
    ):
        """Decorator function to register an endpoint to this group

        :param url: The URL of the endpoint
        :param name: The optional name of the endpoint
        :param methods: The optional list of HTTP methods allowed
        """

        def fdec(func: EndpointFunction):
            endpoint_func = Endpoint(
                f"{self.url_prefix}/{url}" if self.url_prefix else url,
                func,
                methods=methods,
                name=name,
            )
            self.endpoints.append(endpoint_func)
            return endpoint_func

        return fdec


class RestResponseMeta(TypedDict):
    """Dictionary to hold the response metadata for a REST request"""

    #: Current page requested
    page: int

    #: Maximum results requested
    max_results: int

    #: Total number of documents found
    total: int


class RestGetResponse(TypedDict, total=False):
    """Dictionary to hold the response for a REST request"""

    #: The list of documents found for the search request
    _items: List[Dict[str, Any]]

    #: HATEOAS links
    _links: Dict[str, Any]

    #: Response metadata
    _meta: RestResponseMeta


def endpoint(url: str, name: Optional[str] = None, methods: Optional[List[HTTP_METHOD]] = None):
    """Decorator function to convert a pure function to an Endpoint instance

    This is then later used to register with a Module or the app.

    :param url: The URL of the endpoint
    :param name: The optional name of the endpoint
    :param methods: The optional list of HTTP methods allowed
    """

    def convert_to_endpoint(func: EndpointFunction):
        return Endpoint(
            url=url,
            name=name,
            methods=methods,
            func=func,
        )

    return convert_to_endpoint


class NotificationClientProtocol(Protocol):
    open: bool
    messages: Sequence[str]

    def close(self) -> None:
        ...

    def send(self, message: str) -> None:
        ...

    def reset(self) -> None:
        ...


class WSGIApp(Protocol):
    """Protocol for defining functionality from a WSGI application (such as Eve/Flask)

    A class instance that adheres to this protocol is passed into the SuperdeskAsyncApp constructor.
    This way the SuperdeskAsyncApp does not need to know the underlying WSGI application, just that
    it provides certain functionality.
    """

    #: Config for the application
    config: Dict[str, Any]

    #: Config for the front-end application
    client_config: Dict[str, Any]

    testing: Optional[bool]

    #: Interface to upload/download/query media
    media: Any

    mail: Any

    data: Any

    storage: Any

    auth: Any

    subjects: Any

    notification_client: NotificationClientProtocol

    locators: Any

    celery: Any

    redis: Any

    jinja_loader: Any

    jinja_env: Any

    extensions: Dict[str, Any]

    def register_endpoint(self, endpoint: Endpoint | EndpointGroup):
        ...

    def register_resource(self, name: str, settings: Dict[str, Any]):
        ...

    def upload_url(self, media_id: str) -> str:
        ...

    def download_url(self, media_id: str) -> str:
        ...

    # TODO: Provide proper type here, context manager
    def app_context(self):
        ...

    def get_current_user_dict(self) -> Optional[Dict[str, Any]]:
        ...

    def response_class(self, *args, **kwargs) -> Any:
        ...

    def validator(self, *args, **kwargs) -> Any:
        ...

    def init_indexes(self, ignore_duplicate_keys: bool = False) -> None:
        ...

    def as_any(self) -> Any:
        ...

    # TODO: Change how we use events on the app
    # def on_role_privileges_updated(self, role: Any, role_users: Any) -> None: ...<|MERGE_RESOLUTION|>--- conflicted
+++ resolved
@@ -136,15 +136,10 @@
 
     async def __call__(self, args: Dict[str, Any], params: Dict[str, Any], request: "Request"):
         func_params = signature(self.func).parameters
-<<<<<<< HEAD
-        if "args" not in func_params and "params" not in func_params:
+        if not len(func_params):
+            return await self.func()  # type: ignore[call-arg,arg-type]
+        elif "args" not in func_params and "params" not in func_params:
             return await self.func(request)  # type: ignore[call-arg,arg-type]
-=======
-        if not len(func_params):
-            return self.func()  # type: ignore[call-arg,arg-type]
-        elif "args" not in func_params and "params" not in func_params:
-            return self.func(request)  # type: ignore[call-arg,arg-type]
->>>>>>> 938774b4
 
         arg_type = func_params["args"] if "args" in func_params else None
         request_args = None
