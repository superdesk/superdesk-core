# -*- coding: utf-8; -*-
#
# This file is part of Superdesk.
#
# Copyright 2013, 2014 Sourcefabric z.u. and contributors.
#
# For the full copyright and license information, please see the
# AUTHORS and LICENSE files distributed with this source code, or
# at https://www.sourcefabric.org/superdesk/license

import logging

from typing import Dict, Any, Union
from flask import current_app as app, json
from eve.utils import ParsedRequest, config
from eve.methods.common import resolve_document_etag
from superdesk.errors import SuperdeskApiError
from superdesk.utc import utcnow


logger = logging.getLogger(__name__)


class BaseService:
    """
    Base service for all endpoints, defines the basic implementation for CRUD datalayer functionality.
    """

    datasource: Union[str, None]

    def __init__(self, datasource: str = None, backend=None):
        self.backend = backend
        self.datasource = datasource

    def on_create(self, docs):
        pass

    def on_created(self, docs):
        pass

    def on_update(self, updates, original):
        pass

    def on_updated(self, updates, original):
        pass

    def on_replace(self, document, original):
        pass

    def on_replaced(self, document, original):
        pass

    def on_delete(self, doc):
        pass

    def on_deleted(self, doc):
        pass

    def on_fetched(self, doc):
        pass

    def on_fetched_item(self, doc):
        pass

    def create(self, docs, **kwargs):
        ids = self.backend.create(self.datasource, docs, **kwargs)
        return ids

    def update(self, id, updates, original):
        return self.backend.update(self.datasource, id, updates, original)

    def system_update(self, id, updates, original, **kwargs):
        return self.backend.system_update(self.datasource, id, updates, original, **kwargs)

    def replace(self, id, document, original):
        res = self.backend.replace(self.datasource, id, document, original)
        return res

    def delete(self, lookup):
        res = self.backend.delete(self.datasource, lookup)
        return res

    def delete_ids_from_mongo(self, ids):
        res = self.backend.delete_ids_from_mongo(self.datasource, ids)
        return res

    def delete_from_mongo(self, lookup: Dict[str, Any]):
        """Delete items from mongo only

        .. versionadded:: 2.4.0

        .. warning:: ``on_delete`` and ``on_deleted`` is **NOT** called with this action

        :param dict lookup: User mongo query syntax
        :raises SuperdeskApiError.forbiddenError if search is enabled for this resource
        """

        self.backend.delete_from_mongo(self.datasource, lookup)

    def delete_docs(self, docs):
        return self.backend.delete_docs(self.datasource, docs)

    def find_one(self, req, **lookup):
        res = self.backend.find_one(self.datasource, req=req, **lookup)
        return res

    def find(self, where, **kwargs):
        """Find items in service collection using mongo query.

        :param dict where:
        """
        return self.backend.find(self.datasource, where, **kwargs)

    def get(self, req, lookup):
        if req is None:
            req = ParsedRequest()
        return self.backend.get(self.datasource, req=req, lookup=lookup)

    def get_from_mongo(self, req, lookup, projection=None):
        if req is None:
            req = ParsedRequest()
        if not req.projection and projection:
            req.projection = json.dumps(projection)
        return self.backend.get_from_mongo(self.datasource, req=req, lookup=lookup)

    def get_all(self):
        return self.get_from_mongo(None, {}).sort("_id")

    def find_and_modify(self, query, update, **kwargs):
        res = self.backend.find_and_modify(self.datasource, query=query, update=update, **kwargs)
        return res

<<<<<<< HEAD
=======
    def get_all(self):
        return self.get_from_mongo(None, {}).sort("_id")

    def get_all_batch(self, size=500, max_iterations=10000):
        """Gets all items using multiple queries.

        When processing big collection and doing something time consuming you might get
        a mongo cursor timeout, this should avoid it fetching `size` items in memory
        and closing the cursor in between.
        """
        last_id = None
        for i in range(max_iterations):
            if last_id is not None:
                lookup = {"_id": {"$gt": last_id}}
            else:
                lookup = {}
            items = list(self.get_from_mongo(req=None, lookup=lookup).sort("_id").limit(size))
            if not len(items):
                break
            for item in items:
                yield item
                last_id = item["_id"]
        else:
            logger.warning("Not enough iterations for resource %s", self.datasource)

>>>>>>> 0e850027
    def _validator(self, skip_validation=False):
        resource_def = app.config["DOMAIN"][self.datasource]
        schema = resource_def["schema"]
        return (
            None
            if skip_validation
            else app.validator(schema, resource=self.datasource, allow_unknown=resource_def["allow_unknown"])
        )

    def _resolve_defaults(self, doc):
        validator = self._validator()
        if validator:
            normalized = validator.normalized(doc, always_return_document=True)
            doc.update(normalized)
        return doc

    def post(self, docs, **kwargs):
        for doc in docs:
            self._resolve_defaults(doc)
        self.on_create(docs)
        ids = self.create(docs, **kwargs)
        self.on_created(docs)
        return ids

    def patch(self, id, updates):
        original = self.find_one(req=None, _id=id)
        updated = original.copy()
        self.on_update(updates, original)
        updated.update(updates)
        if config.IF_MATCH:
            resolve_document_etag(updated, self.datasource)
            updates[config.ETAG] = updated[config.ETAG]
        res = self.update(id, updates, original)
        self.on_updated(updates, original)
        return res

    def put(self, id, document):
        self._resolve_defaults(document)
        original = self.find_one(req=None, _id=id)
        self.on_replace(document, original)
        resolve_document_etag(document, self.datasource)
        res = self.replace(id, document, original)
        self.on_replaced(document, original)
        return res

    def delete_action(self, lookup=None):
        if lookup is None:
            lookup = {}
            docs = []
        else:
            docs = list(doc for doc in self.get_from_mongo(None, lookup))
        for doc in docs:
            self.on_delete(doc)
        res = self.delete(lookup)
        for doc in docs:
            self.on_deleted(doc)
        return res

    def is_authorized(self, **kwargs):
        """Subclass should override if the resource handled by the service has intrinsic privileges.

        :param kwargs: should have properties which help in authorizing the request
        :return: ``False`` if unauthorized and True if authorized
        """
        return True

    def search(self, source):
        """Search using search backend.

        :param source: query source param
        """
        return self.backend.search(self.datasource, source)

    def remove_from_search(self, item):
        """Remove item from search.

        :param dict item: item
        """
        return self.backend.remove_from_search(self.datasource, item)

    def update_data_from_json(self, items):
        success = []
        for item in items:
            try:
                orig = self.find_one(req=None, _id=item["_id"])
                # update _created and _updated key if keys provided in json
                if item.get("_created"):
                    item["_created"] = orig["_created"] if orig else utcnow()
                if item.get("_updated"):
                    item["_updated"] = utcnow()

                res = self.post([item]) if not orig else self.patch(orig["_id"], item)
                if res:
                    success.append(res)
            except Exception as ex:
                raise SuperdeskApiError.badRequestError("Uploaded file is invalid, Error occured:{}.".format(str(ex)))

        if success:
            return {
                "_status": "SUCCESS",
                "_success": {"code": 200, "_message": "{} uploaded successfully.".format(self.datasource)},
                "items": success,
            }

        return {
            "_status": "ERR",
            "_error": {"code": 400, "_message": "Unable to update {}.".format(self.datasource)},
            "items": items,
        }


class Service(BaseService):
    pass<|MERGE_RESOLUTION|>--- conflicted
+++ resolved
@@ -129,11 +129,6 @@
     def find_and_modify(self, query, update, **kwargs):
         res = self.backend.find_and_modify(self.datasource, query=query, update=update, **kwargs)
         return res
-
-<<<<<<< HEAD
-=======
-    def get_all(self):
-        return self.get_from_mongo(None, {}).sort("_id")
 
     def get_all_batch(self, size=500, max_iterations=10000):
         """Gets all items using multiple queries.
@@ -157,7 +152,6 @@
         else:
             logger.warning("Not enough iterations for resource %s", self.datasource)
 
->>>>>>> 0e850027
     def _validator(self, skip_validation=False):
         resource_def = app.config["DOMAIN"][self.datasource]
         schema = resource_def["schema"]
