# -*- coding: utf-8; -*-
#
# This file is part of Superdesk.
#
# Copyright 2013, 2014 Sourcefabric z.u. and contributors.
#
# For the full copyright and license information, please see the
# AUTHORS and LICENSE files distributed with this source code, or
# at https://www.sourcefabric.org/superdesk/license

import re
import superdesk

from bson import ObjectId
from bson.errors import InvalidId
from cerberus import errors
from eve.io.mongo import Validator
from eve.utils import config
from eve.auth import auth_field_and_value
from flask import current_app as app
from flask_babel import _
from eve.validation import SingleErrorAsStringErrorHandler
from werkzeug.datastructures import FileStorage


ERROR_PATTERN = "pattern"
ERROR_UNIQUE = "unique"
ERROR_MINLENGTH = "minlength"
ERROR_REQUIRED = "required"
ERROR_JSON_LIST = "json_list"

CLIENT_ERRORS = (
    ERROR_UNIQUE,
    ERROR_PATTERN,
    ERROR_REQUIRED,
    ERROR_MINLENGTH,
    ERROR_JSON_LIST,
)


class BaseErrorHandler(SingleErrorAsStringErrorHandler):
    def _unpack_single_element_lists(self, tree):
        for field in tree:
            error_list = tree[field]
            if len(error_list) > 0 and isinstance(tree[field][-1], dict):
                self._unpack_single_element_lists(tree[field][-1])
                # if there are sub field errors only return these for now
                if len(error_list) and any([isinstance(err, dict) for err in error_list]):
                    _errors = {}
                    for err in error_list:
                        if isinstance(err, dict):
                            _errors.update(err)
                    tree[field] = _errors
            if len(tree[field]) == 1 and isinstance(tree[field], list):
                tree[field] = tree[field][0]


class SuperdeskErrorHandler(BaseErrorHandler):
    def _format_message(self, field, error):
        if error.info and error.info[0] in CLIENT_ERRORS:
            return {error.info[0]: [1]}  # value must be list, will be unpacked
        elif error.code == errors.REQUIRED_FIELD.code:
            return {ERROR_REQUIRED: [1]}
        return self.messages[error.code].format(
            *error.info, constraint=error.constraint, field=field, value=error.value
        )


class SuperdeskValidator(Validator):
    def __init__(self, *args, **kwargs):
        kwargs["error_handler"] = SuperdeskErrorHandler
        super(SuperdeskValidator, self).__init__(*args, **kwargs)

    def _validate_mapping(self, mapping, field, value):
        """
        {'type': 'dict', 'nullable': True}
        """
        pass

    def _validate_index(self, definition, field, value):
        """
        {'type': 'string'}
        """
        pass

    def _validate_sams(self, mapping, field, value):
        """
        {'type': 'dict', 'nullable': True}
        """
        pass

    def _validate_type_phone_number(self, value):
        """Enables validation for `phone_number` schema attribute.

        :param field: field name.
        :param value: field value.
        """
        if re.match("^(?:(?:0?[1-9][0-9]{8})|(?:(?:\+|00)[1-9][0-9]{9,11}))$", value):
            return True

    def _validate_type_email(self, value):
        """Enables validation for `email` schema attribute.

        :param field: field name.
        :param value: field value.
        """
        # it's tricky to write proper regex for email validation, so we
        # should use simple one, or use libraries like
        # - https://pypi.python.org/pypi/email_validator
        # - https://pypi.python.org/pypi/pyIsEmail
        # given that admins are usually create users, not users by themself,
        # probably just check for @ is enough
        # https://davidcel.is/posts/stop-validating-email-addresses-with-regex/
        if re.match(".+@.+", value, re.IGNORECASE):
            return True

    def _validate_type_file(self, value):
        """Enables validation for `file` schema attribute."""
        if isinstance(value, FileStorage):
            return True

    def _validate_multiple_emails(self, multiple, field, value):
        """
        {'type': 'boolean'}
        """
        if multiple:
            emails = value.split(",")
            if not all([self._validate_type_email(email) for email in emails]):
                self._error(field, ERROR_PATTERN)

    def _validate_unique(self, unique, field, value):
        """
        {'type': 'boolean'}
        """
        if not self.resource.endswith("autosave") and unique:
            query = {field: value}
            self._set_id_query(query)
            conflict = superdesk.get_resource_service(self.resource).find_one(req=None, **query)
            if conflict:
                self._error(field, ERROR_UNIQUE)

    def _set_id_query(self, query):
        if self.document_id:
            try:
                query[config.ID_FIELD] = {"$ne": ObjectId(self.document_id)}
            except InvalidId:
                query[config.ID_FIELD] = {"$ne": self.document_id}

    def _validate_iunique(self, unique, field, value):
        """
        {'type': 'boolean'}
        """
        if unique:
            pattern = "^{}$".format(re.escape(value.strip()))
            query = {field: re.compile(pattern, re.IGNORECASE)}
            self._set_id_query(query)
            cursor = superdesk.get_resource_service(self.resource).get_from_mongo(req=None, lookup=query)
            if cursor.count():
                self._error(field, ERROR_UNIQUE)

    def _validate_iunique_per_parent(self, parent_field, field, value):
        """
        {'type': 'string'}
        """
        original = self.persisted_document or {}
        update = self.document or {}

        parent_field_value = update.get(parent_field, original.get(parent_field))

        if parent_field:
            pattern = "^{}$".format(re.escape(value.strip()))
            query = {field: re.compile(pattern, re.IGNORECASE), parent_field: parent_field_value}
            self._set_id_query(query)

            cursor = superdesk.get_resource_service(self.resource).get_from_mongo(req=None, lookup=query)
            if cursor.count():
                self._error(field, ERROR_UNIQUE)

    def _validate_minlength(self, min_length, field, value):
        """
        {'type': 'integer'}
        """
        if isinstance(value, (type(""), list)):
            if len(value) < min_length:
                self._error(field, ERROR_MINLENGTH)

    def _validate_required_fields(self, document):
        """
        {'type': 'list'}
        """
        required = list(field for field, definition in self.schema.items() if definition.get("required") is True)
        missing = set(required) - set(
            key for key in document.keys() if document.get(key) is not None or not self.ignore_none_values
        )
        for field in missing:
            self._error(field, ERROR_REQUIRED)

    def _validate_type_json_list(self, field, value):
        """It will fail later when loading."""
        if not isinstance(value, type("")):
            self._error(field, ERROR_JSON_LIST)

    def _validate_unique_to_user(self, unique, field, value):
        """
        {'type': 'boolean'}
        """
        doc = getattr(self, "document", getattr(self, "original_document", {}))

        if "user" in doc:
            _, auth_value = auth_field_and_value(self.resource)
            query = {"user": auth_value}
        else:
            query = {"user": {"$exists": False}}

        self._is_value_unique(unique, field, value, query)

    def _validate_unique_template(self, unique, field, value):
        """
        {'type': 'boolean'}
        """
        original = self.persisted_document or {}
        update = self.document or {}

        is_public = update.get("is_public", original.get("is_public", None))
        template_name = update.get("template_name", original.get("template_name", None))

        if is_public:
            query = {"is_public": True}
        else:
            _, auth_value = auth_field_and_value(self.resource)
            query = {"user": auth_value, "is_public": False}

        query["template_name"] = re.compile("^{}$".format(re.escape(template_name.strip())), re.IGNORECASE)

        if self.document_id:
            id_field = config.DOMAIN[self.resource]["id_field"]
            query[id_field] = {"$ne": self.document_id}

        if superdesk.get_resource_service(self.resource).find_one(req=None, **query):
            self._error(field, "Template Name is not unique")

    def _validate_twitter(self, twitter, field, value):
        """
        {'type': 'boolean'}
        """
        if twitter and value and not re.match("^@[A-Za-z0-9_]{1,15}$", value, re.IGNORECASE):
            self._error(field, ERROR_PATTERN)

    def _validate_username_pattern(self, enabled, field, value):
        """
        {'type': 'boolean'}
        """
        if (
            enabled
            and app.config.get("USER_USERNAME_PATTERN")
            and not re.match(app.config["USER_USERNAME_PATTERN"], value or "")
        ):
            self._error(field, ERROR_PATTERN)

    def _validate_empty(self, empty, field, value):
        """
        {'type': 'boolean'}
        """
        # let the standard validation happen
        super()._validate_empty(empty, field, value)

        # custom validation
        if isinstance(value, list) or isinstance(value, dict):
            if len(value) == 0 and not empty:
                self._error(field, errors.EMPTY_NOT_ALLOWED)

    def _validate_unique_list(self, unique_list, field, value):
        """
        {'type': 'boolean'}
        """

        if unique_list and isinstance(value, list):
            if len(set(value)) != len(value):
                self._error(field, "Must contain unique items only.")

    def _validate_content_type_single_item_type(self, checked, field, value):
        """
        {'type': 'boolean'}
        """
        if checked and value not in {"text", None}:
<<<<<<< HEAD
            if app.data.find_one("content_types", req=None, type=value) is not None:
                self._error(field, _("Only 1 instance is allowed."))
=======
            if app.data.find_one("content_types", req=None, item_type=value) is not None:
                self._error(field, _("Only 1 instance is allowed."))

    def _validate_scope(self, checked, field, value):
        """
        {"type": "boolean"}
        """
        registered = app.config.get("item_scope") or {}
        if checked and value not in registered:
            self._error(field, _("Unknown scope %(name)s", name=value))
>>>>>>> 36fc8110
<|MERGE_RESOLUTION|>--- conflicted
+++ resolved
@@ -283,12 +283,8 @@
         {'type': 'boolean'}
         """
         if checked and value not in {"text", None}:
-<<<<<<< HEAD
             if app.data.find_one("content_types", req=None, type=value) is not None:
                 self._error(field, _("Only 1 instance is allowed."))
-=======
-            if app.data.find_one("content_types", req=None, item_type=value) is not None:
-                self._error(field, _("Only 1 instance is allowed."))
 
     def _validate_scope(self, checked, field, value):
         """
@@ -296,5 +292,4 @@
         """
         registered = app.config.get("item_scope") or {}
         if checked and value not in registered:
-            self._error(field, _("Unknown scope %(name)s", name=value))
->>>>>>> 36fc8110
+            self._error(field, _("Unknown scope %(name)s", name=value))