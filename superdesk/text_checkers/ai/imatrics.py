# This file is part of Superdesk.
#
# Copyright 2013-2019 Sourcefabric z.u. and contributors.
#
# For the full copyright and license information, please see the
# AUTHORS and LICENSE files distributed with this source code, or
# at https://www.sourcefabric.org/superdesk/license

import os
import logging
import requests
import superdesk

from flask import current_app, json
from collections import OrderedDict
<<<<<<< HEAD
from typing import Optional, Dict, List, Set
=======
from typing import Optional, Dict, List, Tuple
>>>>>>> 9e198da9
from urllib.parse import urljoin
from superdesk.default_settings import SCHEMA
from superdesk.text_utils import get_text
from superdesk.errors import SuperdeskApiError
from .base import AIServiceBase

logger = logging.getLogger(__name__)
TIMEOUT = 30

# iMatrics concept type to SD type mapping
CONCEPT_MAPPING = OrderedDict(
    [
        # following concepts don't have clear equivalent in SD
        ("category", "subject"),
        ("object", "object"),
        ("entity", "organisation"),
        ("event", "event"),
        ("topic", "subject"),
        ("organisation", "organisation"),
        ("Name LastName", "person"),
        # both Name LastName and person are seens in iMatrics examples and docs
        ("person", "person"),
        ("place", "place"),
    ]
)

SCHEME_MAPPING = {
    "category": "mediatopic",
    "topic": "imatrics_topic",
    "place": "place_custom",
}

DEFAULT_CONCEPT_TYPE = "topic"


class IMatrics(AIServiceBase):
    """IMatrics autotagging service

    The IMATRICS_BASE_URL, IMATRICS_USER and IMATRICS_KEY setting (or environment variable) must be set
    IMATRICS_AUTHOR can be used to set ``author`` of concept (which translates to ``source`` in Superdesk)
    """

    name = "imatrics"
    label = "IMatrics autotagging service"

    def __init__(self, app):
        super().__init__(app)
        self.convept_map_inv = {v: k for k, v in CONCEPT_MAPPING.items()}
        self._subjects = []
        self._places = None

    @property
    def base_url(self):
        return current_app.config.get("IMATRICS_BASE_URL", os.environ.get("IMATRICS_BASE_URL"))

    @property
    def user(self):
        return current_app.config.get("IMATRICS_USER", os.environ.get("IMATRICS_USER"))

    @property
    def key(self):
        return current_app.config.get("IMATRICS_KEY", os.environ.get("IMATRICS_KEY"))

    def concept2tag_data(self, concept: dict) -> Tuple[dict, str]:
        """Convert an iMatrics concept to Superdesk friendly data"""
        tag_data = {
            "name": concept["title"],
            "qcode": concept["uuid"],
            "parent": concept.get("broader") or None,
            "source": "imatrics",
            "aliases": concept.get("aliases", []),
            "original_source": concept.get("author") or concept.get("source"),
            "altids": {
                "imatrics": concept["uuid"],
            },
        }

        if concept.get("shortDescription") and concept["shortDescription"].strip() != "NaN":
            tag_data["description"] = concept["shortDescription"].strip()

        try:
            tag_type = CONCEPT_MAPPING[concept["type"]]
        except KeyError:
            logger.warning("no mapping for concept type {concept_type!r}".format(concept_type=concept["type"]))
            tag_type = concept["type"]

        try:
            tag_data["weight"] = concept["weight"]
        except KeyError:
            pass

        for link in concept.get("links", []):
            if link.get("source").lower() == "iptc" and link.get("relationType") == "exactMatch" and link.get("id"):
                topic_id = link["id"]
                if topic_id.startswith("medtop:"):
                    topic_id = topic_id[7:]
                subject = self.find_subject(topic_id)
                if subject:
                    tag_data.update(subject)
                tag_data["altids"]["medtop"] = topic_id
            elif (
                link.get("source").lower() == "wikidata"
                and link.get("relationType") in ("exactMatch", "linked")
                and link.get("id")
            ):
                tag_data["altids"]["wikidata"] = link["id"]

        if concept["type"] in SCHEME_MAPPING:
            tag_data.setdefault("scheme", SCHEME_MAPPING[concept["type"]])

        if tag_type == "place":
            self.sync_place(tag_data)

        return tag_data, tag_type

    def find_subject(self, topic_id):
        SCHEME_ID = current_app.config.get("IMATRICS_SUBJECT_SCHEME")
        if not SCHEME_ID:
            return
        if not self._subjects:
            cv = superdesk.get_resource_service("vocabularies").find_one(req=None, _id=SCHEME_ID)
            if cv and cv.get("items"):
                self._subjects = [item for item in cv["items"] if item.get("is_active")]
        for subject in self._subjects:
            if subject.get("qcode") == topic_id:
                return superdesk.get_resource_service("vocabularies").get_article_cv_item(subject, SCHEME_ID)

    def sync_place(self, place_data):
        if self._places is None:
            places = superdesk.get_resource_service("vocabularies").get_items(SCHEME_MAPPING["place"])
            self._places = {p["qcode"]: p for p in places}
        place = self._places.get(place_data["qcode"])
        if place:
            place_data.update(place)

    def check_verb(self, expected: str, verb: str, operation: str) -> None:
        """Check that HTTP verb use is the one expected for this operation"""
        if verb != expected:
            raise SuperdeskApiError.badRequestError(
                "[{name}] Unexpected verb for {operation}: {verb}".format(
                    name=self.name, verb=verb, operation=operation
                )
            )

    def _parse_concepts(self, concepts: List[dict]) -> Dict[str, List]:
        """Parse response data, convert iMatrics concepts to SD data and add them to analyzed_data"""
        analyzed_data: Dict[str, List] = {}
        for concept in concepts:
            tag_data, tag_type = self.concept2tag_data(concept)
            analyzed_data.setdefault(tag_type, []).append(tag_data)
        for tags in analyzed_data.values():
            tags.sort(key=lambda d: d.get("weight", 0), reverse=True)
            for tag in tags:
                try:
                    del tag["weight"]
                except KeyError:
                    pass
        return analyzed_data

    def analyze(self, item: dict) -> dict:
        """Analyze article to get tagging suggestions"""
        if not self.base_url or not self.user or not self.key:
            logger.warning("IMatrics is not configured propertly, can't analyze article")
            return {}
        body = get_item_body(item)
        headline = item.get("headline", "")
        if not body and not headline:
            logger.warning("no body nor headline found in item {item_id!r}".format(item_id=item["guid"]))
            # we return an empty result
            return {"subject": []}

        data = {
            "uuid": item["guid"],
            "pubStatus": False,
            "headline": headline,
            "body": body,
            "language": item["language"],
        }

        r_data = self._analyze(data)
        return self._parse_concepts(r_data["concepts"] + r_data["broader"])

    def _analyze(self, data, **params):
        return self._request(
            "article/analysis",
            data,
            params=dict(
                conceptFields="uuid,title,type,shortDescription,aliases,source,author,weight,broader,links",
                **params,
            ),
        )

    def search2(self, reg: dict) -> dict:
        """Test search via analyze, it's missing entities."""
        data = {
            "body": [],
            "headline": reg["term"],
            "pubStatus": False,
            "language": reg["language"],
        }

        test_data = self._analyze(data, cleanText=False, categories=10, entities=10)
        tags = self._parse_concepts(test_data["concepts"])
        broader = self._parse_concepts(test_data["broader"])
        return {"tags": tags, "broader": broader}

    def search(self, reg: dict) -> dict:
        data = {
            "title": reg["term"],
            "type": "all",
            "draft": False,
            "size": 10,
        }

        r_data = self._request(
            "concept/get",
            data,
            params=dict(
                operation="title_type",
                conceptFields="uuid,title,type,shortDescription,aliases,source,author,weight,broader",
            ),
        )

        tags: Dict[str, List[Dict]] = {}
        broader: Dict[str, List[Dict]] = {}
        for concept in r_data["result"]:
            tag_data, tag_type = self.concept2tag_data(concept)
            tags.setdefault(tag_type, []).append(tag_data)
            if tag_type == "subject":
                broader.setdefault(tag_type, [])
                self._fetch_parent(broader[tag_type], concept)
        return dict(tags=tags, broader=broader)

    def _fetch_parent(self, broader, concept):
        parent_id = concept.get("broader")
        if not parent_id:
            return
        parent = self._get_parent(parent_id)
        if not parent:
            return
        tag_data, _ = self.concept2tag_data(parent)
        if tag_data["qcode"] in [b["qcode"] for b in broader]:
            return
        broader.append(tag_data)
        self._fetch_parent(broader, parent)

    def _get_parent(self, parent_id: str):
        data = {"uuid": parent_id}
        return self._request(
            "concept/get",
            data,
            params=dict(
                operation="id",
                conceptFields="uuid,title,type,shortDescription,aliases,source,weight,broader",
            ),
        )["result"][0]

    def create(self, data: dict) -> dict:
        concept = {}

        try:
            concept["title"] = data["title"]
        except KeyError:
            raise SuperdeskApiError.badRequestError(
                "[{name}] missing title when creating tag: {data}".format(name=self.name, data=data)
            )

        sd_type = data.get("type", "subject")
        try:
            concept["type"] = self.convept_map_inv[sd_type]
        except KeyError:
            logger.warning("no mapping for superdesk type {sd_type!r}".format(sd_type=sd_type))
            concept["type"] = "topic"

        r_data = self._request("concept/create", concept)

        if r_data["error"]:
            raise SuperdeskApiError.proxyError(
                "iMatrics concept creation failed: {msg}".format(msg=r_data.get("response", ""))
            )

        return {}

    def delete(self, data: dict) -> dict:
        try:
            uuid = data["uuid"].strip()
            if not uuid:
                raise KeyError
        except KeyError:
            raise SuperdeskApiError.badRequestError("[{name}] no tag UUID specified".format(name=self.name))

        self._request("concept/delete", method="DELETE", params={"uuid": data["uuid"]})
        return {}

    def data_operation(self, verb: str, operation: str, name: Optional[str], data: dict) -> dict:
        if not self.base_url or not self.user or not self.key:
            logger.warning("IMatrics is not configured propertly, can't analyze article")
            return {}
        if operation == "search":
            self.check_verb("POST", verb, operation)
            return self.search(data)
        elif operation == "create":
            self.check_verb("POST", verb, operation)
            return self.create(data)
        elif operation == "delete":
            self.check_verb("POST", verb, operation)
            return self.delete(data)
        else:
            raise SuperdeskApiError.badRequestError(
                "[{name}] Unexpected operation: {operation}".format(name=name, operation=operation)
            )

    def publish(self, data):
        return self._request("article/concept", data)

    def _request(self, service, data=None, method="POST", params=None):
        url = urljoin(self.base_url, service)
        r = requests.request(method, url, json=data, auth=(self.user, self.key), params=params, timeout=TIMEOUT)
        if r.status_code != 200:
            raise SuperdeskApiError.proxyError(
                "Unexpected return code ({status_code}) from {name}: {msg}".format(
                    name=self.name,
                    status_code=r.status_code,
                    msg=r.text,
                )
            )
        return r.json()


def get_item_body(item):
    body = []
    for field in ("body_html", "abstract"):
        try:
            body.extend([p.strip() for p in get_text(item[field], "html", True).split("\n") if p.strip()])
        except KeyError:
            pass
    return body<|MERGE_RESOLUTION|>--- conflicted
+++ resolved
@@ -13,11 +13,7 @@
 
 from flask import current_app, json
 from collections import OrderedDict
-<<<<<<< HEAD
-from typing import Optional, Dict, List, Set
-=======
 from typing import Optional, Dict, List, Tuple
->>>>>>> 9e198da9
 from urllib.parse import urljoin
 from superdesk.default_settings import SCHEMA
 from superdesk.text_utils import get_text
