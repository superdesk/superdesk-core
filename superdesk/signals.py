--- conflicted
+++ resolved
@@ -11,20 +11,6 @@
 import blinker
 
 __all__ = [
-<<<<<<< HEAD
-    'item_create',
-    'item_publish',
-    'item_published',
-    'item_update',
-    'item_updated',
-    'item_fetched',
-    'item_move',
-    'item_moved',
-    'item_rewrite',
-    'item_validate',
-    'item_routed',
-    'archived_item_removed',
-=======
     "item_create",
     "item_publish",
     "item_published",
@@ -39,7 +25,6 @@
     "item_duplicate",
     "item_duplicated",
     "archived_item_removed",
->>>>>>> 2f21c487
 ]
 
 signals = blinker.Namespace()
