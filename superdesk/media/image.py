# -*- coding: utf-8; -*-
#
# This file is part of Superdesk.
#
# Copyright 2013, 2014 Sourcefabric z.u. and contributors.
#
# For the full copyright and license information, please see the
# AUTHORS and LICENSE files distributed with this source code, or
# at https://www.sourcefabric.org/superdesk/license

"""Utilities for extractid metadata from image files."""

import io
import logging

from typing import BinaryIO, Dict, List, Literal, Mapping, TypedDict, Union

<<<<<<< HEAD
from pyexiv2 import convert_xmp_to_iptc
=======
>>>>>>> 63519fca
from superdesk.text_utils import decode
from PIL import Image, ExifTags
from PIL import IptcImagePlugin
from PIL.TiffImagePlugin import IFDRational
from flask import json

from superdesk.types import Item
from .iim_codes import TAG, iim_codes

logger = logging.getLogger(__name__)

try:
    import pyexiv2
except ImportError:
    logging.warning("pyexiv2 is not installed, writing picture metadata will not work")
    pass


ORIENTATIONS = {
    1: ("Normal", 0),
    2: ("Mirrored left-to-right", 0),
    3: ("Rotated 180 degrees", 180),
    4: ("Mirrored top-to-bottom", 0),
    5: ("Mirrored along top-left diagonal", 0),
    6: ("Rotated 90 degrees", -90),
    7: ("Mirrored along top-right diagonal", 0),
    8: ("Rotated 270 degrees", -270),
}
EXIF_ORIENTATION_TAG = 274


def fix_orientation(file_stream):
    """Returns the image fixed accordingly to the orientation.

    @param file_stream: stream
    """
    file_stream.seek(0)

    # For PNG image we are getting mode RGBA so fix it while croping png image
    img = Image.open(file_stream).convert("RGB")
    file_stream.seek(0)
    if not hasattr(img, "_getexif"):
        return file_stream
    rv = img._getexif()
    if not rv:
        return file_stream
    exif = dict(rv)
    if exif.get(EXIF_ORIENTATION_TAG, None):
        orientation = exif.get(EXIF_ORIENTATION_TAG)
        if orientation in [3, 6, 8]:
            degrees = ORIENTATIONS[orientation][1]
            img2 = img.rotate(degrees)
            output = io.BytesIO()
            img2.save(output, "jpeg")
            output.seek(0)
            return output
    return file_stream


def get_meta(file_stream):
    """Returns the image metadata in a dictionary of tag:value pairs.

    @param file_stream: stream
    """
    current = file_stream.tell()
    file_stream.seek(0)
    img = Image.open(file_stream)
    try:
        rv = img.getexif()
    except AttributeError:
        return {}
    if not rv:
        return {}
    exif = dict(rv)
    file_stream.seek(current)

    exif_meta = {}
    for k, v in exif.items():
        try:
            key = ExifTags.TAGS[k].strip()
        except KeyError:
            continue

        if key == "GPSInfo":
            # lookup GPSInfo description key names
            value = {
                ExifTags.GPSTAGS[vk].strip(): convert_exif_value(vv, vk)
                for vk, vv in rv.get_ifd(k).items()
                if is_serializable(vv)
            }
            exif_meta[key] = value
        elif is_serializable(v):
            value = v.decode("UTF-8") if isinstance(v, bytes) else v
            exif_meta[key] = convert_exif_value(value)

    # Remove this as it's too long to send in headers
    exif_meta.pop("UserComment", None)

    return exif_meta


def convert_exif_value(val, key=None):
    if ExifTags.GPSTAGS.get(key) == "GPSAltitudeRef":
        return 0 if val == b"\x00" else 1
    if isinstance(val, tuple):
        return tuple([convert_exif_value(v) for v in val])
    if isinstance(val, list):
        return list([convert_exif_value(v) for v in val])
    if isinstance(val, IFDRational):
        try:
            return float(str(val._val))
        except ValueError:
            numerator, denominator = val.limit_rational(100)
            return round(numerator / denominator, 3)
    return val


def is_serializable(val):
    try:
        json.dumps(convert_exif_value(val))
    except (TypeError, ValueError):
        return False
    return True


def get_meta_iptc(file_stream: BinaryIO):
    """Returns the image IPTC metadata in a dictionary of tag:value pairs.

    @param file_stream: stream
    """
    file_stream.seek(0)
    img = Image.open(file_stream)
    iptc_raw = IptcImagePlugin.getiptcinfo(img)
    metadata: Dict[str, Union[str, List[str]]] = {}

    if iptc_raw is None:
        return metadata

    for code, value in iptc_raw.items():
        try:
            tag = iim_codes[code]
        except KeyError:
            continue
        if isinstance(value, list):
            value = [decode(v) for v in value]
        elif isinstance(value, bytes):
            value = decode(value)
        metadata[tag] = value
    return metadata


class PhotoMetadata(TypedDict, total=False):
    Description: str
    DescriptionWriter: str
    Headline: str
    Instructions: str
    JobId: str
    Title: str
    Creator: List[str]
    CreatorsJobtitle: str
    City: str
    ProvinceState: str
    Country: str
    CountryCode: str
    CopyrightNotice: str
    CreditLine: str


PhotoMetadataKeys = Literal[
    "Description",
    "DescriptionWriter",
    "Headline",
    "Instructions",
    "JobId",
    "Title",
    "Creator",
    "CreatorsJobtitle",
    "City",
    "ProvinceState",
    "Country",
    "CountryCode",
    "CopyrightNotice",
    "CreditLine",
]

PhotoMetadataMapping = Dict[str, PhotoMetadataKeys]


def read_metadata(input: bytes) -> PhotoMetadata:
    """Reads the metadata from the image file.

    @param file_stream: stream
    """
    with pyexiv2.ImageData(input) as img:
        xmp = img.read_xmp()
    return {
        "Description": get_xmp_lang_string(xmp.get("Xmp.dc.description")),
        "DescriptionWriter": xmp.get("Xmp.photoshop.CaptionWriter", ""),
        "Headline": xmp.get("Xmp.photoshop.Headline", ""),
        "Instructions": xmp.get("Xmp.photoshop.Instructions", ""),
        "JobId": xmp.get("Xmp.photoshop.TransmissionReference", ""),
        "Title": get_xmp_lang_string(xmp.get("Xmp.dc.title")),
        "Creator": xmp.get("Xmp.dc.creator", []),
        "CreatorsJobtitle": xmp.get("Xmp.photoshop.AuthorsPosition", ""),
        "CopyrightNotice": get_xmp_lang_string(xmp.get("Xmp.dc.rights", "")),
        "City": xmp.get("Xmp.photoshop.City", ""),
        "Country": xmp.get("Xmp.photoshop.Country", ""),
        "CountryCode": xmp.get("Xmp.iptc.CountryCode", ""),
        "CreditLine": xmp.get("Xmp.photoshop.Credit", ""),
        "ProvinceState": xmp.get("Xmp.photoshop.State", ""),
    }


def get_xmp_lang_string(value, lang="x-default"):
    lang_key = 'lang="{}"'.format(lang)
    if value and isinstance(value, dict) and value.get(lang_key):
        return value[lang_key]
    if value and isinstance(value, str):
        return value
    return ""


def write_metadata(input: bytes, metadata: PhotoMetadata) -> bytes:
    """Writes the metadata to the image file.

    @param file_stream: stream
    @param metadata: dict
    """
    from pyexiv2 import convert_xmp_to_iptc

    xmp = {
        "Xmp.dc.description": metadata.get("Description"),
        "Xmp.photoshop.CaptionWriter": metadata.get("DescriptionWriter"),
        "Xmp.photoshop.Headline": metadata.get("Headline"),
        "Xmp.photoshop.Instructions": metadata.get("Instructions"),
        "Xmp.photoshop.TransmissionReference": metadata.get("JobId"),
        "Xmp.dc.title": metadata.get("Title"),
        "Xmp.dc.creator": metadata.get("Creator"),
        "Xmp.photoshop.AuthorsPosition": metadata.get("CreatorsJobtitle"),
        "Xmp.dc.rights": metadata.get("CopyrightNotice"),
        "Xmp.photoshop.City": metadata.get("City"),
        "Xmp.photoshop.Country": metadata.get("Country"),
        "Xmp.iptc.CountryCode": metadata.get("CountryCode"),
        "Xmp.photoshop.Credit": metadata.get("CreditLine"),
        "Xmp.photoshop.State": metadata.get("ProvinceState"),
    }

    xmp = {k: v for k, v in xmp.items() if v}
    iptc = convert_xmp_to_iptc(xmp)

    with pyexiv2.ImageData(input) as img:
        img.modify_xmp(xmp)
        img.modify_iptc(iptc)
        return img.get_bytes()


def get_metadata_from_item(item: Item, mapping: PhotoMetadataMapping) -> PhotoMetadata:
    metadata = PhotoMetadata()
    for src, dest in mapping.items():
        value = get_item_value(item, src)
        if value is not None:
            metadata[dest] = value
    return metadata


def get_item_value(item, src: str):
    if src.startswith("extra."):
        extra = item.get("extra") or {}
        return extra.get(src[6:])
    return item.get(src)<|MERGE_RESOLUTION|>--- conflicted
+++ resolved
@@ -15,10 +15,6 @@
 
 from typing import BinaryIO, Dict, List, Literal, Mapping, TypedDict, Union
 
-<<<<<<< HEAD
-from pyexiv2 import convert_xmp_to_iptc
-=======
->>>>>>> 63519fca
 from superdesk.text_utils import decode
 from PIL import Image, ExifTags
 from PIL import IptcImagePlugin
