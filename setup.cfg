[flake8]
max-line-length = 120
extend-exclude = env,bin,lib,include,src,docs,dist,build,node_modules
ignore = F811,D200,D202,D205,D400,D401,D100,D101,D102,D103,D104,D105,D107,W503,W504,W605,F401,E261,F841,
<<<<<<< HEAD
         B010,B009,B007,B305,B011,E741
=======
         B010,B009,B007,B305,B011,
         E203,E501  # black compatibility
>>>>>>> 2f21c487
# W504, W605, F401, E261 and F841 are temporarly ignored, due to recent changes in flake8

[extract_messages]
input_dirs = superdesk,apps
output_file = server.pot
mapping_file = babel.cfg
keywords = lazy_gettext

[compile_catalog]
directory = superdesk/translations
use_fuzzy = true

[init_catalog]
output_dir = superdesk/translations
input_file = server.pot

[nosetests]
exclude-dir = prod_api/tests/

[mypy]
mypy_path = ./stubs
python_version = 3.6
warn_unused_configs = True
allow_untyped_globals = True

[mypy-nose.*]
ignore_missing_imports = True

[mypy-bson.*]
ignore_missing_imports = True

[mypy-lxml.*]
ignore_missing_imports = True

[mypy-eve.*]
ignore_missing_imports = True

[mypy-eve_elastic.*]
ignore_missing_imports = True

[mypy-celery.*]
ignore_missing_imports = True

[mypy-behave.*]
ignore_missing_imports = True

[mypy-PIL.*]
ignore_missing_imports = True

[mypy-wooper.*]
ignore_missing_imports = True

[mypy-requests_mock.*]
ignore_missing_imports = True

[mypy-responses.*]
ignore_missing_imports = True

[mypy-arrow.*]
ignore_missing_imports = True

[mypy-authlib.*]
ignore_missing_imports = True

[mypy-planning.*]
ignore_missing_imports = True

[mypy-gridfs.*]
ignore_missing_imports = True

[mypy-botocore.*]
ignore_missing_imports = True

[mypy-boto3.*]
ignore_missing_imports = True

[mypy-bcrypt.*]
ignore_missing_imports = True

[mypy-mongolock.*]
ignore_missing_imports = True

[mypy-pytest.*]
ignore_missing_imports = True

[mypy-feedparser.*]
ignore_missing_imports = True

[mypy-babel.*]
ignore_missing_imports = True

[mypy-flask_mail.*]
ignore_missing_imports = True

[mypy-simplejson.*]
ignore_missing_imports = True

[mypy-httmock.*]
ignore_missing_imports = True

[mypy-twitter.*]
ignore_missing_imports = True

[mypy-onelogin.*]
ignore_missing_imports = True

[mypy-urllib3.*]
ignore_missing_imports = True

[mypy-hachoir.*]
ignore_missing_imports = True

[mypy-pymongo.*]
ignore_missing_imports = True

[mypy-unidecode.*]
ignore_missing_imports = True

[mypy-cerberus.*]
ignore_missing_imports = True

[mypy-ldap3.*]
ignore_missing_imports = True

[mypy-blinker.*]
ignore_missing_imports = True

[mypy-hermes.*]
ignore_missing_imports = True

[mypy-setuptools.*]
ignore_missing_imports = True

[mypy-flask_script.*]
ignore_missing_imports = True

[mypy-draftjs_exporter.*]
ignore_missing_imports = True

[mypy-raven.*]
ignore_missing_imports = True

[mypy-kombu.*]
ignore_missing_imports = True

[mypy-regex.*]
ignore_missing_imports = True

[mypy-websockets.*]
ignore_missing_imports = True

[mypy-magic.*]
ignore_missing_imports = True

[mypy-pyodbc.*]
ignore_missing_imports = True

[mypy-importlib_metadata.*]
ignore_missing_imports = True

[mypy-flask_oidc_ex.*]
ignore_missing_imports = True

[mypy-_collections_abc.*]
ignore_missing_imports = True

[mypy-sphinxcontrib.*]
ignore_missing_imports = True

[mypy-elasticsearch.*]
ignore_missing_imports = True

[mypy-sams_client.*]
ignore_missing_imports = True

[mypy-moto.*]
ignore_missing_imports = True<|MERGE_RESOLUTION|>--- conflicted
+++ resolved
@@ -2,12 +2,8 @@
 max-line-length = 120
 extend-exclude = env,bin,lib,include,src,docs,dist,build,node_modules
 ignore = F811,D200,D202,D205,D400,D401,D100,D101,D102,D103,D104,D105,D107,W503,W504,W605,F401,E261,F841,
-<<<<<<< HEAD
-         B010,B009,B007,B305,B011,E741
-=======
          B010,B009,B007,B305,B011,
          E203,E501  # black compatibility
->>>>>>> 2f21c487
 # W504, W605, F401, E261 and F841 are temporarly ignored, due to recent changes in flake8
 
 [extract_messages]
