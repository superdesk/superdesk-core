--- conflicted
+++ resolved
@@ -3,11 +3,7 @@
 extend-exclude = env,bin,lib,include,src,docs,dist,build,node_modules
 ignore = F811,D200,D202,D205,D400,D401,D100,D101,D102,D103,D104,D105,D107,W503,W504,W605,F401,E261,F841,
          B010,B009,B007,B305,B011,
-<<<<<<< HEAD
          E203,E501,
-=======
-         E203,E501
->>>>>>> d0862b5a
          B023,B020,B017,B019
 
 [extract_messages]
